--- conflicted
+++ resolved
@@ -10,11 +10,7 @@
 WAVELET_TYPE=[1]; % Wavelet Type (1=Synthetic)
 
 %% Optional Parameters
-<<<<<<< HEAD
 WAVELET_SHAPE=[1]; % Wavelet Shape (1=Ricker,2=Sinw,3=sin^3,4=FGaussian,5=Spike/Delta,6=integral sin^3)
-=======
-WAVELET_SHAPE=[1]; % Wavelet Shape (1=Ricker, 2=FGaussian)
->>>>>>> 22a5d4ec
 FC=[5]; % Center Frequency in Hz
 AMP=[5]; % Amplitude
 TShift=[0]; % Time shift in s
