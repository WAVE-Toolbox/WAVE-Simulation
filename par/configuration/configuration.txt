# Input file SOFI
# The format has to be name=value (without any white spaces)
# Use the hashtag "#" for comments

# Type of forward simulation
dimension=3D              # Dimension: 2D or 3D
equationType=acoustic    # Type of wave equation: acoustic, elastic, visco

# define spatial sampling: number of grid points in direction
NX=100                    # horizontal 1
NY=100                    # depth
NZ=100                    # horizontal 2

# define Partitioning
<<<<<<< HEAD
UseCubePartitioning=0     # 1=ON, 0=OFF
ProcNX=2		  # Number of processes in X direction
ProcNY=2                  # Number of processes in Y direction
ProcNZ=1                  # Number of processes in Z direction
=======
>>>>>>> 2895602d
ProcNS=1                  # Number of shot domains

# distance between two grid points
DH=50                     # in meter

# define temporal sampling
DT=2.0e-03                   # temporal sampling in seconds
T=2                          # total simulation time in seconds

# define order of spatial FD operator
spatialFDorder=2          # possible values 2, 4, 6, 8, 10 and 12

# define material parameter
ModelRead=0               # 1=Model will be read from file, 0=generated on the fly
ModelWrite=0              # 1=Model will be written to disk, 0=not
ModelFilename=model/model # The ending vp.mtx, vs.mtx and density.mtx will be added automatically. 

# parallel input-output
PartitionedIn=0           # 1=Read files parallel, 0=serial 
PartitionedOut=0          # 1=Write files parallel, 0=serial

# Apply the free surface condition
FreeSurface=0             # 0=OFF, 1=mirror method, 2=improved vacuum formulation

# Damping Boundary
DampingBoundary=0         # Type of damping boundary: 0=OFF 1=ABS 2=CPML
BoundaryWidth=10          # Width of damping boundary in grid points
DampingCoeff=8.0          # Damping coefficient 
VMaxCPML=3500.0           # Maximum velocity of the CPML
CenterFrequencyCPML=5.0   # Center frequency inside the boundaries
NPower=4.0
KMaxCPML=1.0
    
# Viscoelastic modelling
numRelaxationMechanisms=0 # Number of relaxation mechanisms 
relaxationFrequency=0     # Relaxation frequency

# generate homogeneous model
velocityP=3500            # P-wave velocity in meter per seconds
velocityS=2000               # S-wave velocity in meter per seconds
rho=2000                  # Density in kilo gramms per cubic meter
tauP=0.0                  # Tau value for P-waves
tauS=0.0                  # Tau value for S-waves

# Acquisition
SourceFilename=acquisition/sources             # location of source file
ReceiverFilename=acquisition/receiver          # location of receiver file
SeismogramFilename=seismograms/seismogram      # target location of seismogram
SourceSignalFilename=acquisition/signal        # location of the source signal file
SeismogramFormat=1                             # 1=MTX, 2=SU
initSourcesFromSU=0                            # 1=initialize sources from SU file 0=not (one file per component, filename=SourceSignalFilename+.<component> + .SU)
initReceiverFromSU=0                           # 1=initialize receiver from SU file 0=not (one file per component, filename=ReceiverFilename+.<component> + .SU)
seismoDT=2.0e-03                               # Seismogram sampling in seconds
NormalizeTraces=0                              # 1=Normalize Traces of the Seismogram, 0=Not Normalized
useReceiversPerShot=0                          # 1=Uses an individual receiver geometry for each shot, the ending shot_<shotNumber>.mtx will be searched
runSimultaneousShots=0                         # 1=All sources specified in SourceFilename are triggerd simultaneously

# wavefield snapshots
snapType=0                # 0=don't save snapshots 1=save velocities 2=save pressure/stress 3=save energy
WavefieldFileName=wavefields/wavefield        # location of wavefields
tFirstSnapshot=0       			              # Time of first snapshot in seconds
tLastSnapshot=2         		              # Time of last snapshot in seconds
tIncSnapshot=0.5          # Time increment between snapshot in seconds

# console output
verbose=0                 # 0=normal output 1=verbose output (shows additional status messages which can be confusing if shots are run in parallel)<|MERGE_RESOLUTION|>--- conflicted
+++ resolved
@@ -12,13 +12,6 @@
 NZ=100                    # horizontal 2
 
 # define Partitioning
-<<<<<<< HEAD
-UseCubePartitioning=0     # 1=ON, 0=OFF
-ProcNX=2		  # Number of processes in X direction
-ProcNY=2                  # Number of processes in Y direction
-ProcNZ=1                  # Number of processes in Z direction
-=======
->>>>>>> 2895602d
 ProcNS=1                  # Number of shot domains
 
 # distance between two grid points
@@ -74,7 +67,6 @@
 seismoDT=2.0e-03                               # Seismogram sampling in seconds
 NormalizeTraces=0                              # 1=Normalize Traces of the Seismogram, 0=Not Normalized
 useReceiversPerShot=0                          # 1=Uses an individual receiver geometry for each shot, the ending shot_<shotNumber>.mtx will be searched
-runSimultaneousShots=0                         # 1=All sources specified in SourceFilename are triggerd simultaneously
 
 # wavefield snapshots
 snapType=0                # 0=don't save snapshots 1=save velocities 2=save pressure/stress 3=save energy
