--- conflicted
+++ resolved
@@ -24,21 +24,16 @@
 ModelWrite=0
 ModelFilename=model/model
 
+# Apply the free surface condition
+FreeSurface=0
+
 # model parametrisation
 ModelParametrisation=1
 
-# Apply the free surface condition
-FreeSurface=0
-
 # generate homogeneous model
 velocityP=3500 # P-wave velocity in meter per seconds
-<<<<<<< HEAD
-velocityS=2000 # S-wave velocity in meter per seconds
-=======
 velocityS=1500 # S-wave velocity in meter per seconds
->>>>>>> 135b301e
 rho=2000       # Density in kilo gramms per cubic meter
-
 
 # Acquisition
 SourceFilename=acquisition/sources.mtx
