--- conflicted
+++ resolved
@@ -9,19 +9,7 @@
 dimension=3D              # Dimension: 2D or 3D
 equationType=acoustic    # Type of wave equation: acoustic, elastic, visco
 
-<<<<<<< HEAD
 # Define spatial sampling: number of grid points in direction
-=======
-# define spatial sampling: number of grid points in direction
-useVariableGrid=0
-partitioning=0
-useStencilMatrix=0 #faster on CPUs and GPUs, saves memory, only available for grid distribution (partitioning=1) 
-useHybridFreeSurface=0 #faster on GPUs, saves memory, only available when using stencil matrices
-useVariableFDoperators=0
-
-coordinateWrite=0
-
->>>>>>> 841434ba
 NX=133                    # horizontal 1
 NY=112                    # depth
 NZ=105                    # horizontal 2
@@ -39,6 +27,7 @@
 # Define Partitioning
 useVariableGrid=0
 partitioning=1
+useStencilMatrix=0 #faster on CPUs and GPUs, saves memory, only available for grid distribution (partitioning=1)
 useGraphPartitioning=1
 useVariableFDoperators=0
 
@@ -66,6 +55,7 @@
 
 # Define format
 FileFormat=1  # file format for input and output  of models and wavefields
+
 # Supported formats:
 # 1=mtx : formated ascii file - serial IO
 # 2=lmf : binary file - parallel IO - float - little endian - 5 int header (20 byte) 
