# Input file SOFI
# The format has to be name=value (without any white spaces)
# Use the hashtag "#" for comments

# Type of forward simulation
dimension=3D              # Dimension: 2D or 3D
equationType=acoustic    # Type of wave equation: acoustic, elastic, visco

# define spatial sampling: number of grid points in direction
NX=100                    # horizontal 1
NY=100                    # depth
NZ=100                    # horizontal 2

# define Partitioning
UseCubePartitioning=0     # 1=ON, 0=OFF
ProcNX=2                  # Number of processes in X direction
ProcNY=2                  # Number of processes in Y direction
ProcNZ=1                  # Number of processes in Z direction

# distance between two grid points
DH=50                     # in meter

# define temporal sampling
DT=2.0e-03                   # temporal sampling in seconds
T=2                          # total simulation time in seconds

# define order of spatial FD operator
spatialFDorder=2          # possible values 2, 4, 6, 8, 10 and 12

# define material parameter
ModelRead=0               # 1=Model will be read from file, 0=generated on the fly
ModelWrite=0              # 1=Model will be written to disk, 0=not
ModelFilename=model/model # The ending vp.mtx, vs.mtx and density.mtx will be added automatically. 

# parallel input-output
PartitionedIn=0           # 1=Read files parallel, 0=serial 
PartitionedOut=0          # 1=Write files parallel, 0=serial

# Apply the free surface condition
FreeSurface=0             # 0=OFF, 1=mirror method, 2=improved vacuum formulation

# Damping Boundary
<<<<<<< HEAD
DampingBoundary=0         # Type of damping boundary: 0=OFF 1=ABS 2=CPML
=======
DampingBoundary=1         # 1=ON, 0=OFF
DampingBoundaryType=1     # Type of damping boundary: 1=ABS 2=CPML
>>>>>>> 23fb112e
BoundaryWidth=10          # Width of damping boundary in grid points
DampingCoeff=8.0          # Damping coefficient 
VMaxCPML=3500.0           # Maximum velocity of the CPML
CenterFrequencyCPML=5.0   # Center frequency inside the boundaries
NPower=4.0
KMaxCPML=1.0
    
# Viscoelastic modelling
numRelaxationMechanisms=0 # Number of relaxation mechanisms 
relaxationFrequency=0     # Relaxation frequency

# generate homogeneous model
velocityP=3500            # P-wave velocity in meter per seconds
velocityS=2000               # S-wave velocity in meter per seconds
rho=2000                  # Density in kilo gramms per cubic meter
tauP=0.0                  # Tau value for P-waves
tauS=0.0                  # Tau value for S-waves

# Acquisition
SourceFilename=acquisition/sources.mtx         # location of source file
ReceiverFilename=acquisition/receiver.mtx      # location of receiver file
SeismogramFilename=seismograms/seismogram      # target location of seismogram
SeismogramFormat=1                             # 1=MTX, 2=SU
NormalizeTraces=0                              # 1=Normalize Traces of the Seismogram, 0=Not Normalized
runSimultaneousShots=0                         # 1=All sources specified in SourceFilename are triggerd simultaneously

# wavefield snapshots
snapType=0                # 0=don't save snapshots 1=save velocities 2=save pressure/stress 3=save energy
WavefieldFileName=wavefields/wavefield        # location of wavefields
tFirstSnapshot=0       			              # Time of first snapshot in seconds
tLastSnapshot=2         		              # Time of last snapshot in seconds
tIncSnapshot=0.5          # Time increment between snapshot in seconds<|MERGE_RESOLUTION|>--- conflicted
+++ resolved
@@ -40,12 +40,7 @@
 FreeSurface=0             # 0=OFF, 1=mirror method, 2=improved vacuum formulation
 
 # Damping Boundary
-<<<<<<< HEAD
 DampingBoundary=0         # Type of damping boundary: 0=OFF 1=ABS 2=CPML
-=======
-DampingBoundary=1         # 1=ON, 0=OFF
-DampingBoundaryType=1     # Type of damping boundary: 1=ABS 2=CPML
->>>>>>> 23fb112e
 BoundaryWidth=10          # Width of damping boundary in grid points
 DampingCoeff=8.0          # Damping coefficient 
 VMaxCPML=3500.0           # Maximum velocity of the CPML
