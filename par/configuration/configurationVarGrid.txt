# Input file SOFI
# The format has to be name=value (without any white spaces)
# Use the hashtag "#" for comments

# Type of forward simulation
dimension=3D              # Dimension: 2D or 3D
equationType=acoustic    # Type of wave equation: acoustic, elastic, visco

<<<<<<< HEAD
# Variable grid configuration
useVariableGrid=1
partitioning=2 # 0=Block Distribution 1=Grid Distribution 2=Graph Partitioning
=======
# define spatial sampling: number of grid points in direction
useVariableGrid=0
useGraphPartitioning=1
BoundaryWeights=1.5
>>>>>>> ba2ad9f4
useVariableFDoperators=1
c

interfaceFilename=configuration/interfaces.txt
dhFactorFilename=configuration/dhFactors.txt
spatialFDorderFilename=configuration/FDorders.txt


partitionWrite=0                                   # 1=partition will be written to disk, 0=not
partitionFilename=partition/partition

coordinateWrite=0                                  # 1=coordinates will be written to disk, 0=not
coordinateFilename=configuration/coordinates       

BoundaryWeights=2.0
weightsWrite=0                                  # 1=weigths will be written to disk, 0=not
weightsFilename=partition/weights       


# define spatial sampling: number of grid points in direction
NX=305                    # horizontal 1
NY=305                    # depth
NZ=305                    # horizontal 2

# define Partitioning
<<<<<<< HEAD
=======
UseCubePartitioning=0     # 1=ON, 0=OFF
ProcNX=3
ProcNY=3
ProcNZ=3
>>>>>>> ba2ad9f4
ProcNS=1                  # Number of shot domains

# distance between two grid points
DH=17                     # in meter

# define temporal sampling
DT=2.0e-03                   # temporal sampling in seconds
T=2                          # total simulation time in seconds

# define order of spatial FD operator
spatialFDorder=4          # possible values 2, 4, 6, 8, 10 and 12

# define material parameter
ModelRead=0               # 1=Model will be read from file, 2=regular Model will be read from file and meshed onto the disconitinous grid 0=generated on the fly
ModelWrite=0              # 1=Model will be written to disk, 0=not
ModelFilename=model/model # The ending vp.mtx, vs.mtx and density.mtx will be added automatically. 

# parallel input-output
PartitionedIn=0           # 1=Read files parallel, 0=serial 
PartitionedOut=0          # 1=Write files parallel, 0=serial

# Apply the free surface condition
FreeSurface=0             # 0=OFF, 1=mirror method, 2=improved vacuum formulation

# Damping Boundary
DampingBoundary=2         # Type of damping boundary: 0=OFF 1=ABS 2=CPML
BoundaryWidth=30          # Width of damping boundary in grid points
DampingCoeff=8.0          # Damping coefficient 
VMaxCPML=3500.0           # Maximum velocity of the CPML
CenterFrequencyCPML=5.0   # Center frequency inside the boundaries
NPower=4.0
KMaxCPML=1.0
    
# Viscoelastic modelling
numRelaxationMechanisms=0 # Number of relaxation mechanisms 
relaxationFrequency=0     # Relaxation frequency

# generate homogeneous model
velocityP=3500            # P-wave velocity in meter per seconds
velocityS=2000               # S-wave velocity in meter per seconds
rho=2000                  # Density in kilo gramms per cubic meter
tauP=0.0                  # Tau value for P-waves
tauS=0.0                  # Tau value for S-waves

# Acquisition
SourceFilename=acquisition/sourcesVarGrid             # location of source file
ReceiverFilename=acquisition/receiverVarGrid          # location of receiver file
SeismogramFilename=seismograms/seismogram      # target location of seismogram
SourceSignalFilename=acquisition/signal        # location of the source signal file
SeismogramFormat=1                             # 1=MTX, 2=SU
initSourcesFromSU=0                            # 1=initialize sources from SU file 0=not (one file per component, filename=SourceSignalFilename+.<component> + .SU)
initReceiverFromSU=0                           # 1=initialize receiver from SU file 0=not (one file per component, filename=ReceiverFilename+.<component> + .SU)
seismoDT=2.0e-03                               # Seismogram sampling in seconds
NormalizeTraces=0                              # 1=Normalize Traces of the Seismogram, 0=Not Normalized
useReceiversPerShot=0                          # 1=Uses an individual receiver geometry for each shot, the ending shot_<shotNumber>.mtx will be searched
runSimultaneousShots=0                         # 1=All sources specified in SourceFilename are triggerd simultaneously

# wavefield snapshots
snapType=0                # 0=don't save snapshots 1=save velocities 2=save pressure/stress 3=save energy
WavefieldFileName=wavefields/wavefield        # location of wavefields
tFirstSnapshot=0       			              # Time of first snapshot in seconds
tLastSnapshot=2         		              # Time of last snapshot in seconds
tIncSnapshot=0.1          # Time increment between snapshot in seconds

# console output
verbose=1                 # 0=normal output 1=verbose output (shows additional status messages which can be confusing if shots are run in parallel)<|MERGE_RESOLUTION|>--- conflicted
+++ resolved
@@ -6,18 +6,11 @@
 dimension=3D              # Dimension: 2D or 3D
 equationType=acoustic    # Type of wave equation: acoustic, elastic, visco
 
-<<<<<<< HEAD
 # Variable grid configuration
 useVariableGrid=1
 partitioning=2 # 0=Block Distribution 1=Grid Distribution 2=Graph Partitioning
-=======
-# define spatial sampling: number of grid points in direction
-useVariableGrid=0
-useGraphPartitioning=1
-BoundaryWeights=1.5
->>>>>>> ba2ad9f4
 useVariableFDoperators=1
-c
+
 
 interfaceFilename=configuration/interfaces.txt
 dhFactorFilename=configuration/dhFactors.txt
@@ -41,13 +34,6 @@
 NZ=305                    # horizontal 2
 
 # define Partitioning
-<<<<<<< HEAD
-=======
-UseCubePartitioning=0     # 1=ON, 0=OFF
-ProcNX=3
-ProcNY=3
-ProcNZ=3
->>>>>>> ba2ad9f4
 ProcNS=1                  # Number of shot domains
 
 # distance between two grid points
