# Input file SOFI
# The format has to be name=value (without any white spaces)
# Use the hashtag "#" for comments

# Type of forward simulation
dimension=3D              # Dimension: 2D or 3D
equationType=acoustic    # Type of wave equation: acoustic, elastic, visco

# Variable grid configuration
useVariableGrid=1
partitioning=2 
useGraphPartitioning=1
useVariableFDoperators=0

#possible tool options: geographer, geoKmeans, geoHierKM, geoSFC, zoltanRIB, zoltanRCB, zoltanMJ, parMetisGeom, parMetisGraph
graphPartitionTool=geoKmeans

mappingRenumbering=0

interfaceFilename=configuration/interfaces.txt
dhFactorFilename=configuration/dhFactors.txt
spatialFDorderFilename=configuration/FDorders.txt


partitionWrite=0                                   # 1=partition will be written to disk, 0=not
partitionFilename=partition/partition

coordinateWrite=0                                  # 1=coordinates will be written to disk, 0=not
coordinateFilename=configuration/coordinates       

weightsWrite=1                                  # 1=weigths will be written to disk, 0=not
weightsFilename=partition/weights       


# define spatial sampling: number of grid points in direction
NX=107                   # horizontal 1
NY=107                   # depth
NZ=107                    # horizontal 2

# define Partitioning
<<<<<<< HEAD
ProcNS=1                  # Number of shot domains
ShotDomainDefinition=0  # =0: Number of shot domains will be taken from ProcNS
NumShotDomains=2
=======
numShotDomains=1                  # Number of shot domains
ShotDomainDefinition=0  # =0: Number of shot domains will be taken from ProcNS
>>>>>>> 26565398

# distance between two grid points
DH=17                     # in meter

# define temporal sampling
DT=2.0e-03                   # temporal sampling in seconds
T=2                          # total simulation time in seconds

# define order of spatial FD operator
spatialFDorder=4          # possible values 2, 4, 6, 8, 10 and 12

# define material parameter
ModelRead=0               # 1=Model will be read from file, 2=regular Model will be read from file and meshed onto the disconitinous grid 0=generated on the fly
ModelWrite=0              # 1=Model will be written to disk, 0=not
ModelFilename=model/model # The ending vp.mtx, vs.mtx and density.mtx will be added automatically. 

# parallel input-output
fileformat=1 # 1=mtx 2=lmf 3=frv

# Apply the free surface condition
FreeSurface=0             # 0=OFF, 1=mirror method, 2=improved vacuum formulation

# Damping Boundary
DampingBoundary=2         # Type of damping boundary: 0=OFF 1=ABS 2=CPML
BoundaryWidth=30          # Width of damping boundary in grid points
DampingCoeff=8.0          # Damping coefficient 
VMaxCPML=3500.0           # Maximum velocity of the CPML
CenterFrequencyCPML=5.0   # Center frequency inside the boundaries
NPower=4.0
KMaxCPML=1.0
    
# Viscoelastic modelling
numRelaxationMechanisms=0 # Number of relaxation mechanisms 
relaxationFrequency=0     # Relaxation frequency

# generate homogeneous model
velocityP=3500            # P-wave velocity in meter per seconds
velocityS=2000               # S-wave velocity in meter per seconds
rho=2000                  # Density in kilo gramms per cubic meter
tauP=0.0                  # Tau value for P-waves
tauS=0.0                  # Tau value for S-waves

# Acquisition
SourceFilename=acquisition/sourcesVarGrid             # location of source file
ReceiverFilename=acquisition/receiverVarGrid          # location of receiver file
SeismogramFilename=seismograms/seismogram      # target location of seismogram
SourceSignalFilename=acquisition/signal        # location of the source signal file
SeismogramFormat=1                             # 1=MTX, 2=SU
initSourcesFromSU=0                            # 1=initialize sources from SU file 0=not (one file per component, filename=SourceSignalFilename+.<component> + .SU)
initReceiverFromSU=0                           # 1=initialize receiver from SU file 0=not (one file per component, filename=ReceiverFilename+.<component> + .SU)
seismoDT=2.0e-03                               # Seismogram sampling in seconds
NormalizeTraces=0                              # 1=Normalize Traces of the Seismogram, 0=Not Normalized
useReceiversPerShot=0                          # 1=Uses an individual receiver geometry for each shot, the ending shot_<shotNumber>.mtx will be searched
#runSimultaneousShots=0                         # 1=All sources specified in SourceFilename are triggerd simultaneously
writeSource=0                                  # 1=Writes used source wavelet/s per shot, filename=WriteSourceFilename+_shot_+<ShotNumber>+extension (specified by FileFormat)
writeSourceFilename=SourceSignal/Source

# wavefield snapshots
snapType=0                # 0=don't save snapshots 1=save velocities 2=save pressure/stress 3=save energy
WavefieldFileName=wavefields/wavefield        # location of wavefields
tFirstSnapshot=0       			              # Time of first snapshot in seconds
tLastSnapshot=2         		              # Time of last snapshot in seconds
tIncSnapshot=0.1          # Time increment between snapshot in seconds

# console output
verbose=1                 # 0=normal output 1=verbose output (shows additional status messages which can be confusing if shots are run in parallel)<|MERGE_RESOLUTION|>--- conflicted
+++ resolved
@@ -28,24 +28,20 @@
 coordinateWrite=0                                  # 1=coordinates will be written to disk, 0=not
 coordinateFilename=configuration/coordinates       
 
+BoundaryWeights=2.0
 weightsWrite=1                                  # 1=weigths will be written to disk, 0=not
 weightsFilename=partition/weights       
 
 
 # define spatial sampling: number of grid points in direction
-NX=107                   # horizontal 1
-NY=107                   # depth
-NZ=107                    # horizontal 2
+NX=305                    # horizontal 1
+NY=305                    # depth
+NZ=305                    # horizontal 2
 
 # define Partitioning
-<<<<<<< HEAD
-ProcNS=1                  # Number of shot domains
-ShotDomainDefinition=0  # =0: Number of shot domains will be taken from ProcNS
-NumShotDomains=2
-=======
 numShotDomains=1                  # Number of shot domains
 ShotDomainDefinition=0  # =0: Number of shot domains will be taken from ProcNS
->>>>>>> 26565398
+
 
 # distance between two grid points
 DH=17                     # in meter
