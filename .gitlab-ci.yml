stages:
    - build
    - unittest
    - simulation
    

gcc:
  stage: build
  before_script:
    - SCAI_ROOT=/data14/software/scai_lama/build_dev
    - echo "LAMA Version:" && file ${SCAI_ROOT}/lib/libscai_lama.so | sed 's/.*libscai_lama\.so\.\([0-9]*\.[0-9]*\.[0.9]*\).*/\1/g'
  script:
    - echo "g++ Version:" && g++ --version
    - cd build/ && make -j 8 prog && make -j 8 utest && make itest
  artifacts:
    when: on_success
    expire_in: 30 min
    paths:
      - build/bin/


unittest-gcc:
  stage: unittest
  dependencies:
    - gcc
  before_script:
    - SCAI_ROOT=/data14/software/scai_lama/build_dev
    - echo "LAMA Version:" && file ${SCAI_ROOT}/lib/libscai_lama.so | sed 's/.*libscai_lama\.so\.\([0-9]*\.[0-9]*\.[0.9]*\).*/\1/g'
      
  script:
    - DYLD_LIBRARY_PATH=${SCAI_ROOT}/lib/:${GTEST_DIR}:${DYLD_LIBRARY_PATH}
    - LD_LIBRARY_PATH=${SCAI_ROOT}/lib:${GTEST_DIR}:${LD_LIBRARY_PATH}
    - cd par/
    - ./../build/bin/Test_unit


acoustic2D-gcc:
  stage: simulation
  dependencies:
    - gcc
  before_script:
    - SCAI_ROOT=/data14/software/scai_lama/build_dev
    - echo "LAMA Version:" && file ${SCAI_ROOT}/lib/libscai_lama.so | sed 's/.*libscai_lama\.so\.\([0-9]*\.[0-9]*\.[0.9]*\).*/\1/g'
  script:
    - DYLD_LIBRARY_PATH=${SCAI_ROOT}/lib/:${DYLD_LIBRARY_PATH}
    - LD_LIBRARY_PATH=${SCAI_ROOT}/lib:${LD_LIBRARY_PATH}
    - OMP_NUM_THREADS=2
    - cd par/
    - mpirun -np 4 ./../build/bin/SOFI "ci/configuration_ci.2D.acoustic.txt"
    - ./../build/bin/Test_integration "ci/configuration_ci.2D.acoustic.txt"

acoustic3D-gcc:
  stage: simulation
  dependencies:
    - gcc
  before_script:
    - SCAI_ROOT=/data14/software/scai_lama/build_dev
    - echo "LAMA Version:" && file ${SCAI_ROOT}/lib/libscai_lama.so | sed 's/.*libscai_lama\.so\.\([0-9]*\.[0-9]*\.[0.9]*\).*/\1/g' 
  script:
    - DYLD_LIBRARY_PATH=${SCAI_ROOT}/lib/:${DYLD_LIBRARY_PATH}
    - LD_LIBRARY_PATH=${SCAI_ROOT}/lib:${LD_LIBRARY_PATH}
    - OMP_NUM_THREADS=2
    - cd par/
    - mpirun -np 4 ./../build/bin/SOFI "ci/configuration_ci.3D.acoustic.txt"
    - ./../build/bin/Test_integration "ci/configuration_ci.3D.acoustic.txt"


elastic2D-gcc:
  stage: simulation
  dependencies:
    - gcc
  before_script:
    - SCAI_ROOT=/data14/software/scai_lama/build_dev
    - echo "LAMA Version:" && file ${SCAI_ROOT}/lib/libscai_lama.so | sed 's/.*libscai_lama\.so\.\([0-9]*\.[0-9]*\.[0.9]*\).*/\1/g'  
  script:
    - DYLD_LIBRARY_PATH=${SCAI_ROOT}/lib/:${DYLD_LIBRARY_PATH}
    - LD_LIBRARY_PATH=${SCAI_ROOT}/lib:${LD_LIBRARY_PATH}
    - OMP_NUM_THREADS=2
    - cd par/
    - mpirun -np 4 ./../build/bin/SOFI "ci/configuration_ci.2D.elastic.txt"
    - ./../build/bin/Test_integration "ci/configuration_ci.2D.elastic.txt"

elastic3D-gcc:
  stage: simulation
  dependencies:
    - gcc
  before_script:
    - SCAI_ROOT=/data14/software/scai_lama/build_dev
    - echo "LAMA Version:" && file ${SCAI_ROOT}/lib/libscai_lama.so | sed 's/.*libscai_lama\.so\.\([0-9]*\.[0-9]*\.[0.9]*\).*/\1/g'  
  script:
    - DYLD_LIBRARY_PATH=${SCAI_ROOT}/lib/:${DYLD_LIBRARY_PATH}
    - LD_LIBRARY_PATH=${SCAI_ROOT}/lib:${LD_LIBRARY_PATH}
    - OMP_NUM_THREADS=2
    - cd par/
    - mpirun -np 4 ./../build/bin/SOFI "ci/configuration_ci.3D.elastic.txt"
    - ./../build/bin/Test_integration "ci/configuration_ci.3D.elastic.txt"


visco2D-gcc:
  stage: simulation
  dependencies:
    - gcc
  before_script:
    - SCAI_ROOT=/data14/software/scai_lama/build_dev
    - echo "LAMA Version:" && file ${SCAI_ROOT}/lib/libscai_lama.so | sed 's/.*libscai_lama\.so\.\([0-9]*\.[0-9]*\.[0.9]*\).*/\1/g'  
  script:
    - DYLD_LIBRARY_PATH=${SCAI_ROOT}/lib/:${DYLD_LIBRARY_PATH}
    - LD_LIBRARY_PATH=${SCAI_ROOT}/lib:${LD_LIBRARY_PATH}
    - OMP_NUM_THREADS=2
    - cd par/
    - mpirun -np 4 ./../build/bin/SOFI "ci/configuration_ci.2D.visco.txt"
    - ./../build/bin/Test_integration "ci/configuration_ci.2D.visco.txt"

visco3D-gcc:
  stage: simulation
  dependencies:
    - gcc
  before_script:
    - SCAI_ROOT=/data14/software/scai_lama/build_dev
    - echo "LAMA Version:" && file ${SCAI_ROOT}/lib/libscai_lama.so | sed 's/.*libscai_lama\.so\.\([0-9]*\.[0-9]*\.[0.9]*\).*/\1/g'  
  script:
    - DYLD_LIBRARY_PATH=${SCAI_ROOT}/lib/:${DYLD_LIBRARY_PATH}
    - LD_LIBRARY_PATH=${SCAI_ROOT}/lib:${LD_LIBRARY_PATH}
    - OMP_NUM_THREADS=2
    - cd par/
<<<<<<< HEAD
    - mpirun -np 4 ./../bin/SOFI "ci/configuration_ci.3D.visco.txt"
    - ./../bin/Tests/Test_CompareSeismogram "ci/configuration_ci.3D.visco.txt"

sh2D-gcc:
  stage: simulation
  dependencies:
    - gcc
  script:
    - SCAI_ROOT=/data14/AG-users/tmetz/scai_lama_dev/build
    - DYLD_LIBRARY_PATH=${SCAI_ROOT}/lib/:${DYLD_LIBRARY_PATH}
    - LD_LIBRARY_PATH=${SCAI_ROOT}/lib:${LD_LIBRARY_PATH}
    - OMP_NUM_THREADS=2
    - cd par/
    - mpirun -np 4 ./../bin/SOFI "ci/configuration_ci.2D.sh.txt"
    - ./../bin/Tests/Test_CompareSeismogram "ci/configuration_ci.2D.sh.txt"
=======
    - mpirun -np 4 ./../build/bin/SOFI "ci/configuration_ci.3D.visco.txt"
    - ./../build/bin/Test_integration "ci/configuration_ci.3D.visco.txt"
>>>>>>> ea4f1eaf
<|MERGE_RESOLUTION|>--- conflicted
+++ resolved
@@ -123,9 +123,8 @@
     - LD_LIBRARY_PATH=${SCAI_ROOT}/lib:${LD_LIBRARY_PATH}
     - OMP_NUM_THREADS=2
     - cd par/
-<<<<<<< HEAD
-    - mpirun -np 4 ./../bin/SOFI "ci/configuration_ci.3D.visco.txt"
-    - ./../bin/Tests/Test_CompareSeismogram "ci/configuration_ci.3D.visco.txt"
+    - mpirun -np 4 ./../build/bin/SOFI "ci/configuration_ci.3D.visco.txt"
+    - ./../build/bin/Test_integration "ci/configuration_ci.3D.visco.txt"
 
 sh2D-gcc:
   stage: simulation
@@ -139,7 +138,3 @@
     - cd par/
     - mpirun -np 4 ./../bin/SOFI "ci/configuration_ci.2D.sh.txt"
     - ./../bin/Tests/Test_CompareSeismogram "ci/configuration_ci.2D.sh.txt"
-=======
-    - mpirun -np 4 ./../build/bin/SOFI "ci/configuration_ci.3D.visco.txt"
-    - ./../build/bin/Test_integration "ci/configuration_ci.3D.visco.txt"
->>>>>>> ea4f1eaf
