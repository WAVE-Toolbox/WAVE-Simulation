stages:
    - build
    - unittest
    - simulation
    

gcc:
  stage: build
  before_script:
<<<<<<< HEAD
    - SCAI_ROOT=/data14/software/scai_lama/build_dev_g++-7
=======
    - SCAI_ROOT=/home/tmetz/lama/build_g++-7.4
>>>>>>> 7ac3e204
    - echo "LAMA Version:" && file ${SCAI_ROOT}/lib/libscai_lama.so | sed 's/.*libscai_lama\.so\.\([0-9]*\.[0-9]*\.[0.9]*\).*/\1/g'
  script:
    - echo "g++ Version:" && /usr/local/GCC740/bin/g++-7.4.0 --version
    - cd build/ && make -j 8 prog CXX=/usr/local/GCC740/bin/g++-7.4.0 && make utest -j 8 CXX=/usr/local/GCC740/bin/g++-7.4.0 && make itest CXX=/usr/local/GCC740/bin/g++-7.4.0 && make model CXX=/usr/local/GCC740/bin/g++-7.4.0
  artifacts:
    when: on_success
    expire_in: 30 min
    paths:
      - build/bin/


unittest-gcc:
  stage: unittest
  script:
    - cd par/
    - ./../build/bin/Test_unit


acoustic2D-gcc:
  stage: simulation
  script:
    - OMP_NUM_THREADS=2
    - cd par/
    - mpirun -np 4 ./../build/bin/SOFI "ci/configuration_ci.2D.acoustic.txt"
    - ./../build/bin/Test_integration "ci/configuration_ci.2D.acoustic.txt"

acoustic3D-gcc:
  stage: simulation
  script:
    - OMP_NUM_THREADS=2
    - cd par/
    - ./../build/bin/tools/TwoLayer "ci/configuration_ci.3D.acoustic.txt"
    - mpirun -np 4 ./../build/bin/SOFI "ci/configuration_ci.3D.acoustic.txt"
    - ./../build/bin/Test_integration "ci/configuration_ci.3D.acoustic.txt"


elastic2D-gcc:
  stage: simulation
  script:
    - OMP_NUM_THREADS=2
    - cd par/
    - ./../build/bin/tools/TwoLayer "ci/configuration_ci.2D.elastic.txt"
    - mpirun -np 4 ./../build/bin/SOFI "ci/configuration_ci.2D.elastic.txt"
    - ./../build/bin/Test_integration "ci/configuration_ci.2D.elastic.txt"

elastic3D-gcc:
  stage: simulation
  script:
    - OMP_NUM_THREADS=2
    - cd par/
    - ./../build/bin/tools/TwoLayer "ci/configuration_ci.3D.elastic.txt"
    - mpirun -np 4 ./../build/bin/SOFI "ci/configuration_ci.3D.elastic.txt"
    - ./../build/bin/Test_integration "ci/configuration_ci.3D.elastic.txt"


visco2D-gcc:
  stage: simulation
  script:
    - OMP_NUM_THREADS=2
    - cd par/
    - ./../build/bin/tools/TwoLayer "ci/configuration_ci.2D.visco.txt"
    - mpirun -np 4 ./../build/bin/SOFI "ci/configuration_ci.2D.visco.txt"
    - ./../build/bin/Test_integration "ci/configuration_ci.2D.visco.txt"

visco3D-gcc:
  stage: simulation
  script:
    - OMP_NUM_THREADS=2
    - cd par/
    - ./../build/bin/tools/TwoLayer "ci/configuration_ci.3D.visco.txt"
    - mpirun -np 4 ./../build/bin/SOFI "ci/configuration_ci.3D.visco.txt"
    - ./../build/bin/Test_integration "ci/configuration_ci.3D.visco.txt"

sh2D-gcc:
  stage: simulation
  script:
    - OMP_NUM_THREADS=2
    - cd par/
    - mpirun -np 4 ./../build/bin/SOFI "ci/configuration_ci.2D.sh.txt"
    - ./../build/bin/Test_integration "ci/configuration_ci.2D.sh.txt"
<|MERGE_RESOLUTION|>--- conflicted
+++ resolved
@@ -7,11 +7,7 @@
 gcc:
   stage: build
   before_script:
-<<<<<<< HEAD
-    - SCAI_ROOT=/data14/software/scai_lama/build_dev_g++-7
-=======
     - SCAI_ROOT=/home/tmetz/lama/build_g++-7.4
->>>>>>> 7ac3e204
     - echo "LAMA Version:" && file ${SCAI_ROOT}/lib/libscai_lama.so | sed 's/.*libscai_lama\.so\.\([0-9]*\.[0-9]*\.[0.9]*\).*/\1/g'
   script:
     - echo "g++ Version:" && /usr/local/GCC740/bin/g++-7.4.0 --version
