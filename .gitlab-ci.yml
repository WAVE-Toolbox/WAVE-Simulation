--- conflicted
+++ resolved
@@ -7,10 +7,7 @@
 gcc:
   stage: build
   before_script:
-<<<<<<< HEAD
-=======
     - SCAI_ROOT=/data14/software/scai_lama/build_dev
->>>>>>> 002ffb18
     - echo "LAMA Version:" && file ${SCAI_ROOT}/lib/libscai_lama.so | sed 's/.*libscai_lama\.so\.\([0-9]*\.[0-9]*\.[0.9]*\).*/\1/g'
   script:
     - echo "g++ Version:" && g++ --version
@@ -24,15 +21,8 @@
 
 unittest-gcc:
   stage: unittest
-<<<<<<< HEAD
-  dependencies:
-    - gcc
-  before_script:
-    - echo "LAMA Version:" && file ${SCAI_ROOT}/lib/libscai_lama.so | sed 's/.*libscai_lama\.so\.\([0-9]*\.[0-9]*\.[0.9]*\).*/\1/g'
-=======
   before_script:
     - LD_LIBRARY_PATH=${GTEST_DIR}/lib:${LD_LIBRARY_PATH}
->>>>>>> 002ffb18
   script:
     - cd par/
     - ./../build/bin/Test_unit
@@ -40,13 +30,6 @@
 
 acoustic2D-gcc:
   stage: simulation
-<<<<<<< HEAD
-  dependencies:
-    - gcc
-  before_script:
-    - echo "LAMA Version:" && file ${SCAI_ROOT}/lib/libscai_lama.so | sed 's/.*libscai_lama\.so\.\([0-9]*\.[0-9]*\.[0.9]*\).*/\1/g'
-=======
->>>>>>> 002ffb18
   script:
     - OMP_NUM_THREADS=2
     - cd par/
@@ -55,13 +38,6 @@
 
 acoustic3D-gcc:
   stage: simulation
-<<<<<<< HEAD
-  dependencies:
-    - gcc
-  before_script:
-    - echo "LAMA Version:" && file ${SCAI_ROOT}/lib/libscai_lama.so | sed 's/.*libscai_lama\.so\.\([0-9]*\.[0-9]*\.[0.9]*\).*/\1/g'
-=======
->>>>>>> 002ffb18
   script:
     - OMP_NUM_THREADS=2
     - cd par/
@@ -72,13 +48,6 @@
 
 elastic2D-gcc:
   stage: simulation
-<<<<<<< HEAD
-  dependencies:
-    - gcc
-  before_script:
-    - echo "LAMA Version:" && file ${SCAI_ROOT}/lib/libscai_lama.so | sed 's/.*libscai_lama\.so\.\([0-9]*\.[0-9]*\.[0.9]*\).*/\1/g'
-=======
->>>>>>> 002ffb18
   script:
     - OMP_NUM_THREADS=2
     - cd par/
@@ -88,13 +57,6 @@
 
 elastic3D-gcc:
   stage: simulation
-<<<<<<< HEAD
-  dependencies:
-    - gcc
-  before_script:
-    - echo "LAMA Version:" && file ${SCAI_ROOT}/lib/libscai_lama.so | sed 's/.*libscai_lama\.so\.\([0-9]*\.[0-9]*\.[0.9]*\).*/\1/g'
-=======
->>>>>>> 002ffb18
   script:
     - OMP_NUM_THREADS=2
     - cd par/
@@ -105,13 +67,6 @@
 
 visco2D-gcc:
   stage: simulation
-<<<<<<< HEAD
-  dependencies:
-    - gcc
-  before_script:
-    - echo "LAMA Version:" && file ${SCAI_ROOT}/lib/libscai_lama.so | sed 's/.*libscai_lama\.so\.\([0-9]*\.[0-9]*\.[0.9]*\).*/\1/g'
-=======
->>>>>>> 002ffb18
   script:
     - OMP_NUM_THREADS=2
     - cd par/
@@ -121,13 +76,6 @@
 
 visco3D-gcc:
   stage: simulation
-<<<<<<< HEAD
-  dependencies:
-    - gcc
-  before_script:
-    - echo "LAMA Version:" && file ${SCAI_ROOT}/lib/libscai_lama.so | sed 's/.*libscai_lama\.so\.\([0-9]*\.[0-9]*\.[0.9]*\).*/\1/g'
-=======
->>>>>>> 002ffb18
   script:
     - OMP_NUM_THREADS=2
     - cd par/
