#include <scai/lama.hpp>

#include <scai/common/Settings.hpp>
#include <scai/common/Walltime.hpp>
#include <scai/dmemo/GridDistribution.hpp>

#include <iostream>

#define _USE_MATH_DEFINES
#include <cmath>

#include "Configuration/Configuration.hpp"

#include "Acquisition/Receivers.hpp"
#include "Acquisition/Sources.hpp"

#include "ForwardSolver/ForwardSolver.hpp"

#include "ForwardSolver/Derivatives/DerivativesFactory.hpp"
#include "ForwardSolver/ForwardSolverFactory.hpp"
#include "Modelparameter/ModelparameterFactory.hpp"
#include "Wavefields/WavefieldsFactory.hpp"

#include "Common/HostPrint.hpp"
#include "Partitioning/PartitioningCubes.hpp"

#include "CheckParameter/CheckParameter.hpp"

using namespace scai;
using namespace KITGPI;

int main(int argc, const char *argv[])
{
    // parse command line arguments to be set as environment variables, e.g.
    // --SCAI_CONTEXT=CUDA
 
    common::Settings::parseArgs( argc, argv );
 
    typedef double ValueType;
    double start_t, end_t; /* For timing */

    if (argc != 2) {
        std::cout << "\n\nNo configuration file given!\n\n"
                  << std::endl;
        return (2);
    }

    /* --------------------------------------- */
    /* Read configuration from file            */
    /* --------------------------------------- */
    Configuration::Configuration config(argv[1]);

    std::string dimension = config.get<std::string>("dimension");
    std::string equationType = config.get<std::string>("equationType");
    
    // following lines should be in a extra function in check parameter class
    IndexType tStepEnd = static_cast<IndexType>((config.get<ValueType>("T") / config.get<ValueType>("DT")) + 0.5);
    
    IndexType firstSnapshot = 0, lastSnapshot = 0, incSnapshot = 0 ;
    if (config.get<bool>("saveSnapshots")==1){
        firstSnapshot = static_cast<IndexType>(config.get<ValueType>("tFirstSnapshot") / config.get<ValueType>("DT") + 0.5);
        lastSnapshot = static_cast<IndexType>(config.get<ValueType>("tLastSnapshot") / config.get<ValueType>("DT") + 0.5);
        incSnapshot = static_cast<IndexType>(config.get<ValueType>("tIncSnapshot") / config.get<ValueType>("DT") + 0.5);
    }
    
    IndexType partitionedOut = static_cast<IndexType>(config.get<ValueType>("PartitionedOut"));

    /* --------------------------------------- */
    /* Context and Distribution                */
    /* --------------------------------------- */
    /* inter node communicator */
    dmemo::CommunicatorPtr comm = dmemo::Communicator::getCommunicatorPtr(); // default communicator, set by environment variable SCAI_COMMUNICATOR
    common::Settings::setRank(comm->getNodeRank());
    /* execution context */
    hmemo::ContextPtr ctx = hmemo::Context::getContextPtr(); // default context, set by environment variable SCAI_CONTEXT

    // following lines should be part of checkParameter.tpp
    if (comm->getSize()!=config.get<IndexType>("ProcNX")*config.get<IndexType>("ProcNY")*config.get<IndexType>("ProcNZ"))
    {
        HOST_PRINT(comm, "\n Error: Number of MPI processes (" << comm->getSize() << ") doesn't match the number of processes specified in " << argv[1] << ": ProcNX*ProcNY*ProcNZ=" << config.get<IndexType>("ProcNX")*config.get<IndexType>("ProcNY")*config.get<IndexType>("ProcNZ") << "\n")
        return(2);	    
    }
    
    // inter node distribution 
    // define the grid topology by sizes NX, NY, and NZ from configuration
    // Attention: LAMA uses row-major indexing while SOFI-3D uses column-major, so switch dimensions, x-dimension has stride 1

    common::Grid3D grid(config.get<IndexType>("NZ"), config.get<IndexType>("NY"), config.get<IndexType>("NX") );
    common::Grid3D procGrid(config.get<IndexType>("ProcNZ"), config.get<IndexType>("ProcNY"), config.get<IndexType>("ProcNX") );
    // distribute the grid onto available processors, topology can be set by environment variable
    dmemo::DistributionPtr dist(new dmemo::GridDistribution( grid, comm, procGrid));

    HOST_PRINT(comm, "\nSOFI" << dimension << " " << equationType << " - LAMA Version\n\n");
    if (comm->getRank() == MASTERGPI) {
        config.print();
    }
    
    /* --------------------------------------- */
    /* Calculate derivative matrizes           */
    /* --------------------------------------- */
    start_t = common::Walltime::get();
    ForwardSolver::Derivatives::Derivatives<ValueType>::DerivativesPtr derivatives(ForwardSolver::Derivatives::Factory<ValueType>::Create(dimension));
    derivatives->init(dist, ctx, config, comm);
    end_t = common::Walltime::get();
    HOST_PRINT(comm, "Finished initializing matrices in " << end_t - start_t << " sec.\n\n");

    /* --------------------------------------- */
    /* Wavefields                              */
    /* --------------------------------------- */
    Wavefields::Wavefields<ValueType>::WavefieldPtr wavefields(Wavefields::Factory<ValueType>::Create(dimension, equationType));
    wavefields->init(ctx, dist);

    /* --------------------------------------- */
    /* Acquisition geometry                    */
    /* --------------------------------------- */
    CheckParameter::checkAcquisitionGeometry<ValueType,IndexType>(config,comm);  
    Acquisition::Receivers<ValueType> receivers(config, ctx, dist);
    Acquisition::Sources<ValueType> sources(config, ctx, dist);
    
    /* --------------------------------------- */
    /* Modelparameter                          */
    /* --------------------------------------- */
    Modelparameter::Modelparameter<ValueType>::ModelparameterPtr model(Modelparameter::Factory<ValueType>::Create(equationType));
    model->init(config, ctx, dist);
    model->prepareForModelling(config, ctx, dist, comm);
    
    CheckParameter::checkNumericalArtefeactsAndInstabilities<ValueType,IndexType>(config, *model,comm);
    
    /* --------------------------------------- */
    /* Forward solver                          */
    /* --------------------------------------- */
    
    
    ForwardSolver::ForwardSolver<ValueType>::ForwardSolverPtr solver(ForwardSolver::Factory<ValueType>::Create(dimension, equationType));
    solver->initForwardSolver(config, *derivatives, *wavefields, *model, ctx, config.get<ValueType>("DT"));

    for (IndexType shotNumber = 0; shotNumber < sources.getNumShots(); shotNumber++) {
        /* Update Source */
        if (!config.get<bool>("runSimultaneousShots"))
            sources.init(config, ctx, dist, shotNumber);

        HOST_PRINT(comm, "Start time stepping for shot " << shotNumber + 1 << " of " << sources.getNumShots() << "\n"
                                                         << "Total Number of time steps: " << tStepEnd << "\n");
        wavefields->resetWavefields();
	
	start_t = common::Walltime::get();
	
	for (IndexType tStep = 0; tStep < tStepEnd; tStep++) {

<<<<<<< HEAD
        solver->run(receivers, sources, *model, *wavefields, *derivatives, tStart, tEnd);
=======
	  solver->run(receivers, sources, *model, *wavefields, *derivatives, tStep, tStep+1, config.get<ValueType>("DT"));
	  
	  if (config.get<bool>("saveSnapshots") == 1 && tStep >= firstSnapshot && tStep <= lastSnapshot && (tStep-firstSnapshot)%incSnapshot == 0) {
	    wavefields->writeSnapshot(config.get<std::string>("WavefieldFileName"),tStep,partitionedOut);
	  }
>>>>>>> ff96a09d

	}
        end_t = common::Walltime::get();
        HOST_PRINT(comm, "Finished time stepping in " << end_t - start_t << " sec.\n\n");

        receivers.getSeismogramHandler().normalize();
	if (!config.get<bool>("runSimultaneousShots"))
        receivers.getSeismogramHandler().write(config, config.get<std::string>("SeismogramFilename") + ".shot_" + std::to_string(shotNumber));
	
	receivers.getSeismogramHandler().write(config, config.get<std::string>("SeismogramFilename"));
    }

    return 0;
}
<|MERGE_RESOLUTION|>--- conflicted
+++ resolved
@@ -147,15 +147,11 @@
 	
 	for (IndexType tStep = 0; tStep < tStepEnd; tStep++) {
 
-<<<<<<< HEAD
-        solver->run(receivers, sources, *model, *wavefields, *derivatives, tStart, tEnd);
-=======
 	  solver->run(receivers, sources, *model, *wavefields, *derivatives, tStep, tStep+1, config.get<ValueType>("DT"));
 	  
 	  if (config.get<bool>("saveSnapshots") == 1 && tStep >= firstSnapshot && tStep <= lastSnapshot && (tStep-firstSnapshot)%incSnapshot == 0) {
 	    wavefields->writeSnapshot(config.get<std::string>("WavefieldFileName"),tStep,partitionedOut);
 	  }
->>>>>>> ff96a09d
 
 	}
         end_t = common::Walltime::get();
