--- conflicted
+++ resolved
@@ -143,13 +143,9 @@
         /* Update Source */
         if (!config.get<bool>("runSimultaneousShots"))
             sources.init(config, ctx, dist, shotNumber);
-<<<<<<< HEAD
-        
-=======
         if (config.get<bool>("useReceiversPerShot"))
             receivers.init(config, ctx, dist, shotNumber);
 
->>>>>>> 5e82fd86
         HOST_PRINT(comm, "Start time stepping for shot " << shotNumber + 1 << " of " << sources.getNumShots() << "\n"
                                                          << "Total Number of time steps: " << tStepEnd << "\n");
         wavefields->resetWavefields();
