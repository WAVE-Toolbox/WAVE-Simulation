#include <scai/common/Settings.hpp>
#include <scai/common/Walltime.hpp>
#include <scai/dmemo/CommunicatorStack.hpp>
#include <scai/dmemo/GridDistribution.hpp>
#include <scai/lama.hpp>

#include <iostream>
#define _USE_MATH_DEFINES
#include <cmath>

#include "Acquisition/Receivers.hpp"
#include "Acquisition/Sources.hpp"
#include "Acquisition/suHandler.hpp"
#include "Configuration/Configuration.hpp"
#include "ForwardSolver/ForwardSolver.hpp"

#include "ForwardSolver/Derivatives/DerivativesFactory.hpp"
#include "ForwardSolver/ForwardSolverFactory.hpp"
#include "Modelparameter/ModelparameterFactory.hpp"
#include "Wavefields/WavefieldsFactory.hpp"

#include "CheckParameter/CheckParameter.hpp"
#include "Common/HostPrint.hpp"
#include "Partitioning/Partitioning.hpp"

using namespace scai;
using namespace KITGPI;

bool verbose; // global variable definition

int main(int argc, const char *argv[])
{
    // parse command line arguments to be set as environment variables, e.g.
    // --SCAI_CONTEXT=CUDA

    common::Settings::parseArgs(argc, argv);

    typedef double ValueType;
    double start_t, end_t; /* For timing */

    /* inter node communicator */
    dmemo::CommunicatorPtr commAll = dmemo::Communicator::getCommunicatorPtr(); // default communicator, set by environment variable SCAI_COMMUNICATOR
    common::Settings::setRank(commAll->getNodeRank());

    /* --------------------------------------- */
    /* Read configuration from file            */
    /* --------------------------------------- */

    if (argc != 2) {
        std::cout << "\n\nNo configuration file given!\n\n"
                  << std::endl;
        return (2);
    }

    Configuration::Configuration config(argv[1]);
    verbose = config.get<bool>("verbose");

    std::string dimension = config.get<std::string>("dimension");
    std::string equationType = config.get<std::string>("equationType");

    HOST_PRINT(commAll, "\nSOFI" << dimension << " " << equationType << " - LAMA Version\n\n");
    if (commAll->getRank() == MASTERGPI) {
        config.print();
    }

    /* --------------------------------------- */
    /* coordinate mapping (3D<->1D)            */
    /* --------------------------------------- */

    Acquisition::Coordinates<ValueType> modelCoordinates(config);

    /* --------------------------------------- */
    /* communicator for shot parallelisation   */
    /* --------------------------------------- */

    IndexType npS = config.get<IndexType>("ProcNS");
    //number of processes inside a shot domain
    IndexType npNpS = commAll->getSize() / npS;

    CheckParameter::checkNumberOfProcesses(config, commAll);

    // Build subsets of processors for the shots
    common::Grid2D procAllGrid(npS, npNpS);
    IndexType procAllGridRank[2];
    procAllGrid.gridPos(procAllGridRank, commAll->getRank());

    // communicator for set of processors that solve one shot
    dmemo::CommunicatorPtr commShot = commAll->split(procAllGridRank[0]);

    // this communicator is used for reducing the solutions of problems
    dmemo::CommunicatorPtr commInterShot = commAll->split(commShot->getRank());

    SCAI_DMEMO_TASK(commShot)

<<<<<<< HEAD
    // inter node distribution
    // define the grid topology by sizes NX, NY, and NZ from configuration
    // Attention: LAMA uses row-major indexing while SOFI-3D uses column-major, so switch dimensions, x-dimension has stride 1

    common::Grid3D grid(config.get<IndexType>("NY"), config.get<IndexType>("NZ"), config.get<IndexType>("NX"));

    common::Grid3D procGrid(npY, npZ, npX);
    // distribute the grid onto available processors
    
   //  dmemo::DistributionPtr dist(new dmemo::GridDistribution(grid, commShot, procGrid));
   int size=config.get<IndexType>("NY")*config.get<IndexType>("NZ")*config.get<IndexType>("NX");
   dmemo::DistributionPtr dist(new dmemo::BlockDistribution(size,commShot));

  
    // Create an object of the mapping (3D-1D) class Coordinates

    Acquisition::Coordinates<ValueType> modelCoordinates(config.get<IndexType>("NX"), config.get<IndexType>("NY"), config.get<IndexType>("NZ"), config.get<ValueType>("DH"), dist, ctx);

    hmemo::HArray<IndexType> ownedIndexes; // all (global) points owned by this process
    dist->getOwnedIndexes(ownedIndexes);

    lama::VectorAssembly<ValueType> assembly;
    assembly.reserve(ownedIndexes.size()); 
    
    for (IndexType ownedIndex : hmemo::hostReadAccess(ownedIndexes)) {
        Acquisition::coordinate3D coordinate = modelCoordinates.index2coordinate(ownedIndex);
        Acquisition::coordinate3D coordinatedist = modelCoordinates.edgeDistance(coordinate);
=======
    /* --------------------------------------- */
    /* Context and Distribution                */
    /* --------------------------------------- */
>>>>>>> a883d316

    /* execution context */
    hmemo::ContextPtr ctx = hmemo::Context::getContextPtr(); // default context, set by environment variable SCAI_CONTEXT

    dmemo::DistributionPtr dist = nullptr;
    dmemo::DistributionPtr blockDist = nullptr;
    if ((config.get<bool>("useVariableGrid")) || (config.get<bool>("useGraphPartitioning"))) {
        //temporaray distribution (starting distribution for graph partitioner)
        blockDist = std::make_shared<dmemo::BlockDistribution>(modelCoordinates.getNGridpoints(), commShot);
    } else {
        dist = Partitioning::gridPartition<ValueType>(config, commShot);
    }

    /* --------------------------------------- */
    /* Calculate derivative matrizes           */
    /* --------------------------------------- */
    start_t = common::Walltime::get();
    ForwardSolver::Derivatives::Derivatives<ValueType>::DerivativesPtr derivatives(ForwardSolver::Derivatives::Factory<ValueType>::Create(dimension));
    if ((config.get<bool>("useVariableGrid")) || (config.get<bool>("useGraphPartitioning"))) {
        derivatives->init(blockDist, ctx, config, modelCoordinates, commShot);
    } else {
        derivatives->init(dist, ctx, config, modelCoordinates, commShot);
    }
    end_t = common::Walltime::get();
    HOST_PRINT(commAll, "", "Finished initializing matrices in " << end_t - start_t << " sec.\n\n");

    /* --------------------------------------- */
    /* Call partioner (only for variable Grids)*/
    /* --------------------------------------- */
    if ((config.get<bool>("useVariableGrid")) || (config.get<bool>("useGraphPartitioning"))) {

        auto graph = derivatives->getCombinedMatrix();
        auto weights = Partitioning::BoundaryWeights(config, blockDist, modelCoordinates,config.get<ValueType>("BoundaryWeights"));
        auto coords = modelCoordinates.getCoordinates(blockDist, ctx);
        modelCoordinates.writeCoordinates(blockDist, ctx, config.get<std::string>("coordinateFilename"));

#ifdef USE_GEOGRAPHER
        dist = Partitioning::graphPartition(config, commShot, coords, graph, weights);
#else
        HOST_PRINT(commAll, "useGraphPartitioning or useVariableGrid was set, but geographer was not compiled. \n Use < make prog GEOGRAPHER_ROOT= > to compile the partitioner\n", "\n")
        return (2);
#endif

<<<<<<< HEAD
    HOST_PRINT(commAll, modelCoordinates.getCoordinates()[2] << "\n\n");
    HOST_PRINT(commAll, weights << "\n\n");
    HOST_PRINT(commAll, derivatives->getDxf() << "\n\n");
    scai::lama::CSRSparseMatrix<ValueType> graph=derivatives->getCombinedMatrix();
    HOST_PRINT(commAll, graph << "\n\n");
    HOST_PRINT(commAll, dimensions << "\n\n");
    auto coords=modelCoordinates.getCoordinates();
    
    if (dimensions==2){
    coords.pop_back();
    }
    
//std::cout << graph.getNumValues() << std::endl;

if( commShot->getRank() ==0 ){
	std::cout << graph.getLocalStorage().getValues()[0] << std::endl;
	//std::cout << graph.getLocalStorage().getValues().sum() << std::endl;
	std::cout << graph.getLocalStorage().getValues()[100] << std::endl;
}

//coords[0].writeToFile("coordsX.mtx");
//coords[1].writeToFile("coordsY.mtx");

//change all edge weights to 1
/*
{
	CSRStorage<ValueType>& localStorage = graph.getLocalStorage();
	//scai::hmemo::WriteAccess<ValueType> values(localStorage.getValues());

	scai::hmemo::HArray<IndexType> localIA = localStorage.getIA();
	scai::hmemo::HArray<IndexType> localJA = localStorage.getJA();
	scai::hmemo::HArray<ValueType> localValues = localStorage.getValues();

	for( unsigned int i=0; i<localValues.size(); i++ ){
		localValues[i] = 1;
	}

	localStorage.swap( localIA, localJA, localValues);
}
*/

PRINT(commShot->getRank() << ": " << (DenseVector<ValueType>(graph.getLocalStorage().getValues())).sum() );	
std::string graphFile = "gpi100x100_edge_weights.graph";
std::string coordsFile = "gpi100x100.graph.xyz";
if( commShot->getRank()==0 ) PRINT( "writing graph and coords to files " << graphFile << " and " << coordsFile );

//ITI::FileIO<IndexType, ValueType>::writeCoords( coords, coordsFile );
ITI::FileIO<IndexType, ValueType>::writeGraph( graph, graphFile, 1 /*for edges weights*/ );

    struct Settings settings;
    settings.dimensions=dimensions;
    settings.noRefinement = false;
    settings.verbose = false;
    settings.minBorderNodes = 100;
    settings.multiLevelRounds = 6;
   	settings.numBlocks=commShot->getSize();
    settings.coarseningStepsBetweenRefinement = 3;
    //settings.maxKMeansIterations = 10;
    //settings.minSamplingNodes = -1;
    settings.writeInFile = false;
    //settings.bisect = true;
    settings.initialPartition = InitialPartitioningMethods::KMeans;

    struct Metrics metrics(settings);      //by default, settings.numBlocks = p (where p is: mpirun -np p ...)
    
    if( commShot->getRank() ==0 ){
		settings.print( std::cout );
	}

    scai::lama::DenseVector<IndexType> partition = ITI::ParcoRepart<IndexType,ValueType>::partitionGraph(graph, coords, weights, settings, metrics);
	    
    partition.writeToFile("partitition.mtx");
    
    dmemo::DistributionPtr distFromPartition = scai::dmemo::generalDistributionByNewOwners( partition.getDistribution(), partition.getLocalValues() );
    //    dmemo::DistributionPtr distFromPartition(new dmemo::GridDistribution(grid, commShot, procGrid));
     //  dmemo::DistributionPtr distFromPartition(new dmemo::BlockDistribution(size,commShot));
       
    
    derivatives->redistributeMatrices(distFromPartition);
    
   	//redistribute all data to get metrics
    scai::dmemo::DistributionPtr noDistPtr( new scai::dmemo::NoDistribution( graph.getNumRows() ));
 //TODO: if we remove the partition.redistribute works but I am not sure the the computation of the cut is correct:
 // local refinement says it gives a gain but the final cut is more than the first cut
 // if we remove any other, the computeCut hangs
   	graph.redistribute( distFromPartition , noDistPtr );
    partition.redistribute( distFromPartition );
    weights.redistribute( distFromPartition );

	metrics.getAllMetrics(graph, partition, weights, settings);

	if( commShot->getRank() ==0 ){
		metrics.print( std::cout );
	}
=======
        derivatives->redistributeMatrices(dist);
    }
>>>>>>> a883d316

    /* --------------------------------------- */
    /* Wavefields                              */
    /* --------------------------------------- */
    Wavefields::Wavefields<ValueType>::WavefieldPtr wavefields(Wavefields::Factory<ValueType>::Create(dimension, equationType));
    wavefields->init(ctx, dist);

    /* --------------------------------------- */
    /* Acquisition geometry                    */
    /* --------------------------------------- */
    Acquisition::Sources<ValueType> sources(config, modelCoordinates, ctx, dist);
    Acquisition::Receivers<ValueType> receivers;
    if (!config.get<bool>("useReceiversPerShot")) {
        receivers.init(config, modelCoordinates, ctx, dist);
    }

    /* --------------------------------------- */
    /* Modelparameter                          */
    /* --------------------------------------- */
    Modelparameter::Modelparameter<ValueType>::ModelparameterPtr model(Modelparameter::Factory<ValueType>::Create(equationType));
    model->init(config, ctx, dist);
    model->prepareForModelling(modelCoordinates, ctx, dist, commShot);

    /* --------------------------------------- */
    /* Forward solver                          */
    /* --------------------------------------- */

    HOST_PRINT(commAll, "", "ForwardSolver ...\n")
    ForwardSolver::ForwardSolver<ValueType>::ForwardSolverPtr solver(ForwardSolver::Factory<ValueType>::Create(dimension, equationType));
    solver->initForwardSolver(config, *derivatives, *wavefields, *model, modelCoordinates, ctx, config.get<ValueType>("DT"));
    solver->prepareForModelling(*model, config.get<ValueType>("DT"));
    HOST_PRINT(commAll, "", "ForwardSolver prepared\n")

    ValueType DT = config.get<ValueType>("DT");
    IndexType tStepEnd = Common::time2index(config.get<ValueType>("T"), DT);

    dmemo::BlockDistribution shotDist(sources.getNumShots(), commInterShot);

    for (IndexType shotNumber = shotDist.lb(); shotNumber < shotDist.ub(); shotNumber++) {
        /* Update Source */
        if (!config.get<bool>("runSimultaneousShots"))
            sources.init(config, modelCoordinates, ctx, dist, shotNumber);
        if (config.get<bool>("useReceiversPerShot")) {
            receivers.init(config, modelCoordinates, ctx, dist, shotNumber);
        }

        HOST_PRINT(commShot, "Start time stepping for shot " << shotNumber + 1 << " of " << sources.getNumShots() << "\nTotal Number of time steps: " << tStepEnd << "\n");
        wavefields->resetWavefields();

        start_t = common::Walltime::get();

        for (IndexType tStep = 0; tStep < tStepEnd; tStep++) {

            if (tStep % 100 == 0 && tStep != 0) {
                HOST_PRINT(commShot, "Calculating time step " << tStep << "\n");
            }

            solver->run(receivers, sources, *model, *wavefields, *derivatives, tStep);

            if (config.get<IndexType>("snapType") > 0 && tStep >= Common::time2index(config.get<ValueType>("tFirstSnapshot"), DT) && tStep <= Common::time2index(config.get<ValueType>("tlastSnapshot"), DT) && (tStep - Common::time2index(config.get<ValueType>("tFirstSnapshot"), DT)) % Common::time2index(config.get<ValueType>("tincSnapshot"), DT) == 0) {
                wavefields->write(config.get<IndexType>("snapType"), config.get<std::string>("WavefieldFileName"), tStep, *derivatives, *model, config.get<IndexType>("PartitionedOut"));
            }
        }

        end_t = common::Walltime::get();
        HOST_PRINT(commShot, "Finished time stepping (shot " << shotNumber << ") in " << end_t - start_t << " sec.\n");

        receivers.getSeismogramHandler().normalize();

        if (!config.get<bool>("runSimultaneousShots")) {
            receivers.getSeismogramHandler().write(config.get<IndexType>("SeismogramFormat"), config.get<std::string>("SeismogramFilename") + ".shot_" + std::to_string(shotNumber), modelCoordinates);
        } else {
            receivers.getSeismogramHandler().write(config.get<IndexType>("SeismogramFormat"), config.get<std::string>("SeismogramFilename"), modelCoordinates);
        }

        solver->resetCPML();
    }
    return 0;
}<|MERGE_RESOLUTION|>--- conflicted
+++ resolved
@@ -92,39 +92,9 @@
 
     SCAI_DMEMO_TASK(commShot)
 
-<<<<<<< HEAD
-    // inter node distribution
-    // define the grid topology by sizes NX, NY, and NZ from configuration
-    // Attention: LAMA uses row-major indexing while SOFI-3D uses column-major, so switch dimensions, x-dimension has stride 1
-
-    common::Grid3D grid(config.get<IndexType>("NY"), config.get<IndexType>("NZ"), config.get<IndexType>("NX"));
-
-    common::Grid3D procGrid(npY, npZ, npX);
-    // distribute the grid onto available processors
-    
-   //  dmemo::DistributionPtr dist(new dmemo::GridDistribution(grid, commShot, procGrid));
-   int size=config.get<IndexType>("NY")*config.get<IndexType>("NZ")*config.get<IndexType>("NX");
-   dmemo::DistributionPtr dist(new dmemo::BlockDistribution(size,commShot));
-
-  
-    // Create an object of the mapping (3D-1D) class Coordinates
-
-    Acquisition::Coordinates<ValueType> modelCoordinates(config.get<IndexType>("NX"), config.get<IndexType>("NY"), config.get<IndexType>("NZ"), config.get<ValueType>("DH"), dist, ctx);
-
-    hmemo::HArray<IndexType> ownedIndexes; // all (global) points owned by this process
-    dist->getOwnedIndexes(ownedIndexes);
-
-    lama::VectorAssembly<ValueType> assembly;
-    assembly.reserve(ownedIndexes.size()); 
-    
-    for (IndexType ownedIndex : hmemo::hostReadAccess(ownedIndexes)) {
-        Acquisition::coordinate3D coordinate = modelCoordinates.index2coordinate(ownedIndex);
-        Acquisition::coordinate3D coordinatedist = modelCoordinates.edgeDistance(coordinate);
-=======
     /* --------------------------------------- */
     /* Context and Distribution                */
     /* --------------------------------------- */
->>>>>>> a883d316
 
     /* execution context */
     hmemo::ContextPtr ctx = hmemo::Context::getContextPtr(); // default context, set by environment variable SCAI_CONTEXT
@@ -168,105 +138,8 @@
         return (2);
 #endif
 
-<<<<<<< HEAD
-    HOST_PRINT(commAll, modelCoordinates.getCoordinates()[2] << "\n\n");
-    HOST_PRINT(commAll, weights << "\n\n");
-    HOST_PRINT(commAll, derivatives->getDxf() << "\n\n");
-    scai::lama::CSRSparseMatrix<ValueType> graph=derivatives->getCombinedMatrix();
-    HOST_PRINT(commAll, graph << "\n\n");
-    HOST_PRINT(commAll, dimensions << "\n\n");
-    auto coords=modelCoordinates.getCoordinates();
-    
-    if (dimensions==2){
-    coords.pop_back();
-    }
-    
-//std::cout << graph.getNumValues() << std::endl;
-
-if( commShot->getRank() ==0 ){
-	std::cout << graph.getLocalStorage().getValues()[0] << std::endl;
-	//std::cout << graph.getLocalStorage().getValues().sum() << std::endl;
-	std::cout << graph.getLocalStorage().getValues()[100] << std::endl;
-}
-
-//coords[0].writeToFile("coordsX.mtx");
-//coords[1].writeToFile("coordsY.mtx");
-
-//change all edge weights to 1
-/*
-{
-	CSRStorage<ValueType>& localStorage = graph.getLocalStorage();
-	//scai::hmemo::WriteAccess<ValueType> values(localStorage.getValues());
-
-	scai::hmemo::HArray<IndexType> localIA = localStorage.getIA();
-	scai::hmemo::HArray<IndexType> localJA = localStorage.getJA();
-	scai::hmemo::HArray<ValueType> localValues = localStorage.getValues();
-
-	for( unsigned int i=0; i<localValues.size(); i++ ){
-		localValues[i] = 1;
-	}
-
-	localStorage.swap( localIA, localJA, localValues);
-}
-*/
-
-PRINT(commShot->getRank() << ": " << (DenseVector<ValueType>(graph.getLocalStorage().getValues())).sum() );	
-std::string graphFile = "gpi100x100_edge_weights.graph";
-std::string coordsFile = "gpi100x100.graph.xyz";
-if( commShot->getRank()==0 ) PRINT( "writing graph and coords to files " << graphFile << " and " << coordsFile );
-
-//ITI::FileIO<IndexType, ValueType>::writeCoords( coords, coordsFile );
-ITI::FileIO<IndexType, ValueType>::writeGraph( graph, graphFile, 1 /*for edges weights*/ );
-
-    struct Settings settings;
-    settings.dimensions=dimensions;
-    settings.noRefinement = false;
-    settings.verbose = false;
-    settings.minBorderNodes = 100;
-    settings.multiLevelRounds = 6;
-   	settings.numBlocks=commShot->getSize();
-    settings.coarseningStepsBetweenRefinement = 3;
-    //settings.maxKMeansIterations = 10;
-    //settings.minSamplingNodes = -1;
-    settings.writeInFile = false;
-    //settings.bisect = true;
-    settings.initialPartition = InitialPartitioningMethods::KMeans;
-
-    struct Metrics metrics(settings);      //by default, settings.numBlocks = p (where p is: mpirun -np p ...)
-    
-    if( commShot->getRank() ==0 ){
-		settings.print( std::cout );
-	}
-
-    scai::lama::DenseVector<IndexType> partition = ITI::ParcoRepart<IndexType,ValueType>::partitionGraph(graph, coords, weights, settings, metrics);
-	    
-    partition.writeToFile("partitition.mtx");
-    
-    dmemo::DistributionPtr distFromPartition = scai::dmemo::generalDistributionByNewOwners( partition.getDistribution(), partition.getLocalValues() );
-    //    dmemo::DistributionPtr distFromPartition(new dmemo::GridDistribution(grid, commShot, procGrid));
-     //  dmemo::DistributionPtr distFromPartition(new dmemo::BlockDistribution(size,commShot));
-       
-    
-    derivatives->redistributeMatrices(distFromPartition);
-    
-   	//redistribute all data to get metrics
-    scai::dmemo::DistributionPtr noDistPtr( new scai::dmemo::NoDistribution( graph.getNumRows() ));
- //TODO: if we remove the partition.redistribute works but I am not sure the the computation of the cut is correct:
- // local refinement says it gives a gain but the final cut is more than the first cut
- // if we remove any other, the computeCut hangs
-   	graph.redistribute( distFromPartition , noDistPtr );
-    partition.redistribute( distFromPartition );
-    weights.redistribute( distFromPartition );
-
-	metrics.getAllMetrics(graph, partition, weights, settings);
-
-	if( commShot->getRank() ==0 ){
-		metrics.print( std::cout );
-	}
-=======
         derivatives->redistributeMatrices(dist);
     }
->>>>>>> a883d316
 
     /* --------------------------------------- */
     /* Wavefields                              */
