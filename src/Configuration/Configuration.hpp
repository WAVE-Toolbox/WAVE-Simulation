--- conflicted
+++ resolved
@@ -7,14 +7,11 @@
 #include <vector>
 #include <unordered_map>
 #include <sstream>
-<<<<<<< HEAD
-#include <fstream>
-=======
 #include <string>
 #include <algorithm> 
 #include <cctype>
 #include <scai/logging.hpp>
->>>>>>> b153dd14
+#include <fstream>
 
 using namespace scai;
 
