#pragma once

#include <scai/lama/Scalar.hpp>

#include <iostream>
#include <string>
#include <vector>
#include <unordered_map>
#include <sstream>
#include <string>
#include <algorithm> 
#include <cctype>
#include <scai/logging.hpp>
#include <fstream>

using namespace scai;

//! Namespace of the Geophysical Institute of the Karlsruhe Institute of Technology
namespace KITGPI {
    
    //! Configuration namespace
    namespace Configuration {
        
	template<typename ValueType>
	  struct PMLVariables{
		  
		ValueType VMaxCPML; ///< Maximum velocity in the CPML-Layer    
		ValueType CenterFrequencyCPML; ///< Center Frequency of the Signal in the CPML-Layer 
		ValueType KMaxCPML; ///< Maximum velocity in the CPML-Layer    
		ValueType NPower; ///< Center Frequency of the Signal in the CPML-Layer 
		
		
	    };  
	    
        //! Class for Configuration of the FD simulation
        /*!
         This class handels the configuration for the finite-difference simulation.
         */
        class Configuration
        {
        public:
            
            /*! \brief Default destructor
             */
            ~Configuration(){}
            
            explicit Configuration( std::string const& filename );
            
            void print() const;
            
            template<typename ValueType>
            ValueType get(std::string const& parameterName) const;
            
            PMLVariables<ValueType> const& getPMLVariables() const {return PMLVar;} ///< Return PML Variables
        private:
            
<<<<<<< HEAD
            IndexType NumParameters; ///< Number of parameters in input file
            
            /* read parameters */
            
            // define spatial sampling: number of grid points in direction
            IndexType NX; ///< Grid points horizontal 1
            IndexType NY;///< Grid points depth
            IndexType NZ; ///< Grid points horizontal 2
            
            /// define distance between two grid points in meter
            ValueType DH;
            
            // define temporal sampling
            ValueType DT;  ///< temporal sampling in seconds
            ValueType T;   ///< total simulation time
            
            IndexType spatialFDorder;	///< order of spatial FD operator
            
            IndexType ModelRead; ///< Read model from File (1=YES, else=NO)
            IndexType ModelWrite; ///< Write model to File (1=YES, else=NO)
            std::string ModelFilename; ///< Filename to read model
            IndexType ModelParametrisation; ///< Read model from File (1=Wave-Modulus-Model-Vector, 2=Velocity-Vectors)
            ValueType velocityP; ///< Density in kilo gramms per cubic meter
            ValueType velocityS; ///< Density in kilo gramms per cubic meter
            ValueType rho;      ///< P-wave velocity in meter per seconds
            
            ValueType tauP; ///< Tau value for P-waves
            ValueType tauS; ///< Tau value for S-waves
            
            IndexType UseCubePartitioning; ///< Use cubes for partitioning of the wave fields (1=ON, else=OFF)
            IndexType ProcNX; ///< Number of cores in X-direction
            IndexType ProcNY; ///< Number of cores in Y-direction
            IndexType ProcNZ; ///< Number of cores in Z-direction
            
            ValueType relaxationFrequency; ///< Relaxation frequency in Hz for first relaxation mechanism
            ValueType numRelaxationMechanisms; ///< Number of relaxation mechanisms
            
            IndexType FreeSurface; ///< Use the free surface==1 or not==0
            
            IndexType DampingBoundary; ///< Use the Damping Boundary ==1 or not==0
            ValueType DampingCoeff; ///< Damping coefficient
            IndexType BoundaryWidth; ///< Width of damping boundary
            
            PMLVariables<ValueType> PMLVar;
            
            std::string SourceFilename; ///< Filename to read source configuration
            std::string ReceiverFilename; ///< Filename to read receiver configuration
            std::string SeismogramFilename; ///< Filename to write seismograms
            IndexType SeismogramFormat; ///< Seismogram Format 1=MTX 2=SU
            
            /* calculated parameters */
            
            IndexType N; ///< Number of total grid points NX*NY*NZ
            
            ValueType pWaveModulus; ///< P-wave modulus
            ValueType sWaveModulus; ///<< S-wave modulus
            IndexType NT; ///< Number of time steps
=======
            std::unordered_map<std::string,std::string> configMap; ///< Map that is returned from config File
>>>>>>> f9a75482
            
        };
    }
}


/*! \brief Constructor
 *
 \param filename of configuration file
 */
<<<<<<< HEAD
template<typename ValueType>
KITGPI::Configuration::Configuration<ValueType>::Configuration( std::string const& filename ):NumParameters(34),numRelaxationMechanisms(0)
=======
KITGPI::Configuration::Configuration::Configuration(std::string const& filename)
>>>>>>> f9a75482
{
    // read all lines in file
    
    std::string line;
    std::ifstream input( filename.c_str() );
    while ( std::getline( input, line ) )
    {
        size_t lineEnd = line.size();
        std::string::size_type commentPos1 = line.find_first_of( "#", 0 );
        if ( std::string::npos != commentPos1 )
        {
            std::string::size_type commentPos2 = line.find_first_of( "#", commentPos1 );
            if ( std::string::npos != commentPos2 )
            {
                if( commentPos1 == 0 )
                {
                    continue;
                }
                lineEnd = commentPos1;
            }
        }
        
        std::string::size_type equalPos = line.find_first_of( "=", 0 );
        
        if ( std::string::npos != equalPos )
        {
            // tokenize it  name = val
            std::string name = line.substr( 0, equalPos );
            size_t len = lineEnd - ( equalPos + 1);
            std::string val  = line.substr( equalPos + 1, len);
            std::transform(name.begin(), name.end(), name.begin(), ::tolower);
            configMap.insert( std::pair<std::string,std::string>( name, val) );
        }
    }
    input.close();
<<<<<<< HEAD
    
    // check map and assign all values with right "cast" to members
    //size_t nArgs = NumParameters;
    //SCAI_ASSERT(map.size() == nArgs, filename << " does not include a valid configutation with " << nArgs << " arguments.");

    std::istringstream( map[ "NZ" ] ) >> NZ; // IndexType
    std::istringstream( map[ "NX" ] ) >> NX; // IndexType
    std::istringstream( map[ "NY" ] ) >> NY; // IndexType
    
    std::istringstream( map[ "DH" ] ) >> DH; // ValueType
    
    std::istringstream( map[ "DT" ] ) >> DT; // ValueType
    std::istringstream( map[ "T" ] ) >> T;  // ValueType
    
    std::istringstream( map[ "spatialFDorder" ] ) >> spatialFDorder;  // Indextype
    
    std::istringstream( map[ "ModelRead" ] ) >> ModelRead; // IndexType
    std::istringstream( map[ "ModelWrite" ] ) >> ModelWrite; // IndexType
    ModelFilename = std::istringstream( map[ "ModelFilename" ] ).str(); // std::string
    std::istringstream( map[ "ModelParametrisation" ] ) >> ModelParametrisation; // IndexType
    
    
    std::istringstream( map[ "velocityP" ] ) >> velocityP; // ValueType
    std::istringstream( map[ "velocityS" ] ) >> velocityS; // ValueType
    std::istringstream( map[ "rho" ] ) >> rho; // ValueType
    
    std::istringstream( map[ "tauP" ] ) >> tauP; // ValueType
    std::istringstream( map[ "tauS" ] ) >> tauS; // ValueType
    std::istringstream( map[ "relaxationFrequency" ] ) >> relaxationFrequency; // ValueType
    std::istringstream( map[ "numRelaxationMechanisms" ] ) >> numRelaxationMechanisms; // IndexType
    
    SourceFilename = std::istringstream( map[ "SourceFilename" ] ).str(); // std::string
    ReceiverFilename = std::istringstream( map[ "ReceiverFilename" ] ).str(); // std::string
    SeismogramFilename = std::istringstream( map[ "SeismogramFilename" ] ).str(); // std::string
    
    std::istringstream( map[ "SeismogramFormat" ] ) >> SeismogramFormat; // IndexType
    std::istringstream( map[ "UseCubePartitioning" ] ) >> UseCubePartitioning; // IndexType
    std::istringstream( map[ "ProcNX" ] ) >> ProcNX; // IndexType
    std::istringstream( map[ "ProcNY" ] ) >> ProcNY; // IndexType
    std::istringstream( map[ "ProcNZ" ] ) >> ProcNZ; // IndexType
    
    std::istringstream( map[ "FreeSurface" ] ) >> FreeSurface; // IndexType
    
    std::istringstream( map[ "DampingBoundary" ] ) >> DampingBoundary; // IndexType
    std::istringstream( map[ "DampingCoeff" ] ) >> DampingCoeff; // ValueType
    std::istringstream( map[ "BoundaryWidth" ] ) >> BoundaryWidth; // IndexType
    
    std::istringstream( map[ "VMaxCPML" ] ) >> PMLVar.VMaxCPML; // ValueType
    std::istringstream( map[ "CenterFrequencyCPML" ] ) >> PMLVar.CenterFrequencyCPML; // ValueType
    std::istringstream( map[ "NPower" ] ) >> PMLVar.NPower; // ValueType
    std::istringstream( map[ "KMaxCPML" ] ) >> PMLVar.KMaxCPML; // ValueType
    
    
    // calculate other parameters
    
    N = NZ * NX * NY;
    
    sWaveModulus = rho * velocityS * velocityS;
    
    pWaveModulus = rho * velocityP * velocityP; // P-wave modulus
    
    NT = static_cast<IndexType>( ( T / DT ) + 0.5 ); // MATLAB round(T/DT)
    
=======
>>>>>>> f9a75482
}


/*! \brief Constructor
 *
 \param parameterName name of the parameter
 */
template<typename ValueType>
ValueType KITGPI::Configuration::Configuration::get( std::string const& parameterName) const
{
    std::string tempName=parameterName;
    ValueType temp;
    try {
        std::transform(tempName.begin(), tempName.end(), tempName.begin(), ::tolower);
        std::istringstream( configMap.at(tempName) ) >> temp;
    }
<<<<<<< HEAD
    if(DampingBoundary==1){
        std::cout << "    A damping boundary will be placed at the model boundary." << std::endl;
    }
      if(DampingBoundary==2){
        std::cout << "    A CPML boundary will be placed at the model boundary." << std::endl;
    }
    if(numRelaxationMechanisms != 0 ) {
        std::cout << "    Visco-elastic simulation with " << numRelaxationMechanisms<< " Relaxation Mechanisms" << std::endl;
        std::cout << "    The relaxation frequency is " << relaxationFrequency<< " Hz" << std::endl;
    }
    std::cout << "Acquisition:" << std::endl;
    std::cout << "    Source acquisition will be read in from " << SourceFilename << std::endl;
    std::cout << "    Receiver acquisition will be read in from " << ReceiverFilename << std::endl;
    std::cout << "    Seismograms will be written to " << SeismogramFilename << std::endl;
    std::cout << "Material:" << std::endl;
    
    if ( ModelRead==1 )
    {
        switch (ModelParametrisation) {
            case 1:
                std::cout << "    Model will be read in from disk" << std::endl;
                std::cout << "    P-wave modulus: " << ModelFilename << ".pWaveModulus.mtx" << std::endl;
                std::cout << "    Density: " << ModelFilename << ".density.mtx" << std::endl;
                break;
            case 2:
                std::cout << "    Model will be read in from disk" << std::endl;
                std::cout << "    VelocityP-Data: " << ModelFilename << ".vp.mtx" << std::endl;
                std::cout << "    VelocityS-Data " << ModelFilename << ".vs.mtx" << std::endl;
                std::cout << "    Density: " << ModelFilename << ".density.mtx" << std::endl;
                break;
            default:
                COMMON_THROWEXCEPTION(" Unkown ModelParametrisation value! ")
                break;
        }
    } else {
        std::cout << "    A homogeneous model will be generated" << std::endl;
        std::cout << "    VelocityP:" << velocityP << " m/s" << std::endl;
        std::cout << "    VelocityS:" << velocityS << " m/s" << std::endl;
        std::cout << "    Density:" << rho << " g/cm3" << std::endl;
=======
    catch (...) {
        COMMON_THROWEXCEPTION("Parameter " << parameterName << ": Not found in Configuration file! " << std::endl)
>>>>>>> f9a75482
    }
    return(temp);
}

/*! \brief Print configuration
 */
void KITGPI::Configuration::Configuration::print() const
{
    std::cout << "\t" << "Configuration: \n" << std::endl;
    for ( std::unordered_map<std::string,std::string>::const_iterator iter = configMap.begin(); iter != configMap.end(); ++iter )
        std::cout << "\t"<< iter->first << " = " << iter->second << std::endl;
    std::cout << std::endl;
}<|MERGE_RESOLUTION|>--- conflicted
+++ resolved
@@ -21,17 +21,6 @@
     //! Configuration namespace
     namespace Configuration {
         
-	template<typename ValueType>
-	  struct PMLVariables{
-		  
-		ValueType VMaxCPML; ///< Maximum velocity in the CPML-Layer    
-		ValueType CenterFrequencyCPML; ///< Center Frequency of the Signal in the CPML-Layer 
-		ValueType KMaxCPML; ///< Maximum velocity in the CPML-Layer    
-		ValueType NPower; ///< Center Frequency of the Signal in the CPML-Layer 
-		
-		
-	    };  
-	    
         //! Class for Configuration of the FD simulation
         /*!
          This class handels the configuration for the finite-difference simulation.
@@ -51,70 +40,9 @@
             template<typename ValueType>
             ValueType get(std::string const& parameterName) const;
             
-            PMLVariables<ValueType> const& getPMLVariables() const {return PMLVar;} ///< Return PML Variables
         private:
             
-<<<<<<< HEAD
-            IndexType NumParameters; ///< Number of parameters in input file
-            
-            /* read parameters */
-            
-            // define spatial sampling: number of grid points in direction
-            IndexType NX; ///< Grid points horizontal 1
-            IndexType NY;///< Grid points depth
-            IndexType NZ; ///< Grid points horizontal 2
-            
-            /// define distance between two grid points in meter
-            ValueType DH;
-            
-            // define temporal sampling
-            ValueType DT;  ///< temporal sampling in seconds
-            ValueType T;   ///< total simulation time
-            
-            IndexType spatialFDorder;	///< order of spatial FD operator
-            
-            IndexType ModelRead; ///< Read model from File (1=YES, else=NO)
-            IndexType ModelWrite; ///< Write model to File (1=YES, else=NO)
-            std::string ModelFilename; ///< Filename to read model
-            IndexType ModelParametrisation; ///< Read model from File (1=Wave-Modulus-Model-Vector, 2=Velocity-Vectors)
-            ValueType velocityP; ///< Density in kilo gramms per cubic meter
-            ValueType velocityS; ///< Density in kilo gramms per cubic meter
-            ValueType rho;      ///< P-wave velocity in meter per seconds
-            
-            ValueType tauP; ///< Tau value for P-waves
-            ValueType tauS; ///< Tau value for S-waves
-            
-            IndexType UseCubePartitioning; ///< Use cubes for partitioning of the wave fields (1=ON, else=OFF)
-            IndexType ProcNX; ///< Number of cores in X-direction
-            IndexType ProcNY; ///< Number of cores in Y-direction
-            IndexType ProcNZ; ///< Number of cores in Z-direction
-            
-            ValueType relaxationFrequency; ///< Relaxation frequency in Hz for first relaxation mechanism
-            ValueType numRelaxationMechanisms; ///< Number of relaxation mechanisms
-            
-            IndexType FreeSurface; ///< Use the free surface==1 or not==0
-            
-            IndexType DampingBoundary; ///< Use the Damping Boundary ==1 or not==0
-            ValueType DampingCoeff; ///< Damping coefficient
-            IndexType BoundaryWidth; ///< Width of damping boundary
-            
-            PMLVariables<ValueType> PMLVar;
-            
-            std::string SourceFilename; ///< Filename to read source configuration
-            std::string ReceiverFilename; ///< Filename to read receiver configuration
-            std::string SeismogramFilename; ///< Filename to write seismograms
-            IndexType SeismogramFormat; ///< Seismogram Format 1=MTX 2=SU
-            
-            /* calculated parameters */
-            
-            IndexType N; ///< Number of total grid points NX*NY*NZ
-            
-            ValueType pWaveModulus; ///< P-wave modulus
-            ValueType sWaveModulus; ///<< S-wave modulus
-            IndexType NT; ///< Number of time steps
-=======
             std::unordered_map<std::string,std::string> configMap; ///< Map that is returned from config File
->>>>>>> f9a75482
             
         };
     }
@@ -125,12 +53,7 @@
  *
  \param filename of configuration file
  */
-<<<<<<< HEAD
-template<typename ValueType>
-KITGPI::Configuration::Configuration<ValueType>::Configuration( std::string const& filename ):NumParameters(34),numRelaxationMechanisms(0)
-=======
 KITGPI::Configuration::Configuration::Configuration(std::string const& filename)
->>>>>>> f9a75482
 {
     // read all lines in file
     
@@ -166,72 +89,6 @@
         }
     }
     input.close();
-<<<<<<< HEAD
-    
-    // check map and assign all values with right "cast" to members
-    //size_t nArgs = NumParameters;
-    //SCAI_ASSERT(map.size() == nArgs, filename << " does not include a valid configutation with " << nArgs << " arguments.");
-
-    std::istringstream( map[ "NZ" ] ) >> NZ; // IndexType
-    std::istringstream( map[ "NX" ] ) >> NX; // IndexType
-    std::istringstream( map[ "NY" ] ) >> NY; // IndexType
-    
-    std::istringstream( map[ "DH" ] ) >> DH; // ValueType
-    
-    std::istringstream( map[ "DT" ] ) >> DT; // ValueType
-    std::istringstream( map[ "T" ] ) >> T;  // ValueType
-    
-    std::istringstream( map[ "spatialFDorder" ] ) >> spatialFDorder;  // Indextype
-    
-    std::istringstream( map[ "ModelRead" ] ) >> ModelRead; // IndexType
-    std::istringstream( map[ "ModelWrite" ] ) >> ModelWrite; // IndexType
-    ModelFilename = std::istringstream( map[ "ModelFilename" ] ).str(); // std::string
-    std::istringstream( map[ "ModelParametrisation" ] ) >> ModelParametrisation; // IndexType
-    
-    
-    std::istringstream( map[ "velocityP" ] ) >> velocityP; // ValueType
-    std::istringstream( map[ "velocityS" ] ) >> velocityS; // ValueType
-    std::istringstream( map[ "rho" ] ) >> rho; // ValueType
-    
-    std::istringstream( map[ "tauP" ] ) >> tauP; // ValueType
-    std::istringstream( map[ "tauS" ] ) >> tauS; // ValueType
-    std::istringstream( map[ "relaxationFrequency" ] ) >> relaxationFrequency; // ValueType
-    std::istringstream( map[ "numRelaxationMechanisms" ] ) >> numRelaxationMechanisms; // IndexType
-    
-    SourceFilename = std::istringstream( map[ "SourceFilename" ] ).str(); // std::string
-    ReceiverFilename = std::istringstream( map[ "ReceiverFilename" ] ).str(); // std::string
-    SeismogramFilename = std::istringstream( map[ "SeismogramFilename" ] ).str(); // std::string
-    
-    std::istringstream( map[ "SeismogramFormat" ] ) >> SeismogramFormat; // IndexType
-    std::istringstream( map[ "UseCubePartitioning" ] ) >> UseCubePartitioning; // IndexType
-    std::istringstream( map[ "ProcNX" ] ) >> ProcNX; // IndexType
-    std::istringstream( map[ "ProcNY" ] ) >> ProcNY; // IndexType
-    std::istringstream( map[ "ProcNZ" ] ) >> ProcNZ; // IndexType
-    
-    std::istringstream( map[ "FreeSurface" ] ) >> FreeSurface; // IndexType
-    
-    std::istringstream( map[ "DampingBoundary" ] ) >> DampingBoundary; // IndexType
-    std::istringstream( map[ "DampingCoeff" ] ) >> DampingCoeff; // ValueType
-    std::istringstream( map[ "BoundaryWidth" ] ) >> BoundaryWidth; // IndexType
-    
-    std::istringstream( map[ "VMaxCPML" ] ) >> PMLVar.VMaxCPML; // ValueType
-    std::istringstream( map[ "CenterFrequencyCPML" ] ) >> PMLVar.CenterFrequencyCPML; // ValueType
-    std::istringstream( map[ "NPower" ] ) >> PMLVar.NPower; // ValueType
-    std::istringstream( map[ "KMaxCPML" ] ) >> PMLVar.KMaxCPML; // ValueType
-    
-    
-    // calculate other parameters
-    
-    N = NZ * NX * NY;
-    
-    sWaveModulus = rho * velocityS * velocityS;
-    
-    pWaveModulus = rho * velocityP * velocityP; // P-wave modulus
-    
-    NT = static_cast<IndexType>( ( T / DT ) + 0.5 ); // MATLAB round(T/DT)
-    
-=======
->>>>>>> f9a75482
 }
 
 
@@ -248,60 +105,18 @@
         std::transform(tempName.begin(), tempName.end(), tempName.begin(), ::tolower);
         std::istringstream( configMap.at(tempName) ) >> temp;
     }
-<<<<<<< HEAD
-    if(DampingBoundary==1){
-        std::cout << "    A damping boundary will be placed at the model boundary." << std::endl;
-    }
-      if(DampingBoundary==2){
-        std::cout << "    A CPML boundary will be placed at the model boundary." << std::endl;
-    }
-    if(numRelaxationMechanisms != 0 ) {
-        std::cout << "    Visco-elastic simulation with " << numRelaxationMechanisms<< " Relaxation Mechanisms" << std::endl;
-        std::cout << "    The relaxation frequency is " << relaxationFrequency<< " Hz" << std::endl;
-    }
-    std::cout << "Acquisition:" << std::endl;
-    std::cout << "    Source acquisition will be read in from " << SourceFilename << std::endl;
-    std::cout << "    Receiver acquisition will be read in from " << ReceiverFilename << std::endl;
-    std::cout << "    Seismograms will be written to " << SeismogramFilename << std::endl;
-    std::cout << "Material:" << std::endl;
-    
-    if ( ModelRead==1 )
-    {
-        switch (ModelParametrisation) {
-            case 1:
-                std::cout << "    Model will be read in from disk" << std::endl;
-                std::cout << "    P-wave modulus: " << ModelFilename << ".pWaveModulus.mtx" << std::endl;
-                std::cout << "    Density: " << ModelFilename << ".density.mtx" << std::endl;
-                break;
-            case 2:
-                std::cout << "    Model will be read in from disk" << std::endl;
-                std::cout << "    VelocityP-Data: " << ModelFilename << ".vp.mtx" << std::endl;
-                std::cout << "    VelocityS-Data " << ModelFilename << ".vs.mtx" << std::endl;
-                std::cout << "    Density: " << ModelFilename << ".density.mtx" << std::endl;
-                break;
-            default:
-                COMMON_THROWEXCEPTION(" Unkown ModelParametrisation value! ")
-                break;
-        }
-    } else {
-        std::cout << "    A homogeneous model will be generated" << std::endl;
-        std::cout << "    VelocityP:" << velocityP << " m/s" << std::endl;
-        std::cout << "    VelocityS:" << velocityS << " m/s" << std::endl;
-        std::cout << "    Density:" << rho << " g/cm3" << std::endl;
-=======
     catch (...) {
         COMMON_THROWEXCEPTION("Parameter " << parameterName << ": Not found in Configuration file! " << std::endl)
->>>>>>> f9a75482
     }
     return(temp);
-}
-
+    }
+    
 /*! \brief Print configuration
  */
 void KITGPI::Configuration::Configuration::print() const
-{
+    {
     std::cout << "\t" << "Configuration: \n" << std::endl;
     for ( std::unordered_map<std::string,std::string>::const_iterator iter = configMap.begin(); iter != configMap.end(); ++iter )
         std::cout << "\t"<< iter->first << " = " << iter->second << std::endl;
     std::cout << std::endl;
-}+}
