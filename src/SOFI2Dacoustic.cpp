#include <scai/lama.hpp>

#include <scai/common/Walltime.hpp>
#include <scai/common/Settings.hpp>

#include <iostream>

#define _USE_MATH_DEFINES
#include <cmath>

#include "Configuration/Configuration.hpp"

#include "Modelparameter/Acoustic.hpp"
#include "Wavefields/Wavefields2Dacoustic.hpp"

#include "Acquisition/Sources.hpp"
#include "Acquisition/Receivers.hpp"

#include "ForwardSolver/ForwardSolver.hpp"

#include "ForwardSolver/ForwardSolver2Dacoustic.hpp"

#include "ForwardSolver/Derivatives/FDTD2D.hpp"

#include "Common/HostPrint.hpp"
#include "Partitioning/PartitioningCubes.hpp"

using namespace scai;
using namespace KITGPI;

int main( int argc, char* argv[] )
{
    typedef double ValueType;
    double start_t, end_t; /* For timing */
    
    if(argc!=2){
        std::cout<< "\n\nNo configuration file given!\n\n" << std::endl;
        return(2);
    }
    
    /* --------------------------------------- */
    /* Read configuration from file            */
    /* --------------------------------------- */
    Configuration::Configuration<ValueType> config(argv[1]);
    
    SCAI_ASSERT( config.getIndex("NZ") == 1 , " NZ must be equal to 1 for 2-D simulation" );
    
    /* --------------------------------------- */
    /* Context and Distribution                */
    /* --------------------------------------- */
    /* inter node communicator */
    dmemo::CommunicatorPtr comm = dmemo::Communicator::getCommunicatorPtr(); // default communicator, set by environment variable SCAI_COMMUNICATOR
    common::Settings::setRank( comm->getNodeRank() );
    /* execution context */
    hmemo::ContextPtr ctx = hmemo::Context::getContextPtr(); // default context, set by environment variable SCAI_CONTEXT
    /* inter node distribution */
    // block distribution: i-st processor gets lines [i * N/num_processes] to [(i+1) * N/num_processes - 1] of the matrix
    IndexType getN = config.getIndex("NZ") * config.getIndex("NX") * config.getIndex("NY");
    dmemo::DistributionPtr dist( new dmemo::BlockDistribution( getN, comm ) );
    
    if( config.getIndex("UseCubePartitioning")){
        Partitioning::PartitioningCubes<ValueType> partitioning(config,comm);
        dist=partitioning.getDist();
    }
    
    HOST_PRINT( comm, "\nSOFI2D acoustic - LAMA Version\n\n" );
    if( comm->getRank() == MASTER )
    {
        config.print();
    }
    
    /* --------------------------------------- */
    /* Calculate derivative matrizes           */
    /* --------------------------------------- */
    start_t = common::Walltime::get();
    ForwardSolver::Derivatives::FDTD2D<ValueType> derivatives( dist, ctx, config, comm );
    end_t = common::Walltime::get();
    HOST_PRINT( comm, "Finished initializing matrices in " << end_t - start_t << " sec.\n\n" );
    
    /* --------------------------------------- */
    /* Wavefields                              */
    /* --------------------------------------- */
    Wavefields::FD2Dacoustic<ValueType> wavefields(ctx,dist);
    
    /* --------------------------------------- */
    /* Acquisition geometry                    */
    /* --------------------------------------- */
    Acquisition::Receivers<ValueType> receivers(config,ctx,dist);
    Acquisition::Sources<ValueType> sources(config,ctx,dist);
    
    /* --------------------------------------- */
    /* Modelparameter                          */
    /* --------------------------------------- */
    Modelparameter::Acoustic<ValueType> model(config,ctx,dist);
    
    /* --------------------------------------- */
    /* Forward solver                          */
    /* --------------------------------------- */
    
    ForwardSolver::FD2Dacoustic<ValueType> solver;
    
    solver.prepareBoundaryConditions(config,derivatives,dist,ctx);
    
    IndexType getNT = static_cast<IndexType>( ( config.getValue("T") / config.getValue("DT") ) + 0.5 );
    solver.run( receivers, sources, model, wavefields, derivatives, getNT, config.getValue("DT"));
    
<<<<<<< HEAD
    receivers.getSeismogramHandler().writeToFileRaw(config.getString("SeismogramFilename"));
=======
    receivers.getSeismogramHandler().write(config);
>>>>>>> be62def6

    return 0;
}

<|MERGE_RESOLUTION|>--- conflicted
+++ resolved
@@ -104,11 +104,7 @@
     IndexType getNT = static_cast<IndexType>( ( config.getValue("T") / config.getValue("DT") ) + 0.5 );
     solver.run( receivers, sources, model, wavefields, derivatives, getNT, config.getValue("DT"));
     
-<<<<<<< HEAD
-    receivers.getSeismogramHandler().writeToFileRaw(config.getString("SeismogramFilename"));
-=======
     receivers.getSeismogramHandler().write(config);
->>>>>>> be62def6
 
     return 0;
 }
