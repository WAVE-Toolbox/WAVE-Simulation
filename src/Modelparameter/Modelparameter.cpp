#include "Modelparameter.hpp"
using namespace scai;
using namespace KITGPI;

/*! \brief Getter method for partitionedIn */
template <typename ValueType>
IndexType KITGPI::Modelparameter::Modelparameter<ValueType>::getPartitionedIn()
{
    return (PartitionedIn);
}

/*! \brief Getter method for partitionedOut */
template <typename ValueType>
IndexType KITGPI::Modelparameter::Modelparameter<ValueType>::getPartitionedOut()
{
    return (PartitionedOut);
}

/*! \brief Getter method for parametrisation */
template <typename ValueType>
IndexType KITGPI::Modelparameter::Modelparameter<ValueType>::getParametrisation()
{
    return (parametrisation);
}



/*! \brief Getter method for relaxation frequency */
template <typename ValueType>
ValueType KITGPI::Modelparameter::Modelparameter<ValueType>::getRelaxationFrequency() const
{
    return (relaxationFrequency);
}

/*! \brief Set relaxation frequency
 */
template <typename ValueType>
void KITGPI::Modelparameter::Modelparameter<ValueType>::setRelaxationFrequency(ValueType const setRelaxationFrequency)
{
dirtyFlagSWaveModulus = true; // the modulus vector is now dirty
dirtyFlagPWaveModulus = true; // the modulus vector is now dirty
dirtyFlagAveraging = true; // If S-Wave velocity will be changed, averaging needs to be redone
relaxationFrequency=setRelaxationFrequency;
}

/*! \brief Getter method for number of relaxation mechanisms */
template <typename ValueType>
IndexType KITGPI::Modelparameter::Modelparameter<ValueType>::getNumRelaxationMechanisms() const
{
    return (numRelaxationMechanisms);
}

/*! \brief Set number of Relaxation Mechanisms
 */ 
template <typename ValueType>
void KITGPI::Modelparameter::Modelparameter<ValueType>::setNumRelaxationMechanisms(IndexType const setNumRelaxationMechanisms)
{
dirtyFlagSWaveModulus = true; // the modulus vector is now dirty
dirtyFlagPWaveModulus = true; // the modulus vector is now dirty
dirtyFlagAveraging = true; // If S-Wave velocity will be changed, averaging needs to be redone
numRelaxationMechanisms=setNumRelaxationMechanisms;
}

/*! \brief Init a single modelparameter by a constant value
 *
 \param vector Singel modelparameter which will be initialized
 \param ctx Context
 \param dist Distribution
 \param value Value which will be used to initialize the single modelparameter to a homogenoeus model
 */
template <typename ValueType>
void KITGPI::Modelparameter::Modelparameter<ValueType>::initModelparameter(scai::lama::Vector &vector, scai::hmemo::ContextPtr ctx, scai::dmemo::DistributionPtr dist, scai::lama::Scalar value)
{

    allocateModelparameter(vector, ctx, dist);

    vector.assign(value);
}

/*! \brief Init a single modelparameter by reading a model from an external file
 *
 *  Reads a single model from an external mtx file.
 \param vector Singel modelparameter which will be initialized
 \param ctx Context
 \param dist Distribution
 \param filename Location of external file which will be read in
 \param partitionedIn Partitioned input
 */
template <typename ValueType>
void KITGPI::Modelparameter::Modelparameter<ValueType>::initModelparameter(scai::lama::Vector &vector, scai::hmemo::ContextPtr ctx, scai::dmemo::DistributionPtr dist, std::string filename, IndexType partitionedIn)
{

    allocateModelparameter(vector, ctx, dist);

    readModelparameter(vector, filename, dist, partitionedIn);

    vector.redistribute(dist);
}

/*! \brief Write singe modelparameter to an external file
 *
 *  Write a single model to an external file block.
 \param vector Single modelparameter which will be written to filename
 \param filename Name of file in which modelparameter will be written
 \param partitionedOut Partitioned output
 */
template <typename ValueType>
void KITGPI::Modelparameter::Modelparameter<ValueType>::writeModelparameter(scai::lama::Vector const &vector, std::string filename, IndexType partitionedOut) const
{
    PartitionedInOut::PartitionedInOut<ValueType> partitionOut;

    switch (partitionedOut) {
    case false:
        vector.writeToFile(filename);
	HOST_PRINT(vector.getDistributionPtr()->getCommunicatorPtr(), "writing " << filename << "\n");
        break;

    case true:
        partitionOut.writeToDistributedFiles(vector, filename);
        break;

    default:
        COMMON_THROWEXCEPTION("Unexpected output option!")
        break;
    }
};

/*! \brief Read a modelparameter from file
 */
template <typename ValueType>
void KITGPI::Modelparameter::Modelparameter<ValueType>::readModelparameter(scai::lama::Vector &vector, std::string filename, scai::dmemo::DistributionPtr dist, IndexType partitionedIn)
{

    PartitionedInOut::PartitionedInOut<ValueType> partitionIn;

    switch (partitionedIn) {
    case false:
        partitionIn.readFromOneFile(vector, filename, dist);
        break;

    case true:
        partitionIn.readFromDistributedFiles(vector, filename, dist);
        break;

    default:
        COMMON_THROWEXCEPTION("Unexpected input option!")
        break;
    }
};

/*! \brief Allocate a single modelparameter
 */
template <typename ValueType>
void KITGPI::Modelparameter::Modelparameter<ValueType>::allocateModelparameter(scai::lama::Vector &vector, scai::hmemo::ContextPtr ctx, scai::dmemo::DistributionPtr dist)
{
    vector.setContextPtr(ctx);
    vector.allocate(dist);
};

/*! \brief Calculate a modulus from velocity
 *
 *  Calculates Modulus = pow(Velocity,2) *  Density
 *
 \param vecVelocity Velocity-Vector which will be used in the calculation
 \param vecDensity Density-Vector which will be used in the calculation
 \param vectorModulus Modulus-Vector which is calculated
 */
template <typename ValueType>
void KITGPI::Modelparameter::Modelparameter<ValueType>::calcModulusFromVelocity(scai::lama::Vector &vecVelocity, scai::lama::Vector &vecDensity, scai::lama::Vector &vectorModulus)
{

    vectorModulus = vecDensity;
    vectorModulus *= vecVelocity;
    vectorModulus *= vecVelocity;
};

/*! \brief Calculate velocities from a modulus
 *
 *  Calculates Velocity = sqrt( Modulu / Density )
 *
 \param vectorModulus Modulus-Vector which will be used in the calculation
 \param vecDensity Density-Vector which will be used in the calculation
 \param vecVelocity Velocity-Vector which is calculated
 */
template <typename ValueType>
void KITGPI::Modelparameter::Modelparameter<ValueType>::calcVelocityFromModulus(scai::lama::Vector &vectorModulus, scai::lama::Vector &vecDensity, scai::lama::Vector &vecVelocity)
{
    /* Modulus = pow(velocity,2) * Density */
    /* Velocity = sqrt( Modulus / Density )  */
    vecVelocity = vecDensity;
    vecVelocity.invert();        /* = 1 / Density */
<<<<<<< HEAD
    vecVelocity *= vectorModule; /* = Modulus / Density */
=======
    vecVelocity *= vectorModulus; /* = Modulus / Density */
>>>>>>> ea4f1eaf
    vecVelocity.sqrt();          /* = sqrt( Modulus / Density ) */
};

/*! \brief Get const reference to inverseDensity model parameter
 * 
 * If inverseDensity is dirty eg. because the density was modified, inverseDensity will be calculated from density.
 */
template <typename ValueType>
scai::lama::Vector const &KITGPI::Modelparameter::Modelparameter<ValueType>::getInverseDensity()
{
    if (dirtyFlagInverseDensity) {
        HOST_PRINT(density.getDistributionPtr()->getCommunicatorPtr(), "Inverse density will be calculated from density\n");
        inverseDensity.assign(density);
        inverseDensity.invert();
	dirtyFlagInverseDensity = false;
    }
    return (inverseDensity);
}

/*! \brief Get const reference to inverseDensity model parameter
 */
template <typename ValueType>
scai::lama::Vector const &KITGPI::Modelparameter::Modelparameter<ValueType>::getInverseDensity() const
{
    SCAI_ASSERT(dirtyFlagInverseDensity == false, "Inverse density has to be recalculated! ");
    return (inverseDensity);
}

/*! \brief Get const reference to density model parameter
 */
template <typename ValueType>
scai::lama::Vector const &KITGPI::Modelparameter::Modelparameter<ValueType>::getDensity() const
{
    return (density);
}

/*! \brief Set density model parameter
 */
template <typename ValueType>
void KITGPI::Modelparameter::Modelparameter<ValueType>::setDensity(scai::lama::Vector const &setDensity)
{
dirtyFlagPWaveModulus=true;
dirtyFlagSWaveModulus=true;
dirtyFlagInverseDensity = true; // If density will be changed, the inverse has to be refreshed if it is accessed
dirtyFlagAveraging = true; // If inverseDensity will be changed, averaging needs to be redone
density=setDensity;
}


/*! \brief Get const reference to first Lame model parameter
 * 
 * If P-Wave modulus is dirty eg. because the P-Wave velocity was modified, P-Wave modulus will be calculated from density and P-Wave velocity.
 */
template <typename ValueType>
scai::lama::Vector const &KITGPI::Modelparameter::Modelparameter<ValueType>::getPWaveModulus()
{

    // If the modulus is dirty, than recalculate
    if (dirtyFlagPWaveModulus) {	   
	HOST_PRINT(velocityP.getDistributionPtr()->getCommunicatorPtr(), "P-Wave modulus will be calculated from density and P-Wave velocity\n");
        dirtyFlagPWaveModulus = false;
        calcModulusFromVelocity(velocityP,density,pWaveModulus);
    }

    return (pWaveModulus);
}

/*! \brief Get const reference to first Lame model parameter
 */
template <typename ValueType>
scai::lama::Vector const &KITGPI::Modelparameter::Modelparameter<ValueType>::getPWaveModulus() const
{
    SCAI_ASSERT(dirtyFlagPWaveModulus == false, "P-Wave Modulus has to be recalculated! ");
    return (pWaveModulus);
}



/*! \brief Get const reference to second Lame Parameter sWaveModulus
 *
 * If S-Wave modulus is dirty eg. because the S-Wave Velocity was modified, S-Wave modulus will be calculated from density and S-Wave velocity.
 */
template <typename ValueType>
scai::lama::Vector const &KITGPI::Modelparameter::Modelparameter<ValueType>::getSWaveModulus()
{

    // If the modulus is dirty, than recalculate
    if (dirtyFlagSWaveModulus) {
	HOST_PRINT(velocityS.getDistributionPtr()->getCommunicatorPtr(), "S-Wave modulus will be calculated from density and S-Wave velocity\n");    
        calcModulusFromVelocity(velocityS,density,sWaveModulus);
	dirtyFlagSWaveModulus=false;
    }

    return (sWaveModulus);
}

/*! \brief Get const reference to second Lame Parameter sWaveModulus
 *
 */
template <typename ValueType>
scai::lama::Vector const &KITGPI::Modelparameter::Modelparameter<ValueType>::getSWaveModulus() const
{
    SCAI_ASSERT(dirtyFlagSWaveModulus == false, "Modulus has to be recalculated! ");
    return (sWaveModulus);
}

/*! \brief Get const reference to P-wave velocity
 *
 */
template <typename ValueType>
scai::lama::Vector const &KITGPI::Modelparameter::Modelparameter<ValueType>::getVelocityP() const
{
    return (velocityP);
}

/*! \brief Set P-wave velocity model parameter
 */
template <typename ValueType>
void KITGPI::Modelparameter::Modelparameter<ValueType>::setVelocityP(scai::lama::Vector const &setVelocityP)
{
dirtyFlagPWaveModulus = true; // the modulus vector is now dirty
velocityP=setVelocityP;
}

/*! \brief Get const reference to S-wave velocity
 */
template <typename ValueType>
scai::lama::Vector const &KITGPI::Modelparameter::Modelparameter<ValueType>::getVelocityS() const
{
    return (velocityS);
}

/*! \brief Set S-wave velocity model parameter
 */
template <typename ValueType>
void KITGPI::Modelparameter::Modelparameter<ValueType>::setVelocityS(scai::lama::Vector const &setVelocityS)
{
dirtyFlagSWaveModulus = true; // the modulus vector is now dirty
dirtyFlagAveraging = true; // If S-Wave velocity will be changed, averaging needs to be redone
velocityS=setVelocityS;
}

/*! \brief Get const reference to tauP
 *
 */
template <typename ValueType>
scai::lama::Vector const &KITGPI::Modelparameter::Modelparameter<ValueType>::getTauP() const
{
    return (tauP);
}

/*! \brief Set tauP velocity model parameter
 */
template <typename ValueType>
void KITGPI::Modelparameter::Modelparameter<ValueType>::setTauP(scai::lama::Vector const &setTauP)
{
dirtyFlagPWaveModulus = true; // the modulus vector is now dirty
tauP=setTauP;
}

/*! \brief Get const reference to tauS
 */
template <typename ValueType>
scai::lama::Vector const &KITGPI::Modelparameter::Modelparameter<ValueType>::getTauS() const
{
    return (tauS);
}

/*! \brief Set tauS velocity model parameter
 */
template <typename ValueType>
void KITGPI::Modelparameter::Modelparameter<ValueType>::setTauS(scai::lama::Vector const &setTauS)
{
tauS=setTauS;
dirtyFlagSWaveModulus = true; // the modulus vector is now dirty
dirtyFlagAveraging = true; // If S-Wave velocity will be changed, averaging needs to be redone
}


//! \brief Function to set elements of a single row of x-averaging density matrix
/*!
 *
 \param rowNumber Number of current row
 \param countJA Counter for JA Elements
 \param countIA Counter for IA Elements
 \param csrJALocal Local values of JA
 \param csrIALocal Local values of IA
 \param csrvaluesLocal Local values of the matrix content
 \param NX Number of grid points in X-direction
 \param NY Number of grid points in Y-direction
 \param NZ Number of grid points in Z-direction
 */
template <typename ValueType>
void KITGPI::Modelparameter::Modelparameter<ValueType>::setRowElements_DensityAverageMatrixX(IndexType rowNumber, IndexType &countJA, IndexType &countIA, scai::hmemo::WriteAccess<IndexType> &csrJALocal, scai::hmemo::WriteAccess<IndexType> &csrIALocal, scai::hmemo::WriteAccess<ValueType> &csrvaluesLocal, IndexType NX, IndexType /*NY*/, IndexType /*NZ*/)
{

    IndexType RowNumber_plusOne = rowNumber + 1;

    for (IndexType j = 0; j <= 1; j++) {
        // Insert 1.0/2.0 on diagonal elements exept for last element in every NX x NX matrix. Here: insert 1
        if (j == 0) {
            csrJALocal[countJA] = rowNumber;
            if (RowNumber_plusOne % NX == 0) {
                csrvaluesLocal[countJA] = 1.0;
            } else {
                csrvaluesLocal[countJA] = 1.0 / 2.0;
            }
            countJA++;
        } else {
            // Set elaments right to diagonal to 1.0/2.0 exept matrix elements with condition (row%NX)!=0)
            if (RowNumber_plusOne % NX != 0) {
                csrJALocal[countJA] = rowNumber + 1;
                csrvaluesLocal[countJA] = 1.0 / 2.0;
                countJA++;
            }
        }
    }
    csrIALocal[countIA] = countJA;
    countIA++;
}

//! \brief Function to set elements of a single row of y-averaging density matrix
/*!
 *
 \param rowNumber Number of current row
 \param countJA Counter for JA Elements
 \param countIA Counter for IA Elements
 \param csrJALocal Local values of JA
 \param csrIALocal Local values of IA
 \param csrvaluesLocal Local values of the matrix content
 \param NX Number of grid points in X-direction
 \param NY Number of grid points in Y-direction
 \param NZ Number of grid points in Z-direction
 */
template <typename ValueType>
void KITGPI::Modelparameter::Modelparameter<ValueType>::setRowElements_DensityAverageMatrixY(IndexType rowNumber, IndexType &countJA, IndexType &countIA, scai::hmemo::WriteAccess<IndexType> &csrJALocal, scai::hmemo::WriteAccess<IndexType> &csrIALocal, scai::hmemo::WriteAccess<ValueType> &csrvaluesLocal, IndexType NX, IndexType NY, IndexType /*NZ*/)
{

    IndexType NXNY = NX * NY;

    for (IndexType j = 0; j <= 1; j++) {
        // Insert 1.0/2.0 on diagonal elements exept for matrix elements in the last NX x NX matrix in every submatrix NXNY x NXNY. Here: insert 1
        if (j == 0) {
            csrJALocal[countJA] = rowNumber;
            if ((rowNumber % NXNY) >= (NX * (NY - 1))) {
                csrvaluesLocal[countJA] = 1.0;
            } else {
                csrvaluesLocal[countJA] = 1.0 / 2.0;
            }
            countJA++;
        } else {
            // Set elaments NX right to diagonal to 1.0/2.0 not if (row%NXNY) element of {0,...,Nx-1}
            if ((rowNumber % NXNY) <= (NX * (NY - 1) - 1)) {
                csrJALocal[countJA] = rowNumber + NX;
                csrvaluesLocal[countJA] = 1.0 / 2.0;
                countJA++;
            }
        }
    }
    csrIALocal[countIA] = countJA;
    countIA++;
}

//! \brief Function to set elements of a single row of x-averaging density matrix
/*!
 *
 \param rowNumber Number of current row
 \param countJA Counter for JA Elements
 \param countIA Counter for IA Elements
 \param csrJALocal Local values of JA
 \param csrIALocal Local values of IA
 \param csrvaluesLocal Local values of the matrix content
 \param NX Number of grid points in X-direction
 \param NY Number of grid points in Y-direction
 \param NZ Number of grid points in Z-direction
 */
template <typename ValueType>
void KITGPI::Modelparameter::Modelparameter<ValueType>::setRowElements_DensityAverageMatrixZ(IndexType rowNumber, IndexType &countJA, IndexType &countIA, scai::hmemo::WriteAccess<IndexType> &csrJALocal, scai::hmemo::WriteAccess<IndexType> &csrIALocal, scai::hmemo::WriteAccess<ValueType> &csrvaluesLocal, IndexType NX, IndexType NY, IndexType NZ)
{

    IndexType NXNY = NX * NY;

    for (IndexType j = 0; j <= 1; j++) {
        // Insert 1.0/2.0 on diagonal elements exept for matrix elements in the last NXNY x NXNY matrix. Here: insert 1
        if (j == 0) {
            csrJALocal[countJA] = rowNumber;
            if (((rowNumber) >= (NXNY * (NZ - 1)))) {
                csrvaluesLocal[countJA] = 1.0;
            } else {
                csrvaluesLocal[countJA] = 1.0 / 2.0;
            }
            countJA++;
        } else {
            // Set elaments NXNY right to diagonal to 1.0/2.0
            if (rowNumber <= NXNY * (NZ - 1) - 1) {
                csrJALocal[countJA] = rowNumber + NXNY;
                csrvaluesLocal[countJA] = 1.0 / 2.0;
                countJA++;
            }
        }
    }
    csrIALocal[countIA] = countJA;
    countIA++;
}

//! \brief Function to set elements of a single row averaging s-wave modulus matrix in xy-plane
/*!
 *
 \param rowNumber Number of current row
 \param countJA Counter for JA Elements
 \param countIA Counter for IA Elements
 \param csrJALocal Local values of JA
 \param csrIALocal Local values of IA
 \param csrvaluesLocal Local values of the matrix content
 \param NX Number of grid points in X-direction
 \param NY Number of grid points in Y-direction
 \param NZ Number of grid points in Z-direction
 */
template <typename ValueType>
void KITGPI::Modelparameter::Modelparameter<ValueType>::setRowElements_SWaveModulusAverageMatrixXY(IndexType rowNumber, IndexType &countJA, IndexType &countIA, scai::hmemo::WriteAccess<IndexType> &csrJALocal, scai::hmemo::WriteAccess<IndexType> &csrIALocal, scai::hmemo::WriteAccess<ValueType> &csrvaluesLocal, IndexType NX, IndexType NY, IndexType /*NZ*/)
{

    IndexType NXNY = NX * NY;

    for (IndexType j = 0; j <= 3; j++) {
        if (j <= 1) {
            if ((rowNumber % NXNY) >= (NX * (NY - 1))) {
                // Set diagonal elements in last submatrix
                if ((rowNumber % NX) == (NX - 1)) {
                    if (j == 0) {
                        csrJALocal[countJA] = rowNumber;
                        csrvaluesLocal[countJA] = 1.0;
                        countJA++;
                    }
                } else {
                    csrJALocal[countJA] = rowNumber + j;
                    csrvaluesLocal[countJA] = 1.0 / 2.0;
                    countJA++;
                }
            } else {
                // Set diagonal elements and elements right next do diagonal elements
                if ((rowNumber % NX) == (NX - 1)) {
                    if (j == 0) {
                        csrJALocal[countJA] = rowNumber;
                        csrvaluesLocal[countJA] = 1.0 / 2.0;
                        countJA++;
                    }
                } else {
                    csrJALocal[countJA] = rowNumber + j;
                    csrvaluesLocal[countJA] = 1.0 / 4.0;
                    countJA++;
                }
            }
        } else {
            if ((rowNumber % NXNY) <= (NX * (NY - 1) - 1)) {
                // Set elements NX and NX+1 right to diagonal elements
                if ((rowNumber % NX) == (NX - 1)) {
                    if (j == 2) {
                        //  set last element in the submatrices
                        csrJALocal[countJA] = rowNumber + NX;
                        csrvaluesLocal[countJA] = 1.0 / 2.0;
                        countJA++;
                    }
                } else {
                    //set the other elements
                    csrJALocal[countJA] = rowNumber + NX + j - 2;
                    csrvaluesLocal[countJA] = 1.0 / 4.0;
                    countJA++;
                }
            }
        }
    }
    csrIALocal[countIA] = countJA;
    countIA++;
}

//! \brief Function to set elements of a single row averaging s-wave modulus matrix in xz-plane
/*!
 *
 \param rowNumber Number of current row
 \param countJA Counter for JA Elements
 \param countIA Counter for IA Elements
 \param csrJALocal Local values of JA
 \param csrIALocal Local values of IA
 \param csrvaluesLocal Local values of the matrix content
 \param NX Number of grid points in X-direction
 \param NY Number of grid points in Y-direction
 \param NZ Number of grid points in Z-direction
 */
template <typename ValueType>
void KITGPI::Modelparameter::Modelparameter<ValueType>::setRowElements_SWaveModulusAverageMatrixXZ(IndexType rowNumber, IndexType &countJA, IndexType &countIA, scai::hmemo::WriteAccess<IndexType> &csrJALocal, scai::hmemo::WriteAccess<IndexType> &csrIALocal, scai::hmemo::WriteAccess<ValueType> &csrvaluesLocal, IndexType NX, IndexType NY, IndexType NZ)
{

    IndexType NXNY = NX * NY;

    for (IndexType j = 0; j <= 3; j++) {
        if (j <= 1) {
            if (rowNumber >= (NXNY * (NZ - 1))) {
                // Set diagonal elements and elements next to diagonal in last submatrix
                if ((rowNumber % NX) == (NX - 1)) {
                    if (j == 0) {
                        csrJALocal[countJA] = rowNumber;
                        csrvaluesLocal[countJA] = 1.0;
                        countJA++;
                    }
                } else {
                    csrJALocal[countJA] = rowNumber + j;
                    csrvaluesLocal[countJA] = 1.0 / 2.0;
                    countJA++;
                }
            } else {
                // Set diagonal elements and elements next to diagonal elements
                if ((rowNumber % NX) == (NX - 1)) {
                    if (j == 0) {
                        csrJALocal[countJA] = rowNumber;
                        csrvaluesLocal[countJA] = 1.0 / 2.0;
                        countJA++;
                    }
                } else {
                    csrJALocal[countJA] = rowNumber + j;
                    csrvaluesLocal[countJA] = 1.0 / 4.0;
                    countJA++;
                }
            }
        } else {
            if (rowNumber <= (NXNY * (NZ - 1) - 1)) {
                // Set elements NXNY right to diagonal
                if ((rowNumber % NX) == (NX - 1)) {
                    if (j == 2) {
                        //  set last element in the submatrices
                        csrJALocal[countJA] = rowNumber + NXNY;
                        csrvaluesLocal[countJA] = 1.0 / 2.0;
                        countJA++;
                    }
                } else {
                    //set the other elements
                    csrJALocal[countJA] = rowNumber + NXNY + j - 2;
                    csrvaluesLocal[countJA] = 1.0 / 4.0;
                    countJA++;
                }
            }
        }
    }
    csrIALocal[countIA] = countJA;
    countIA++;
}

//! \brief Function to set elements of a single row averaging s-wave modulus matrix in YZ-plane
/*!
 *
 \param rowNumber Number of current row
 \param countJA Counter for JA Elements
 \param countIA Counter for IA Elements
 \param csrJALocal Local values of JA
 \param csrIALocal Local values of IA
 \param csrvaluesLocal Local values of the matrix content
 \param NX Number of grid points in X-direction
 \param NY Number of grid points in Y-direction
 \param NZ Number of grid points in Z-direction
 */
template <typename ValueType>
void KITGPI::Modelparameter::Modelparameter<ValueType>::setRowElements_SWaveModulusAverageMatrixYZ(IndexType rowNumber, IndexType &countJA, IndexType &countIA, scai::hmemo::WriteAccess<IndexType> &csrJALocal, scai::hmemo::WriteAccess<IndexType> &csrIALocal, scai::hmemo::WriteAccess<ValueType> &csrvaluesLocal, IndexType NX, IndexType NY, IndexType NZ)
{

    IndexType NXNY = NX * NY;
    IndexType NXNYNZ = NX * NY * NZ;

    for (IndexType j = 0; j <= 3; j++) {
        if (j <= 1) {
            if (rowNumber >= (NXNY * (NZ - 1))) {
                // Set elements in last submatrix NX x NX
                if (rowNumber >= NXNYNZ - NX) {
                    if (j == 0) {
                        csrJALocal[countJA] = rowNumber;
                        csrvaluesLocal[countJA] = 1.0;
                        countJA++;
                    }
                } else {
                    // Set elements in last submatrix NXNY x NXNY
                    csrJALocal[countJA] = rowNumber + j * NX;
                    csrvaluesLocal[countJA] = 1.0 / 2.0;
                    countJA++;
                }
            } else {
                // Set elements in diagonal submatrices NXNY x NXNY
                if ((rowNumber % NXNY) >= (NX * (NY - 1))) {
                    if (j == 0) {
                        csrJALocal[countJA] = rowNumber;
                        csrvaluesLocal[countJA] = 1.0 / 2.0;
                        countJA++;
                    }
                } else {
                    csrJALocal[countJA] = rowNumber + (j * NX);
                    csrvaluesLocal[countJA] = 1.0 / 4.0;
                    countJA++;
                }
            }
        } else {
            if (rowNumber <= (NXNY * (NZ - 1) - 1)) {
                // Set elements NXNY and NYNX+NX right to diagonal elements
                if ((rowNumber % NXNY) >= (NX * (NY - 1))) {
                    if (j == 2) {
                        //  set last element in the submatrices
                        csrJALocal[countJA] = rowNumber + NXNY;
                        csrvaluesLocal[countJA] = 1.0 / 2.0;
                        countJA++;
                    }
                } else {
                    //set the other elements
                    csrJALocal[countJA] = rowNumber + NXNY + (j - 2) * NX;
                    csrvaluesLocal[countJA] = 1.0 / 4.0;
                    countJA++;
                }
            }
        }
    }
    csrIALocal[countIA] = countJA;
    countIA++;
}

//! \brief Calculate of averaging derivative matrix
/*!
 *
 \param Av Averaging Matrix Av
 \param calcNumberRowElements Member-Function to calculate number of elements in a single row
 \param setRowElements Member-Function to set the elements in a single row
 \param NX Number of grid points in X-direction
 \param NY Number of grid points in Y-direction
 \param NZ Number of grid points in Z-direction
 \param dist Distribution
 */
template <typename ValueType>
void KITGPI::Modelparameter::Modelparameter<ValueType>::calcAverageMatrix(scai::lama::Matrix &Av, calcNumberRowElements_AvPtr calcNumberRowElements, setRowElements_AvPtr setRowElements, IndexType NX, IndexType NY, IndexType NZ, scai::dmemo::DistributionPtr dist)
{

    /* Get local "global" indices */
    hmemo::HArray<IndexType> localIndices;
    dist->getOwnedIndexes(localIndices); //here the local indices of each process are retrieved and stored in localIndices

    /* Number of grid points */
    IndexType N = NX * NY * NZ;

    IndexType numLocalIndices = localIndices.size(); // Number of local indices
    IndexType numLocalValues = 0;                    // Number of local values of Matrix Df

    /* Calculate the number of values in each matrix */
    hmemo::ReadAccess<IndexType> read_localIndices(localIndices); // Get read access to localIndices
    IndexType read_localIndices_temp;                             // Temporary storage of the local index for the ongoing iterations

    for (IndexType i = 0; i < numLocalIndices; i++) {

        read_localIndices_temp = read_localIndices[i];

        /* Check for elements of Av */
        numLocalValues += (this->*calcNumberRowElements)(read_localIndices_temp, NX, NY, NZ);
    }

    /* Allocate local part to create local CSR storage*/
    hmemo::HArray<ValueType> valuesLocal(numLocalValues);
    hmemo::HArray<IndexType> csrJALocal(numLocalValues);
    hmemo::HArray<IndexType> csrIALocal(numLocalIndices + 1);

    /* Get WriteAccess to local part */
    hmemo::WriteAccess<IndexType> write_csrJALocal(csrJALocal);
    hmemo::WriteAccess<IndexType> write_csrIALocal(csrIALocal);
    hmemo::WriteAccess<ValueType> write_valuesLocal(valuesLocal);

    /* Set some counters to create the CSR Storage */
    IndexType countJA = 0;
    IndexType countIA = 0;
    write_csrIALocal[0] = 0;
    countIA++;

    /* Set the values into the indice arrays and the value array for CSR matrix build */
    for (IndexType i = 0; i < numLocalIndices; i++) {

        read_localIndices_temp = read_localIndices[i];

        // write AveragingMatrix
        (this->*setRowElements)(read_localIndices_temp, countJA, countIA, write_csrJALocal, write_csrIALocal, write_valuesLocal, NX, NY, NZ);
    }

    /* Release all read and write access */
    read_localIndices.release();

    write_csrJALocal.release();
    write_csrIALocal.release();
    write_valuesLocal.release();

    /* Create local CSR storage of Matrix D, than create distributed CSR matrix D */
    lama::CSRStorage<ValueType> Av_LocalCSR(numLocalIndices, N, numLocalValues, csrIALocal, csrJALocal, valuesLocal);
    Av_LocalCSR.compress();
    Av.assign(Av_LocalCSR, dist, dist);
}

//! \brief Calculate number of row elements for density averaging matrix in x-direction
/*!
 *
 \param rowNumber Row Indice
 \param NX Number of grid points in X-direction
 \param NY Number of grid points in Y-direction
 \param NZ Number of grid points in Z-direction
 \return counter Number of elements in this row
 */
template <typename ValueType>
IndexType KITGPI::Modelparameter::Modelparameter<ValueType>::calcNumberRowElements_DensityAverageMatrixX(IndexType rowNumber, IndexType NX, IndexType /*NY*/, IndexType /*NZ*/)
{

    IndexType counter = 0;

    for (IndexType j = 0; j <= 1; j++) {
        if ((rowNumber % NX) == (NX - 1)) {
            if (j == 0) {
                counter++;
            }
        } else {
            counter++;
        }
    }
    return (counter);
}

//! \brief Calculate number of row elements for density averaging matrix in y-direction
/*!
 *
 \param rowNumber Row Indice
 \param NX Number of grid points in X-direction
 \param NY Number of grid points in Y-direction
 \param NZ Number of grid points in Z-direction
 \return counter Number of elements in this row
 */
template <typename ValueType>
IndexType KITGPI::Modelparameter::Modelparameter<ValueType>::calcNumberRowElements_DensityAverageMatrixY(IndexType rowNumber, IndexType NX, IndexType NY, IndexType /*NZ*/)
{

    IndexType counter = 0;
    IndexType NXNY = NX * NY;

    for (IndexType j = 0; j <= 1; j++) {
        if ((rowNumber % NXNY) >= (NX * (NY - 1))) {
            if (j == 0) {
                counter++;
            }
        } else {
            counter++;
        }
    }
    return (counter);
}

//! \brief Calculate number of row elements for density averaging matrix in z-direction
/*!
 *
 \param rowNumber Row Indice
 \param NX Number of grid points in X-direction
 \param NY Number of grid points in Y-direction
 \param NZ Number of grid points in Z-direction
 \return counter Number of elements in this row
 */
template <typename ValueType>
IndexType KITGPI::Modelparameter::Modelparameter<ValueType>::calcNumberRowElements_DensityAverageMatrixZ(IndexType rowNumber, IndexType NX, IndexType NY, IndexType NZ)
{

    IndexType counter = 0;
    IndexType NXNY = NX * NY;

    for (IndexType j = 0; j <= 1; j++) {
        if (rowNumber >= (NXNY * (NZ - 1))) {
            if (j == 0) {
                counter++;
            }
        } else {
            counter++;
        }
    }
    return (counter);
}

//! \brief Calculate number of row elements for s-wave modulus averaging matrix in xy-plane
/*!
 *
 \param rowNumber Row Indice
 \param NX Number of grid points in X-direction
 \param NY Number of grid points in Y-direction
 \param NZ Number of grid points in Z-direction
 \return counter Number of elements in this row
 */
template <typename ValueType>
IndexType KITGPI::Modelparameter::Modelparameter<ValueType>::calcNumberRowElements_SWaveModulusAverageMatrixXY(IndexType rowNumber, IndexType NX, IndexType NY, IndexType /*NZ*/)
{

    IndexType counter = 0;
    IndexType NXNY = NX * NY;

    for (IndexType j = 0; j <= 3; j++) {
        if (j <= 1) {
            if (j == 0) {
                counter++;
            } else {
                if ((rowNumber % NX) <= ((NX - 1) - 1)) {
                    counter++;
                }
            }
        } else {
            if ((rowNumber % NXNY) <= (NX * (NY - 1) - 1)) {
                if (j == 2) {
                    counter++;
                } else {
                    if ((rowNumber % NX) != (NX - 1)) {
                        counter++;
                    }
                }
            }
        }
    }
    return (counter);
}

//! \brief Calculate number of row elements for s-wave modulus averaging matrix in xz-plane
/*!
 *
 \param rowNumber Row Indice
 \param NX Number of grid points in X-direction
 \param NY Number of grid points in Y-direction
 \param NZ Number of grid points in Z-direction
 \return counter Number of elements in this row
 */
template <typename ValueType>
IndexType KITGPI::Modelparameter::Modelparameter<ValueType>::calcNumberRowElements_SWaveModulusAverageMatrixXZ(IndexType rowNumber, IndexType NX, IndexType NY, IndexType NZ)
{

    IndexType counter = 0;
    IndexType NXNY = NX * NY;

    for (IndexType j = 0; j <= 3; j++) {
        if (j <= 1) {
            if (j == 0) {
                counter++;
            } else {
                if ((rowNumber % NX) <= ((NX - 1) - 1)) {
                    counter++;
                }
            }
        } else {
            if (rowNumber <= (NXNY * (NZ - 1) - 1)) {
                if (j == 2) {
                    counter++;
                } else {
                    if ((rowNumber % NX) != (NX - 1)) {
                        counter++;
                    }
                }
            }
        }
    }
    return (counter);
}

//! \brief Calculate number of row elements for s-wave modulus averaging matrix in yz-plane
/*!
 *
 \param rowNumber Row Indice
 \param NX Number of grid points in X-direction
 \param NY Number of grid points in Y-direction
 \param NZ Number of grid points in Z-direction
 \return counter Number of elements in this row
 */
template <typename ValueType>
IndexType KITGPI::Modelparameter::Modelparameter<ValueType>::calcNumberRowElements_SWaveModulusAverageMatrixYZ(IndexType rowNumber, IndexType NX, IndexType NY, IndexType NZ)
{

    IndexType counter = 0;
    IndexType NXNY = NX * NY;

    for (IndexType j = 0; j <= 3; j++) {
        if (j <= 1) {
            if (j == 0) {
                counter++;
            } else {
                if ((rowNumber % NXNY) <= (NX * (NY - 1) - 1)) {
                    counter++;
                }
            }
        } else {
            if (rowNumber <= (NXNY * (NZ - 1) - 1)) {
                if (j == 2) {
                    counter++;
                } else {
                    if ((rowNumber % NXNY) <= (NX * (NY - 1) - 1)) {
                        counter++;
                    }
                }
            }
        }
    }
    return (counter);
}

//! \brief Calculate density averaging matrix in x-direction
/*!
 *
 \param NX Number of grid points in X-direction
 \param NY Number of grid points in Y-direction
 \param NZ Number of grid points in Z-direction
 \param dist Distribution
 */
template <typename ValueType>
void KITGPI::Modelparameter::Modelparameter<ValueType>::calcDensityAverageMatrixX(IndexType NX, IndexType NY, IndexType NZ, scai::dmemo::DistributionPtr dist)
{
    calcAverageMatrix(DensityAverageMatrixX, &Modelparameter<ValueType>::calcNumberRowElements_DensityAverageMatrixX, &Modelparameter<ValueType>::setRowElements_DensityAverageMatrixX, NX, NY, NZ, dist);
}

//! \brief Calculate density averaging matrix in y-direction
/*!
 *
 \param NX Number of grid points in X-direction
 \param NY Number of grid points in Y-direction
 \param NZ Number of grid points in Z-direction
 \param dist Distribution
 */
template <typename ValueType>
void KITGPI::Modelparameter::Modelparameter<ValueType>::calcDensityAverageMatrixY(IndexType NX, IndexType NY, IndexType NZ, scai::dmemo::DistributionPtr dist)
{
    calcAverageMatrix(DensityAverageMatrixY, &Modelparameter<ValueType>::calcNumberRowElements_DensityAverageMatrixY, &Modelparameter<ValueType>::setRowElements_DensityAverageMatrixY, NX, NY, NZ, dist);
}

//! \brief Calculate density averaging matrix in z-direction
/*!
 *
 \param NX Number of grid points in X-direction
 \param NY Number of grid points in Y-direction
 \param NZ Number of grid points in Z-direction
 \param dist Distribution
 */
template <typename ValueType>
void KITGPI::Modelparameter::Modelparameter<ValueType>::calcDensityAverageMatrixZ(IndexType NX, IndexType NY, IndexType NZ, scai::dmemo::DistributionPtr dist)
{
    calcAverageMatrix(DensityAverageMatrixZ, &Modelparameter<ValueType>::calcNumberRowElements_DensityAverageMatrixZ, &Modelparameter<ValueType>::setRowElements_DensityAverageMatrixZ, NX, NY, NZ, dist);
}

//! \brief Calculate s-wave modulus averaging matrix in x-direction
/*!
 *
 \param NX Number of grid points in X-direction
 \param NY Number of grid points in Y-direction
 \param NZ Number of grid points in Z-direction
 \param dist Distribution
 */
template <typename ValueType>
void KITGPI::Modelparameter::Modelparameter<ValueType>::calcSWaveModulusAverageMatrixXY(IndexType NX, IndexType NY, IndexType NZ, scai::dmemo::DistributionPtr dist)
{
    calcAverageMatrix(sWaveModulusAverageMatrixXY, &Modelparameter<ValueType>::calcNumberRowElements_SWaveModulusAverageMatrixXY, &Modelparameter<ValueType>::setRowElements_SWaveModulusAverageMatrixXY, NX, NY, NZ, dist);
}

//! \brief Calculate s-wave modulus averaging matrix in y-direction
/*!
 *
 \param NX Number of grid points in X-direction
 \param NY Number of grid points in Y-direction
 \param NZ Number of grid points in Z-direction
 \param dist Distribution
 */
template <typename ValueType>
void KITGPI::Modelparameter::Modelparameter<ValueType>::calcSWaveModulusAverageMatrixXZ(IndexType NX, IndexType NY, IndexType NZ, scai::dmemo::DistributionPtr dist)
{
    calcAverageMatrix(sWaveModulusAverageMatrixXZ, &Modelparameter<ValueType>::calcNumberRowElements_SWaveModulusAverageMatrixXZ, &Modelparameter<ValueType>::setRowElements_SWaveModulusAverageMatrixXZ, NX, NY, NZ, dist);
}

//! \brief Calculate s-wave modulus averaging matrix in z-direction
/*!
 *
 \param NX Number of grid points in X-direction
 \param NY Number of grid points in Y-direction
 \param NZ Number of grid points in Z-direction
 \param dist Distribution
 */
template <typename ValueType>
void KITGPI::Modelparameter::Modelparameter<ValueType>::calcSWaveModulusAverageMatrixYZ(IndexType NX, IndexType NY, IndexType NZ, scai::dmemo::DistributionPtr dist)
{
    calcAverageMatrix(sWaveModulusAverageMatrixYZ, &Modelparameter<ValueType>::calcNumberRowElements_SWaveModulusAverageMatrixYZ, &Modelparameter<ValueType>::setRowElements_SWaveModulusAverageMatrixYZ, NX, NY, NZ, dist);
}

/*! \brief calculate averaged inverse density modulus
 *
 \param vecDensity Density vector.
 \param vecInverseAvDensity Averaged inverse density vector which is calculated
 \param avDensityMatrix Averaging matrix which is used to calculate averaged vector
 */
template <typename ValueType>
void KITGPI::Modelparameter::Modelparameter<ValueType>::calculateInverseAveragedDensity(scai::lama::Vector &vecDensity, scai::lama::Vector &vecInverseAvDensity, scai::lama::Matrix &avDensityMatrix)
{
    vecInverseAvDensity = avDensityMatrix * vecDensity;
    vecInverseAvDensity.invert();
}

/*! \brief calculate averaged s-wave modulus
 *
 \param vecSWaveModulus s-wave modulus vector
 \param vecAvSWaveModulus Averaged s-wave modulus vector which is calculated
 \param avSWaveModulusMatrix Averaging matrix which is used to calculate averaged vector
 */
template <typename ValueType>
void KITGPI::Modelparameter::Modelparameter<ValueType>::calculateAveragedSWaveModulus(scai::lama::Vector &vecSWaveModulus, scai::lama::Vector &vecAvSWaveModulus, scai::lama::Matrix &avSWaveModulusMatrix)
{
    vecAvSWaveModulus = vecSWaveModulus;
    vecAvSWaveModulus.invert();
    vecAvSWaveModulus = avSWaveModulusMatrix * vecAvSWaveModulus;
    vecAvSWaveModulus.invert();
}

/*! \brief calculate averaged tauS
 *
 \param vecTauS TauS vector
 \param vecAvTauS Averaged tauS vector which is calculated
 \param avTauSMatrix Averaging matrix which is used to calculate averaged vector
 */
template <typename ValueType>
void KITGPI::Modelparameter::Modelparameter<ValueType>::calculateAveragedTauS(scai::lama::Vector &vecTauS, scai::lama::Vector &vecAvTauS, scai::lama::Matrix &avTauSMatrix)
{
    vecAvTauS = vecTauS;
    vecAvTauS = avTauSMatrix * vecAvTauS;
}

/*! \brief Get const reference to averaged density in x-direction
 */
template <typename ValueType>
scai::lama::Vector const &KITGPI::Modelparameter::Modelparameter<ValueType>::getInverseDensityAverageX()
{
    // If Averaging is outdated or has to be calculated for the first time, than recalculate averaging
    if (dirtyFlagAveraging == true) {
        calculateAveraging();
    }
    return (inverseDensityAverageX);
}

/*! \brief Get const reference to averaged density in y-direction
 */
template <typename ValueType>
scai::lama::Vector const &KITGPI::Modelparameter::Modelparameter<ValueType>::getInverseDensityAverageY()
{
    // If Averaging is outdated or has to be calculated for the first time, than recalculate averaging
    if (dirtyFlagAveraging == true) {
        calculateAveraging();
    }
    return (inverseDensityAverageY);
}

/*! \brief Get const reference to averaged density in z-direction
 */
template <typename ValueType>
scai::lama::Vector const &KITGPI::Modelparameter::Modelparameter<ValueType>::getInverseDensityAverageZ()
{
    // If Averaging is outdated or has to be calculated for the first time, than recalculate averaging
    if (dirtyFlagAveraging == true) {
        calculateAveraging();
    }
    return (inverseDensityAverageZ);
}

/*! \brief Get const reference to averaged s-wave modulus in xy-plane
 */
template <typename ValueType>
scai::lama::Vector const &KITGPI::Modelparameter::Modelparameter<ValueType>::getSWaveModulusAverageXY()
{
    // If Averaging is outdated or has to be calculated for the first time, than recalculate averaging
    if (dirtyFlagAveraging == true) {
        calculateAveraging();
    }
    return (sWaveModulusAverageXY);
}

/*! \brief Get const reference to averaged s-wave modulus in xz-plane
 */
template <typename ValueType>
scai::lama::Vector const &KITGPI::Modelparameter::Modelparameter<ValueType>::getSWaveModulusAverageXZ()
{
    // If Averaging is outdated or has to be calculated for the first time, than recalculate averaging
    if (dirtyFlagAveraging == true) {
        calculateAveraging();
    }
    return (sWaveModulusAverageXZ);
}

/*! \brief Get const reference to averaged s-wave modulus in yz-plane
 */
template <typename ValueType>
scai::lama::Vector const &KITGPI::Modelparameter::Modelparameter<ValueType>::getSWaveModulusAverageYZ()
{
    // If Averaging is outdated or has to be calculated for the first time, than recalculate averaging
    if (dirtyFlagAveraging == true) {
        calculateAveraging();
    }
    return (sWaveModulusAverageYZ);
}

/*! \brief Get const reference to averaged tauS in xy-plane
 */
template <typename ValueType>
scai::lama::Vector const &KITGPI::Modelparameter::Modelparameter<ValueType>::getTauSAverageXY()
{
    // If Averaging is outdated or has to be calculated for the first time, than recalculate averaging
    if (dirtyFlagAveraging == true) {
        calculateAveraging();
    }
    return (tauSAverageXY);
}

/*! \brief Get const reference to averaged tauS in xz-plane
 */
template <typename ValueType>
scai::lama::Vector const &KITGPI::Modelparameter::Modelparameter<ValueType>::getTauSAverageXZ()
{
    // If Averaging is outdated or has to be calculated for the first time, than recalculate averaging
    if (dirtyFlagAveraging == true) {
        calculateAveraging();
    }
    return (tauSAverageXZ);
}

/*! \brief Get const reference to averaged tauS in yz-plane
 */
template <typename ValueType>
scai::lama::Vector const &KITGPI::Modelparameter::Modelparameter<ValueType>::getTauSAverageYZ()
{
    // If Averaging is outdated or has to be calculated for the first time, than recalculate averaging
    if (dirtyFlagAveraging == true) {
        calculateAveraging();
    }
    return (tauSAverageYZ);
}

/*! \brief Get const reference to averaged density in x-direction
 */
template <typename ValueType>
scai::lama::Vector const &KITGPI::Modelparameter::Modelparameter<ValueType>::getInverseDensityAverageX() const
{
    SCAI_ASSERT(dirtyFlagAveraging == false, "Averaging has to be recalculated! ");
    return (inverseDensityAverageX);
}

/*! \brief Get const reference to averaged density in y-direction
 */
template <typename ValueType>
scai::lama::Vector const &KITGPI::Modelparameter::Modelparameter<ValueType>::getInverseDensityAverageY() const
{
    SCAI_ASSERT(dirtyFlagAveraging == false, "Averaging has to be recalculated! ");
    return (inverseDensityAverageY);
}

/*! \brief Get const reference to averaged density in z-direction
 */
template <typename ValueType>
scai::lama::Vector const &KITGPI::Modelparameter::Modelparameter<ValueType>::getInverseDensityAverageZ() const
{
    SCAI_ASSERT(dirtyFlagAveraging == false, "Averaging has to be recalculated! ");
    return (inverseDensityAverageZ);
}

/*! \brief Get const reference to averaged s-wave modulus in xy-plane
 */
template <typename ValueType>
scai::lama::Vector const &KITGPI::Modelparameter::Modelparameter<ValueType>::getSWaveModulusAverageXY() const
{
    SCAI_ASSERT(dirtyFlagAveraging == false, "Averaging has to be recalculated! ");
    return (sWaveModulusAverageXY);
}

/*! \brief Get const reference to averaged s-wave modulus in xz-plane
 */
template <typename ValueType>
scai::lama::Vector const &KITGPI::Modelparameter::Modelparameter<ValueType>::getSWaveModulusAverageXZ() const
{
    SCAI_ASSERT(dirtyFlagAveraging == false, "Averaging has to be recalculated! ");
    return (sWaveModulusAverageXZ);
}

/*! \brief Get const reference to averaged s-wave modulus in yz-plane
 */
template <typename ValueType>
scai::lama::Vector const &KITGPI::Modelparameter::Modelparameter<ValueType>::getSWaveModulusAverageYZ() const
{
    SCAI_ASSERT(dirtyFlagAveraging == false, "Averaging has to be recalculated! ");
    return (sWaveModulusAverageYZ);
}

/*! \brief Get const reference to averaged tauS in xy-plane
 */
template <typename ValueType>
scai::lama::Vector const &KITGPI::Modelparameter::Modelparameter<ValueType>::getTauSAverageXY() const
{
    SCAI_ASSERT(dirtyFlagAveraging == false, "Averaging has to be recalculated! ");
    return (tauSAverageXY);
}

/*! \brief Get const reference to averaged tauS in xz-plane
 */
template <typename ValueType>
scai::lama::Vector const &KITGPI::Modelparameter::Modelparameter<ValueType>::getTauSAverageXZ() const
{
    SCAI_ASSERT(dirtyFlagAveraging == false, "Averaging has to be recalculated! ");
    return (tauSAverageXZ);
}

/*! \brief Get const reference to averaged tauS in yz-plane
 */
template <typename ValueType>
scai::lama::Vector const &KITGPI::Modelparameter::Modelparameter<ValueType>::getTauSAverageYZ() const
{
    SCAI_ASSERT(dirtyFlagAveraging == false, "Averaging has to be recalculated! ");
    return (tauSAverageYZ);
}

/*! \brief Getter method for dirtyFlagPWaveModulus */
template <typename ValueType>
bool KITGPI::Modelparameter::Modelparameter<ValueType>::getDirtyFlagPWaveModulus() const
{
    return (dirtyFlagPWaveModulus);
}

/*! \brief Getter method for dirtyFlagSWaveModulus */
template <typename ValueType>
bool KITGPI::Modelparameter::Modelparameter<ValueType>::getDirtyFlagSWaveModulus() const
{
    return (dirtyFlagSWaveModulus);
}

/*! \brief Getter method for dirtyFlagInverseDensity */
template <typename ValueType>
bool KITGPI::Modelparameter::Modelparameter<ValueType>::getDirtyFlagInverseDensity() const
{
    return (dirtyFlagInverseDensity);
}

/*! \brief Getter method for dirtyFlagAveraging */
template <typename ValueType>
bool KITGPI::Modelparameter::Modelparameter<ValueType>::getDirtyFlagAveraging() const
{
    return (dirtyFlagAveraging);
}

/*! \brief Overloading = Operation
 *
 \param rhs Model which is copied.
 */
template <typename ValueType>
KITGPI::Modelparameter::Modelparameter<ValueType> &KITGPI::Modelparameter::Modelparameter<ValueType>::operator=(KITGPI::Modelparameter::Modelparameter<ValueType> const &rhs)
{
    assign(rhs);
    return *this;
}




/*! \brief Overloading += Operation
 *
 \param rhs Model which is added.
 */
template <typename ValueType>
KITGPI::Modelparameter::Modelparameter<ValueType> &KITGPI::Modelparameter::Modelparameter<ValueType>::operator+=(KITGPI::Modelparameter::Modelparameter<ValueType> const &rhs)
{
    plusAssign(rhs);
    return *this;
}

/*! \brief Overloading -= Operation
 *
 \param rhs Model which is substracted.
 */
template <typename ValueType>
KITGPI::Modelparameter::Modelparameter<ValueType> &KITGPI::Modelparameter::Modelparameter<ValueType>::operator-=(KITGPI::Modelparameter::Modelparameter<ValueType> const &rhs)
{
    minusAssign(rhs);
    return *this;
}

template class KITGPI::Modelparameter::Modelparameter<float>;
template class KITGPI::Modelparameter::Modelparameter<double>;<|MERGE_RESOLUTION|>--- conflicted
+++ resolved
@@ -22,8 +22,6 @@
 {
     return (parametrisation);
 }
-
-
 
 /*! \brief Getter method for relaxation frequency */
 template <typename ValueType>
@@ -188,13 +186,9 @@
     /* Modulus = pow(velocity,2) * Density */
     /* Velocity = sqrt( Modulus / Density )  */
     vecVelocity = vecDensity;
-    vecVelocity.invert();        /* = 1 / Density */
-<<<<<<< HEAD
-    vecVelocity *= vectorModule; /* = Modulus / Density */
-=======
+    vecVelocity.invert();            /* = 1 / Density */
     vecVelocity *= vectorModulus; /* = Modulus / Density */
->>>>>>> ea4f1eaf
-    vecVelocity.sqrt();          /* = sqrt( Modulus / Density ) */
+    vecVelocity.sqrt();              /* = sqrt( Modulus / Density ) */
 };
 
 /*! \brief Get const reference to inverseDensity model parameter
@@ -270,11 +264,8 @@
     return (pWaveModulus);
 }
 
-
-
 /*! \brief Get const reference to second Lame Parameter sWaveModulus
  *
- * If S-Wave modulus is dirty eg. because the S-Wave Velocity was modified, S-Wave modulus will be calculated from density and S-Wave velocity.
  */
 template <typename ValueType>
 scai::lama::Vector const &KITGPI::Modelparameter::Modelparameter<ValueType>::getSWaveModulus()
@@ -316,7 +307,7 @@
 {
 dirtyFlagPWaveModulus = true; // the modulus vector is now dirty
 velocityP=setVelocityP;
-}
+    }
 
 /*! \brief Get const reference to S-wave velocity
  */
