#include "Modelparameter.hpp"
using namespace scai;
using namespace KITGPI;

/*! \brief Getter method for partitionedIn */
template <typename ValueType>
IndexType KITGPI::Modelparameter::Modelparameter<ValueType>::getPartitionedIn()
{
    return (PartitionedIn);
}

/*! \brief Getter method for partitionedOut */
template <typename ValueType>
IndexType KITGPI::Modelparameter::Modelparameter<ValueType>::getPartitionedOut()
{
    return (PartitionedOut);
}

/*! \brief Getter method for parametrisation */
template <typename ValueType>
IndexType KITGPI::Modelparameter::Modelparameter<ValueType>::getParametrisation()
{
    return (parametrisation);
}



/*! \brief Getter method for relaxation frequency */
template <typename ValueType>
ValueType KITGPI::Modelparameter::Modelparameter<ValueType>::getRelaxationFrequency() const
{
    return (relaxationFrequency);
}

/*! \brief Set relaxation frequency
 */
template <typename ValueType>
void KITGPI::Modelparameter::Modelparameter<ValueType>::setRelaxationFrequency(ValueType const setRelaxationFrequency)
{
dirtyFlagSWaveModulus = true; // the modulus vector is now dirty
dirtyFlagPWaveModulus = true; // the modulus vector is now dirty
dirtyFlagAveraging = true; // If S-Wave velocity will be changed, averaging needs to be redone
relaxationFrequency=setRelaxationFrequency;
}

/*! \brief Getter method for number of relaxation mechanisms */
template <typename ValueType>
IndexType KITGPI::Modelparameter::Modelparameter<ValueType>::getNumRelaxationMechanisms() const
{
    return (numRelaxationMechanisms);
}

/*! \brief Set number of Relaxation Mechanisms
 */ 
template <typename ValueType>
void KITGPI::Modelparameter::Modelparameter<ValueType>::setNumRelaxationMechanisms(IndexType const setNumRelaxationMechanisms)
{
dirtyFlagSWaveModulus = true; // the modulus vector is now dirty
dirtyFlagPWaveModulus = true; // the modulus vector is now dirty
dirtyFlagAveraging = true; // If S-Wave velocity will be changed, averaging needs to be redone
numRelaxationMechanisms=setNumRelaxationMechanisms;
}

/*! \brief Init a single modelparameter by a constant value
 *
 \param vector Singel modelparameter which will be initialized
 \param ctx Context
 \param dist Distribution
 \param value Value which will be used to initialize the single modelparameter to a homogenoeus model
 */
template <typename ValueType>
void KITGPI::Modelparameter::Modelparameter<ValueType>::initModelparameter(scai::lama::Vector<ValueType> &vector, scai::hmemo::ContextPtr ctx, scai::dmemo::DistributionPtr dist, ValueType value)
{
    allocateModelparameter(vector, ctx, dist);

    vector = value;
}

/*! \brief Init a single modelparameter by reading a model from an external file
 *
 *  Reads a single model from an external mtx file.
 \param vector Singel modelparameter which will be initialized
 \param ctx Context
 \param dist Distribution
 \param filename Location of external file which will be read in
 \param partitionedIn Partitioned input
 */
template <typename ValueType>
void KITGPI::Modelparameter::Modelparameter<ValueType>::initModelparameter(scai::lama::Vector<ValueType> &vector, scai::hmemo::ContextPtr ctx, scai::dmemo::DistributionPtr dist, std::string filename, IndexType partitionedIn)
{

    allocateModelparameter(vector, ctx, dist);

    readModelparameter(vector, filename, dist, partitionedIn);

    vector.redistribute(dist);
}

/*! \brief Write singe modelparameter to an external file
 *
 *  Write a single model to an external file block.
 \param vector Single modelparameter which will be written to filename
 \param filename Name of file in which modelparameter will be written
 \param partitionedOut Partitioned output
 */
template <typename ValueType>
void KITGPI::Modelparameter::Modelparameter<ValueType>::writeModelparameter(scai::lama::Vector<ValueType> const &vector, std::string filename, IndexType partitionedOut) const
{
    PartitionedInOut::PartitionedInOut<ValueType> partitionOut;

    switch (partitionedOut) {
    case false:
        vector.writeToFile(filename);
	HOST_PRINT(vector.getDistributionPtr()->getCommunicatorPtr(), "writing " << filename << "\n");
        break;

    case true:
        partitionOut.writeToDistributedFiles(vector, filename);
        break;

    default:
        COMMON_THROWEXCEPTION("Unexpected output option!")
        break;
    }
};

/*! \brief Read a modelparameter from file
 */
template <typename ValueType>
void KITGPI::Modelparameter::Modelparameter<ValueType>::readModelparameter(scai::lama::Vector<ValueType> &vector, std::string filename, scai::dmemo::DistributionPtr dist, IndexType partitionedIn)
{

    PartitionedInOut::PartitionedInOut<ValueType> partitionIn;

    switch (partitionedIn) {
    case false:
        partitionIn.readFromOneFile(vector, filename, dist);
        break;

    case true:
        partitionIn.readFromDistributedFiles(vector, filename, dist);
        break;

    default:
        COMMON_THROWEXCEPTION("Unexpected input option!")
        break;
    }
};

/*! \brief Allocate a single modelparameter
 */
template <typename ValueType>
void KITGPI::Modelparameter::Modelparameter<ValueType>::allocateModelparameter(scai::lama::Vector<ValueType> &vector, scai::hmemo::ContextPtr ctx, scai::dmemo::DistributionPtr dist)
{
    vector.setContextPtr(ctx);
    vector.allocate(dist);
};

/*! \brief Calculate a modulus from velocity
 *
 *  Calculates Modulus = pow(Velocity,2) *  Density
 *
 \param vecVelocity Velocity-Vector which will be used in the calculation
 \param vecDensity Density-Vector which will be used in the calculation
 \param vectorModulus Modulus-Vector which is calculated
 */
template <typename ValueType>
void KITGPI::Modelparameter::Modelparameter<ValueType>::calcModulusFromVelocity(scai::lama::Vector<ValueType> &vecVelocity, scai::lama::Vector<ValueType> &vecDensity, scai::lama::Vector<ValueType> &vectorModulus)
{

    vectorModulus = vecDensity;
    vectorModulus *= vecVelocity;
    vectorModulus *= vecVelocity;
};

/*! \brief Calculate velocities from a modulus
 *
 *  Calculates Velocity = sqrt( Modulu / Density )
 *
 \param vectorModulus Modulus-Vector which will be used in the calculation
 \param vecDensity Density-Vector which will be used in the calculation
 \param vecVelocity Velocity-Vector which is calculated
 */
template <typename ValueType>
void KITGPI::Modelparameter::Modelparameter<ValueType>::calcVelocityFromModulus(scai::lama::Vector<ValueType> &vectorModulus, scai::lama::Vector<ValueType> &vecDensity, scai::lama::Vector<ValueType> &vecVelocity)
{
    /* Modulus = pow(velocity,2) * Density */
    /* Velocity = sqrt( Modulus / Density )  */
    vecVelocity = vectorModulus / vecDensity;   /* = Modulus / Density */
    vecVelocity = lama::sqrt( vecVelocity );          /* = sqrt( Modulus / Density ) */
};

/*! \brief Get const reference to inverseDensity model parameter
 * 
 * If inverseDensity is dirty eg. because the density was modified, inverseDensity will be calculated from density.
 */
template <typename ValueType>
scai::lama::Vector<ValueType> const &KITGPI::Modelparameter::Modelparameter<ValueType>::getInverseDensity()
{
    if (dirtyFlagInverseDensity) {
        HOST_PRINT(density.getDistributionPtr()->getCommunicatorPtr(), "Inverse density will be calculated from density\n");
        inverseDensity = 1 / density;
	dirtyFlagInverseDensity = false;
    }
    return (inverseDensity);
}

/*! \brief Get const reference to inverseDensity model parameter
 */
template <typename ValueType>
scai::lama::Vector<ValueType> const &KITGPI::Modelparameter::Modelparameter<ValueType>::getInverseDensity() const
{
    SCAI_ASSERT(dirtyFlagInverseDensity == false, "Inverse density has to be recalculated! ");
    return (inverseDensity);
}

/*! \brief Get const reference to density model parameter
 */
template <typename ValueType>
scai::lama::Vector<ValueType> const &KITGPI::Modelparameter::Modelparameter<ValueType>::getDensity() const
{
    return (density);
}

/*! \brief Set density model parameter
 */
template <typename ValueType>
void KITGPI::Modelparameter::Modelparameter<ValueType>::setDensity(scai::lama::Vector<ValueType> const &setDensity)
{
dirtyFlagPWaveModulus=true;
dirtyFlagSWaveModulus=true;
dirtyFlagInverseDensity = true; // If density will be changed, the inverse has to be refreshed if it is accessed
dirtyFlagAveraging = true; // If inverseDensity will be changed, averaging needs to be redone
density=setDensity;
}


/*! \brief Get const reference to first Lame model parameter
 * 
 * If P-Wave modulus is dirty eg. because the P-Wave velocity was modified, P-Wave modulus will be calculated from density and P-Wave velocity.
 */
template <typename ValueType>
scai::lama::Vector<ValueType> const &KITGPI::Modelparameter::Modelparameter<ValueType>::getPWaveModulus()
{

    // If the modulus is dirty, than recalculate
    if (dirtyFlagPWaveModulus) {	   
	HOST_PRINT(velocityP.getDistributionPtr()->getCommunicatorPtr(), "P-Wave modulus will be calculated from density and P-Wave velocity\n");
        dirtyFlagPWaveModulus = false;
        calcModulusFromVelocity(velocityP,density,pWaveModulus);
    }

    return (pWaveModulus);
}

/*! \brief Get const reference to first Lame model parameter
 */
template <typename ValueType>
scai::lama::Vector<ValueType> const &KITGPI::Modelparameter::Modelparameter<ValueType>::getPWaveModulus() const
{
    SCAI_ASSERT(dirtyFlagPWaveModulus == false, "P-Wave Modulus has to be recalculated! ");
    return (pWaveModulus);
}



/*! \brief Get const reference to second Lame Parameter sWaveModulus
 *
 * If S-Wave modulus is dirty eg. because the S-Wave Velocity was modified, S-Wave modulus will be calculated from density and S-Wave velocity.
 */
template <typename ValueType>
scai::lama::Vector<ValueType> const &KITGPI::Modelparameter::Modelparameter<ValueType>::getSWaveModulus()
{

    // If the modulus is dirty, than recalculate
    if (dirtyFlagSWaveModulus) {
	HOST_PRINT(velocityS.getDistributionPtr()->getCommunicatorPtr(), "S-Wave modulus will be calculated from density and S-Wave velocity\n");    
        calcModulusFromVelocity(velocityS,density,sWaveModulus);
	dirtyFlagSWaveModulus=false;
    }

    return (sWaveModulus);
}

/*! \brief Get const reference to second Lame Parameter sWaveModulus
 *
 */
template <typename ValueType>
scai::lama::Vector<ValueType> const &KITGPI::Modelparameter::Modelparameter<ValueType>::getSWaveModulus() const
{
    SCAI_ASSERT(dirtyFlagSWaveModulus == false, "Modulus has to be recalculated! ");
    return (sWaveModulus);
}

/*! \brief Get const reference to P-wave velocity
 *
 */
template <typename ValueType>
scai::lama::Vector<ValueType> const &KITGPI::Modelparameter::Modelparameter<ValueType>::getVelocityP() const
{
    return (velocityP);
}

/*! \brief Set P-wave velocity model parameter
 */
template <typename ValueType>
void KITGPI::Modelparameter::Modelparameter<ValueType>::setVelocityP(scai::lama::Vector<ValueType> const &setVelocityP)
{
dirtyFlagPWaveModulus = true; // the modulus vector is now dirty
velocityP=setVelocityP;
}

/*! \brief Get const reference to S-wave velocity
 */
template <typename ValueType>
scai::lama::Vector<ValueType> const &KITGPI::Modelparameter::Modelparameter<ValueType>::getVelocityS() const
{
    return (velocityS);
}

/*! \brief Set S-wave velocity model parameter
 */
template <typename ValueType>
void KITGPI::Modelparameter::Modelparameter<ValueType>::setVelocityS(scai::lama::Vector<ValueType> const &setVelocityS)
{
dirtyFlagSWaveModulus = true; // the modulus vector is now dirty
dirtyFlagAveraging = true; // If S-Wave velocity will be changed, averaging needs to be redone
velocityS=setVelocityS;
}

/*! \brief Get const reference to tauP
 *
 */
template <typename ValueType>
scai::lama::Vector<ValueType> const &KITGPI::Modelparameter::Modelparameter<ValueType>::getTauP() const
{
    return (tauP);
}

/*! \brief Set tauP velocity model parameter
 */
template <typename ValueType>
void KITGPI::Modelparameter::Modelparameter<ValueType>::setTauP(scai::lama::Vector<ValueType> const &setTauP)
{
dirtyFlagPWaveModulus = true; // the modulus vector is now dirty
tauP=setTauP;
}

/*! \brief Get const reference to tauS
 */
template <typename ValueType>
scai::lama::Vector<ValueType> const &KITGPI::Modelparameter::Modelparameter<ValueType>::getTauS() const
{
    return (tauS);
}

/*! \brief Set tauS velocity model parameter
 */
template <typename ValueType>
void KITGPI::Modelparameter::Modelparameter<ValueType>::setTauS(scai::lama::Vector<ValueType> const &setTauS)
{
tauS=setTauS;
dirtyFlagSWaveModulus = true; // the modulus vector is now dirty
dirtyFlagAveraging = true; // If S-Wave velocity will be changed, averaging needs to be redone
}


//! \brief Function to set elements of a single row of x-averaging density matrix
/*!
 *
 \param rowNumber Number of current row
 \param countJA Counter for JA Elements
 \param countIA Counter for IA Elements
 \param csrJALocal Local values of JA
 \param csrIALocal Local values of IA
 \param csrvaluesLocal Local values of the matrix content
 \param NX Number of grid points in X-direction
 \param NY Number of grid points in Y-direction
 \param NZ Number of grid points in Z-direction
 */
template <typename ValueType>
void KITGPI::Modelparameter::Modelparameter<ValueType>::setRowElements_DensityAverageMatrixX(IndexType rowNumber, IndexType &countJA, IndexType &countIA, scai::hmemo::WriteAccess<IndexType> &csrJALocal, scai::hmemo::WriteAccess<IndexType> &csrIALocal, scai::hmemo::WriteAccess<ValueType> &csrvaluesLocal, IndexType NX, IndexType /*NY*/, IndexType /*NZ*/)
{

    IndexType RowNumber_plusOne = rowNumber + 1;

    for (IndexType j = 0; j <= 1; j++) {
        // Insert 1.0/2.0 on diagonal elements exept for last element in every NX x NX matrix. Here: insert 1
        if (j == 0) {
            csrJALocal[countJA] = rowNumber;
            if (RowNumber_plusOne % NX == 0) {
                csrvaluesLocal[countJA] = 1.0;
            } else {
                csrvaluesLocal[countJA] = 1.0 / 2.0;
            }
            countJA++;
        } else {
            // Set elaments right to diagonal to 1.0/2.0 exept matrix elements with condition (row%NX)!=0)
            if (RowNumber_plusOne % NX != 0) {
                csrJALocal[countJA] = rowNumber + 1;
                csrvaluesLocal[countJA] = 1.0 / 2.0;
                countJA++;
            }
        }
    }
    csrIALocal[countIA] = countJA;
    countIA++;
}

//! \brief Function to set elements of a single row of y-averaging density matrix
/*!
 *
 \param rowNumber Number of current row
 \param countJA Counter for JA Elements
 \param countIA Counter for IA Elements
 \param csrJALocal Local values of JA
 \param csrIALocal Local values of IA
 \param csrvaluesLocal Local values of the matrix content
 \param NX Number of grid points in X-direction
 \param NY Number of grid points in Y-direction
 \param NZ Number of grid points in Z-direction
 */
template <typename ValueType>
void KITGPI::Modelparameter::Modelparameter<ValueType>::setRowElements_DensityAverageMatrixY(IndexType rowNumber, IndexType &countJA, IndexType &countIA, scai::hmemo::WriteAccess<IndexType> &csrJALocal, scai::hmemo::WriteAccess<IndexType> &csrIALocal, scai::hmemo::WriteAccess<ValueType> &csrvaluesLocal, IndexType NX, IndexType NY, IndexType /*NZ*/)
{

    IndexType NXNY = NX * NY;

    for (IndexType j = 0; j <= 1; j++) {
        // Insert 1.0/2.0 on diagonal elements exept for matrix elements in the last NX x NX matrix in every submatrix NXNY x NXNY. Here: insert 1
        if (j == 0) {
            csrJALocal[countJA] = rowNumber;
            if ((rowNumber % NXNY) >= (NX * (NY - 1))) {
                csrvaluesLocal[countJA] = 1.0;
            } else {
                csrvaluesLocal[countJA] = 1.0 / 2.0;
            }
            countJA++;
        } else {
            // Set elaments NX right to diagonal to 1.0/2.0 not if (row%NXNY) element of {0,...,Nx-1}
            if ((rowNumber % NXNY) <= (NX * (NY - 1) - 1)) {
                csrJALocal[countJA] = rowNumber + NX;
                csrvaluesLocal[countJA] = 1.0 / 2.0;
                countJA++;
            }
        }
    }
    csrIALocal[countIA] = countJA;
    countIA++;
}

//! \brief Function to set elements of a single row of x-averaging density matrix
/*!
 *
 \param rowNumber Number of current row
 \param countJA Counter for JA Elements
 \param countIA Counter for IA Elements
 \param csrJALocal Local values of JA
 \param csrIALocal Local values of IA
 \param csrvaluesLocal Local values of the matrix content
 \param NX Number of grid points in X-direction
 \param NY Number of grid points in Y-direction
 \param NZ Number of grid points in Z-direction
 */
template <typename ValueType>
void KITGPI::Modelparameter::Modelparameter<ValueType>::setRowElements_DensityAverageMatrixZ(IndexType rowNumber, IndexType &countJA, IndexType &countIA, scai::hmemo::WriteAccess<IndexType> &csrJALocal, scai::hmemo::WriteAccess<IndexType> &csrIALocal, scai::hmemo::WriteAccess<ValueType> &csrvaluesLocal, IndexType NX, IndexType NY, IndexType NZ)
{

    IndexType NXNY = NX * NY;

    for (IndexType j = 0; j <= 1; j++) {
        // Insert 1.0/2.0 on diagonal elements exept for matrix elements in the last NXNY x NXNY matrix. Here: insert 1
        if (j == 0) {
            csrJALocal[countJA] = rowNumber;
            if (((rowNumber) >= (NXNY * (NZ - 1)))) {
                csrvaluesLocal[countJA] = 1.0;
            } else {
                csrvaluesLocal[countJA] = 1.0 / 2.0;
            }
            countJA++;
        } else {
            // Set elaments NXNY right to diagonal to 1.0/2.0
            if (rowNumber <= NXNY * (NZ - 1) - 1) {
                csrJALocal[countJA] = rowNumber + NXNY;
                csrvaluesLocal[countJA] = 1.0 / 2.0;
                countJA++;
            }
        }
    }
    csrIALocal[countIA] = countJA;
    countIA++;
}

//! \brief Function to set elements of a single row averaging s-wave modulus matrix in xy-plane
/*!
 *
 \param rowNumber Number of current row
 \param countJA Counter for JA Elements
 \param countIA Counter for IA Elements
 \param csrJALocal Local values of JA
 \param csrIALocal Local values of IA
 \param csrvaluesLocal Local values of the matrix content
 \param NX Number of grid points in X-direction
 \param NY Number of grid points in Y-direction
 \param NZ Number of grid points in Z-direction
 */
template <typename ValueType>
void KITGPI::Modelparameter::Modelparameter<ValueType>::setRowElements_SWaveModulusAverageMatrixXY(IndexType rowNumber, IndexType &countJA, IndexType &countIA, scai::hmemo::WriteAccess<IndexType> &csrJALocal, scai::hmemo::WriteAccess<IndexType> &csrIALocal, scai::hmemo::WriteAccess<ValueType> &csrvaluesLocal, IndexType NX, IndexType NY, IndexType /*NZ*/)
{

    IndexType NXNY = NX * NY;

    for (IndexType j = 0; j <= 3; j++) {
        if (j <= 1) {
            if ((rowNumber % NXNY) >= (NX * (NY - 1))) {
                // Set diagonal elements in last submatrix
                if ((rowNumber % NX) == (NX - 1)) {
                    if (j == 0) {
                        csrJALocal[countJA] = rowNumber;
                        csrvaluesLocal[countJA] = 1.0;
                        countJA++;
                    }
                } else {
                    csrJALocal[countJA] = rowNumber + j;
                    csrvaluesLocal[countJA] = 1.0 / 2.0;
                    countJA++;
                }
            } else {
                // Set diagonal elements and elements right next do diagonal elements
                if ((rowNumber % NX) == (NX - 1)) {
                    if (j == 0) {
                        csrJALocal[countJA] = rowNumber;
                        csrvaluesLocal[countJA] = 1.0 / 2.0;
                        countJA++;
                    }
                } else {
                    csrJALocal[countJA] = rowNumber + j;
                    csrvaluesLocal[countJA] = 1.0 / 4.0;
                    countJA++;
                }
            }
        } else {
            if ((rowNumber % NXNY) <= (NX * (NY - 1) - 1)) {
                // Set elements NX and NX+1 right to diagonal elements
                if ((rowNumber % NX) == (NX - 1)) {
                    if (j == 2) {
                        //  set last element in the submatrices
                        csrJALocal[countJA] = rowNumber + NX;
                        csrvaluesLocal[countJA] = 1.0 / 2.0;
                        countJA++;
                    }
                } else {
                    //set the other elements
                    csrJALocal[countJA] = rowNumber + NX + j - 2;
                    csrvaluesLocal[countJA] = 1.0 / 4.0;
                    countJA++;
                }
            }
        }
    }
    csrIALocal[countIA] = countJA;
    countIA++;
}

//! \brief Function to set elements of a single row averaging s-wave modulus matrix in xz-plane
/*!
 *
 \param rowNumber Number of current row
 \param countJA Counter for JA Elements
 \param countIA Counter for IA Elements
 \param csrJALocal Local values of JA
 \param csrIALocal Local values of IA
 \param csrvaluesLocal Local values of the matrix content
 \param NX Number of grid points in X-direction
 \param NY Number of grid points in Y-direction
 \param NZ Number of grid points in Z-direction
 */
template <typename ValueType>
void KITGPI::Modelparameter::Modelparameter<ValueType>::setRowElements_SWaveModulusAverageMatrixXZ(IndexType rowNumber, IndexType &countJA, IndexType &countIA, scai::hmemo::WriteAccess<IndexType> &csrJALocal, scai::hmemo::WriteAccess<IndexType> &csrIALocal, scai::hmemo::WriteAccess<ValueType> &csrvaluesLocal, IndexType NX, IndexType NY, IndexType NZ)
{

    IndexType NXNY = NX * NY;

    for (IndexType j = 0; j <= 3; j++) {
        if (j <= 1) {
            if (rowNumber >= (NXNY * (NZ - 1))) {
                // Set diagonal elements and elements next to diagonal in last submatrix
                if ((rowNumber % NX) == (NX - 1)) {
                    if (j == 0) {
                        csrJALocal[countJA] = rowNumber;
                        csrvaluesLocal[countJA] = 1.0;
                        countJA++;
                    }
                } else {
                    csrJALocal[countJA] = rowNumber + j;
                    csrvaluesLocal[countJA] = 1.0 / 2.0;
                    countJA++;
                }
            } else {
                // Set diagonal elements and elements next to diagonal elements
                if ((rowNumber % NX) == (NX - 1)) {
                    if (j == 0) {
                        csrJALocal[countJA] = rowNumber;
                        csrvaluesLocal[countJA] = 1.0 / 2.0;
                        countJA++;
                    }
                } else {
                    csrJALocal[countJA] = rowNumber + j;
                    csrvaluesLocal[countJA] = 1.0 / 4.0;
                    countJA++;
                }
            }
        } else {
            if (rowNumber <= (NXNY * (NZ - 1) - 1)) {
                // Set elements NXNY right to diagonal
                if ((rowNumber % NX) == (NX - 1)) {
                    if (j == 2) {
                        //  set last element in the submatrices
                        csrJALocal[countJA] = rowNumber + NXNY;
                        csrvaluesLocal[countJA] = 1.0 / 2.0;
                        countJA++;
                    }
                } else {
                    //set the other elements
                    csrJALocal[countJA] = rowNumber + NXNY + j - 2;
                    csrvaluesLocal[countJA] = 1.0 / 4.0;
                    countJA++;
                }
            }
        }
    }
    csrIALocal[countIA] = countJA;
    countIA++;
}

//! \brief Function to set elements of a single row averaging s-wave modulus matrix in YZ-plane
/*!
 *
 \param rowNumber Number of current row
 \param countJA Counter for JA Elements
 \param countIA Counter for IA Elements
 \param csrJALocal Local values of JA
 \param csrIALocal Local values of IA
 \param csrvaluesLocal Local values of the matrix content
 \param NX Number of grid points in X-direction
 \param NY Number of grid points in Y-direction
 \param NZ Number of grid points in Z-direction
 */
template <typename ValueType>
void KITGPI::Modelparameter::Modelparameter<ValueType>::setRowElements_SWaveModulusAverageMatrixYZ(IndexType rowNumber, IndexType &countJA, IndexType &countIA, scai::hmemo::WriteAccess<IndexType> &csrJALocal, scai::hmemo::WriteAccess<IndexType> &csrIALocal, scai::hmemo::WriteAccess<ValueType> &csrvaluesLocal, IndexType NX, IndexType NY, IndexType NZ)
{

    IndexType NXNY = NX * NY;
    IndexType NXNYNZ = NX * NY * NZ;

    for (IndexType j = 0; j <= 3; j++) {
        if (j <= 1) {
            if (rowNumber >= (NXNY * (NZ - 1))) {
                // Set elements in last submatrix NX x NX
                if (rowNumber >= NXNYNZ - NX) {
                    if (j == 0) {
                        csrJALocal[countJA] = rowNumber;
                        csrvaluesLocal[countJA] = 1.0;
                        countJA++;
                    }
                } else {
                    // Set elements in last submatrix NXNY x NXNY
                    csrJALocal[countJA] = rowNumber + j * NX;
                    csrvaluesLocal[countJA] = 1.0 / 2.0;
                    countJA++;
                }
            } else {
                // Set elements in diagonal submatrices NXNY x NXNY
                if ((rowNumber % NXNY) >= (NX * (NY - 1))) {
                    if (j == 0) {
                        csrJALocal[countJA] = rowNumber;
                        csrvaluesLocal[countJA] = 1.0 / 2.0;
                        countJA++;
                    }
                } else {
                    csrJALocal[countJA] = rowNumber + (j * NX);
                    csrvaluesLocal[countJA] = 1.0 / 4.0;
                    countJA++;
                }
            }
        } else {
            if (rowNumber <= (NXNY * (NZ - 1) - 1)) {
                // Set elements NXNY and NYNX+NX right to diagonal elements
                if ((rowNumber % NXNY) >= (NX * (NY - 1))) {
                    if (j == 2) {
                        //  set last element in the submatrices
                        csrJALocal[countJA] = rowNumber + NXNY;
                        csrvaluesLocal[countJA] = 1.0 / 2.0;
                        countJA++;
                    }
                } else {
                    //set the other elements
                    csrJALocal[countJA] = rowNumber + NXNY + (j - 2) * NX;
                    csrvaluesLocal[countJA] = 1.0 / 4.0;
                    countJA++;
                }
            }
        }
    }
    csrIALocal[countIA] = countJA;
    countIA++;
}

//! \brief Calculate of averaging derivative matrix
/*!
 *
 \param Av Averaging Matrix Av
 \param calcNumberRowElements Member-Function to calculate number of elements in a single row
 \param setRowElements Member-Function to set the elements in a single row
 \param NX Number of grid points in X-direction
 \param NY Number of grid points in Y-direction
 \param NZ Number of grid points in Z-direction
 \param dist Distribution
 */
template <typename ValueType>
void KITGPI::Modelparameter::Modelparameter<ValueType>::calcAverageMatrix(scai::lama::Matrix<ValueType> &Av, calcNumberRowElements_AvPtr calcNumberRowElements, setRowElements_AvPtr setRowElements, IndexType NX, IndexType NY, IndexType NZ, scai::dmemo::DistributionPtr dist)
{

    /* Get local "global" indices */
    hmemo::HArray<IndexType> localIndices;
    dist->getOwnedIndexes(localIndices); //here the local indices of each process are retrieved and stored in localIndices

    /* Number of grid points */
    IndexType N = NX * NY * NZ;

    IndexType numLocalIndices = localIndices.size(); // Number of local indices
    IndexType numLocalValues = 0;                    // Number of local values of Matrix Df

    /* Calculate the number of values in each matrix */
    hmemo::ReadAccess<IndexType> read_localIndices(localIndices); // Get read access to localIndices
    IndexType read_localIndices_temp;                             // Temporary storage of the local index for the ongoing iterations

    for (IndexType i = 0; i < numLocalIndices; i++) {

        read_localIndices_temp = read_localIndices[i];

        /* Check for elements of Av */
        numLocalValues += (this->*calcNumberRowElements)(read_localIndices_temp, NX, NY, NZ);
    }

    /* Allocate local part to create local CSR storage*/
    hmemo::HArray<ValueType> valuesLocal(numLocalValues);
    hmemo::HArray<IndexType> csrJALocal(numLocalValues);
    hmemo::HArray<IndexType> csrIALocal(numLocalIndices + 1);

    /* Get WriteAccess to local part */
    hmemo::WriteAccess<IndexType> write_csrJALocal(csrJALocal);
    hmemo::WriteAccess<IndexType> write_csrIALocal(csrIALocal);
    hmemo::WriteAccess<ValueType> write_valuesLocal(valuesLocal);

    /* Set some counters to create the CSR Storage */
    IndexType countJA = 0;
    IndexType countIA = 0;
    write_csrIALocal[0] = 0;
    countIA++;

    /* Set the values into the indice arrays and the value array for CSR matrix build */
    for (IndexType i = 0; i < numLocalIndices; i++) {

        read_localIndices_temp = read_localIndices[i];

        // write AveragingMatrix
        (this->*setRowElements)(read_localIndices_temp, countJA, countIA, write_csrJALocal, write_csrIALocal, write_valuesLocal, NX, NY, NZ);
    }

    /* Release all read and write access */
    read_localIndices.release();

    write_csrJALocal.release();
    write_csrIALocal.release();
    write_valuesLocal.release();

    /* Create local CSR storage of Matrix D, than create distributed CSR matrix D */
    lama::CSRStorage<ValueType> Av_LocalCSR(numLocalIndices, N, csrIALocal, csrJALocal, valuesLocal);
    Av_LocalCSR.compress();
    Av.assignDistribute(Av_LocalCSR, dist, dist);
}

//! \brief Calculate number of row elements for density averaging matrix in x-direction
/*!
 *
 \param rowNumber Row Indice
 \param NX Number of grid points in X-direction
 \param NY Number of grid points in Y-direction
 \param NZ Number of grid points in Z-direction
 \return counter Number of elements in this row
 */
template <typename ValueType>
IndexType KITGPI::Modelparameter::Modelparameter<ValueType>::calcNumberRowElements_DensityAverageMatrixX(IndexType rowNumber, IndexType NX, IndexType /*NY*/, IndexType /*NZ*/)
{

    IndexType counter = 0;

    for (IndexType j = 0; j <= 1; j++) {
        if ((rowNumber % NX) == (NX - 1)) {
            if (j == 0) {
                counter++;
            }
        } else {
            counter++;
        }
    }
    return (counter);
}

//! \brief Calculate number of row elements for density averaging matrix in y-direction
/*!
 *
 \param rowNumber Row Indice
 \param NX Number of grid points in X-direction
 \param NY Number of grid points in Y-direction
 \param NZ Number of grid points in Z-direction
 \return counter Number of elements in this row
 */
template <typename ValueType>
IndexType KITGPI::Modelparameter::Modelparameter<ValueType>::calcNumberRowElements_DensityAverageMatrixY(IndexType rowNumber, IndexType NX, IndexType NY, IndexType /*NZ*/)
{

    IndexType counter = 0;
    IndexType NXNY = NX * NY;

    for (IndexType j = 0; j <= 1; j++) {
        if ((rowNumber % NXNY) >= (NX * (NY - 1))) {
            if (j == 0) {
                counter++;
            }
        } else {
            counter++;
        }
    }
    return (counter);
}

//! \brief Calculate number of row elements for density averaging matrix in z-direction
/*!
 *
 \param rowNumber Row Indice
 \param NX Number of grid points in X-direction
 \param NY Number of grid points in Y-direction
 \param NZ Number of grid points in Z-direction
 \return counter Number of elements in this row
 */
template <typename ValueType>
IndexType KITGPI::Modelparameter::Modelparameter<ValueType>::calcNumberRowElements_DensityAverageMatrixZ(IndexType rowNumber, IndexType NX, IndexType NY, IndexType NZ)
{

    IndexType counter = 0;
    IndexType NXNY = NX * NY;

    for (IndexType j = 0; j <= 1; j++) {
        if (rowNumber >= (NXNY * (NZ - 1))) {
            if (j == 0) {
                counter++;
            }
        } else {
            counter++;
        }
    }
    return (counter);
}

//! \brief Calculate number of row elements for s-wave modulus averaging matrix in xy-plane
/*!
 *
 \param rowNumber Row Indice
 \param NX Number of grid points in X-direction
 \param NY Number of grid points in Y-direction
 \param NZ Number of grid points in Z-direction
 \return counter Number of elements in this row
 */
template <typename ValueType>
IndexType KITGPI::Modelparameter::Modelparameter<ValueType>::calcNumberRowElements_SWaveModulusAverageMatrixXY(IndexType rowNumber, IndexType NX, IndexType NY, IndexType /*NZ*/)
{

    IndexType counter = 0;
    IndexType NXNY = NX * NY;

    for (IndexType j = 0; j <= 3; j++) {
        if (j <= 1) {
            if (j == 0) {
                counter++;
            } else {
                if ((rowNumber % NX) <= ((NX - 1) - 1)) {
                    counter++;
                }
            }
        } else {
            if ((rowNumber % NXNY) <= (NX * (NY - 1) - 1)) {
                if (j == 2) {
                    counter++;
                } else {
                    if ((rowNumber % NX) != (NX - 1)) {
                        counter++;
                    }
                }
            }
        }
    }
    return (counter);
}

//! \brief Calculate number of row elements for s-wave modulus averaging matrix in xz-plane
/*!
 *
 \param rowNumber Row Indice
 \param NX Number of grid points in X-direction
 \param NY Number of grid points in Y-direction
 \param NZ Number of grid points in Z-direction
 \return counter Number of elements in this row
 */
template <typename ValueType>
IndexType KITGPI::Modelparameter::Modelparameter<ValueType>::calcNumberRowElements_SWaveModulusAverageMatrixXZ(IndexType rowNumber, IndexType NX, IndexType NY, IndexType NZ)
{

    IndexType counter = 0;
    IndexType NXNY = NX * NY;

    for (IndexType j = 0; j <= 3; j++) {
        if (j <= 1) {
            if (j == 0) {
                counter++;
            } else {
                if ((rowNumber % NX) <= ((NX - 1) - 1)) {
                    counter++;
                }
            }
        } else {
            if (rowNumber <= (NXNY * (NZ - 1) - 1)) {
                if (j == 2) {
                    counter++;
                } else {
                    if ((rowNumber % NX) != (NX - 1)) {
                        counter++;
                    }
                }
            }
        }
    }
    return (counter);
}

//! \brief Calculate number of row elements for s-wave modulus averaging matrix in yz-plane
/*!
 *
 \param rowNumber Row Indice
 \param NX Number of grid points in X-direction
 \param NY Number of grid points in Y-direction
 \param NZ Number of grid points in Z-direction
 \return counter Number of elements in this row
 */
template <typename ValueType>
IndexType KITGPI::Modelparameter::Modelparameter<ValueType>::calcNumberRowElements_SWaveModulusAverageMatrixYZ(IndexType rowNumber, IndexType NX, IndexType NY, IndexType NZ)
{

    IndexType counter = 0;
    IndexType NXNY = NX * NY;

    for (IndexType j = 0; j <= 3; j++) {
        if (j <= 1) {
            if (j == 0) {
                counter++;
            } else {
                if ((rowNumber % NXNY) <= (NX * (NY - 1) - 1)) {
                    counter++;
                }
            }
        } else {
            if (rowNumber <= (NXNY * (NZ - 1) - 1)) {
                if (j == 2) {
                    counter++;
                } else {
                    if ((rowNumber % NXNY) <= (NX * (NY - 1) - 1)) {
                        counter++;
                    }
                }
            }
        }
    }
    return (counter);
}

//! \brief Calculate density averaging matrix in x-direction
/*!
 *
 \param NX Number of grid points in X-direction
 \param NY Number of grid points in Y-direction
 \param NZ Number of grid points in Z-direction
 \param dist Distribution
 */
template <typename ValueType>
void KITGPI::Modelparameter::Modelparameter<ValueType>::calcDensityAverageMatrixX(IndexType NX, IndexType NY, IndexType NZ, scai::dmemo::DistributionPtr dist)
{
    calcAverageMatrix(DensityAverageMatrixX, &Modelparameter<ValueType>::calcNumberRowElements_DensityAverageMatrixX, &Modelparameter<ValueType>::setRowElements_DensityAverageMatrixX, NX, NY, NZ, dist);
}

//! \brief Calculate density averaging matrix in y-direction
/*!
 *
 \param NX Number of grid points in X-direction
 \param NY Number of grid points in Y-direction
 \param NZ Number of grid points in Z-direction
 \param dist Distribution
 */
template <typename ValueType>
void KITGPI::Modelparameter::Modelparameter<ValueType>::calcDensityAverageMatrixY(IndexType NX, IndexType NY, IndexType NZ, scai::dmemo::DistributionPtr dist)
{
    calcAverageMatrix(DensityAverageMatrixY, &Modelparameter<ValueType>::calcNumberRowElements_DensityAverageMatrixY, &Modelparameter<ValueType>::setRowElements_DensityAverageMatrixY, NX, NY, NZ, dist);
}

//! \brief Calculate density averaging matrix in z-direction
/*!
 *
 \param NX Number of grid points in X-direction
 \param NY Number of grid points in Y-direction
 \param NZ Number of grid points in Z-direction
 \param dist Distribution
 */
template <typename ValueType>
void KITGPI::Modelparameter::Modelparameter<ValueType>::calcDensityAverageMatrixZ(IndexType NX, IndexType NY, IndexType NZ, scai::dmemo::DistributionPtr dist)
{
    calcAverageMatrix(DensityAverageMatrixZ, &Modelparameter<ValueType>::calcNumberRowElements_DensityAverageMatrixZ, &Modelparameter<ValueType>::setRowElements_DensityAverageMatrixZ, NX, NY, NZ, dist);
}

//! \brief Calculate s-wave modulus averaging matrix in x-direction
/*!
 *
 \param NX Number of grid points in X-direction
 \param NY Number of grid points in Y-direction
 \param NZ Number of grid points in Z-direction
 \param dist Distribution
 */
template <typename ValueType>
void KITGPI::Modelparameter::Modelparameter<ValueType>::calcSWaveModulusAverageMatrixXY(IndexType NX, IndexType NY, IndexType NZ, scai::dmemo::DistributionPtr dist)
{
    calcAverageMatrix(sWaveModulusAverageMatrixXY, &Modelparameter<ValueType>::calcNumberRowElements_SWaveModulusAverageMatrixXY, &Modelparameter<ValueType>::setRowElements_SWaveModulusAverageMatrixXY, NX, NY, NZ, dist);
}

//! \brief Calculate s-wave modulus averaging matrix in y-direction
/*!
 *
 \param NX Number of grid points in X-direction
 \param NY Number of grid points in Y-direction
 \param NZ Number of grid points in Z-direction
 \param dist Distribution
 */
template <typename ValueType>
void KITGPI::Modelparameter::Modelparameter<ValueType>::calcSWaveModulusAverageMatrixXZ(IndexType NX, IndexType NY, IndexType NZ, scai::dmemo::DistributionPtr dist)
{
    calcAverageMatrix(sWaveModulusAverageMatrixXZ, &Modelparameter<ValueType>::calcNumberRowElements_SWaveModulusAverageMatrixXZ, &Modelparameter<ValueType>::setRowElements_SWaveModulusAverageMatrixXZ, NX, NY, NZ, dist);
}

//! \brief Calculate s-wave modulus averaging matrix in z-direction
/*!
 *
 \param NX Number of grid points in X-direction
 \param NY Number of grid points in Y-direction
 \param NZ Number of grid points in Z-direction
 \param dist Distribution
 */
template <typename ValueType>
void KITGPI::Modelparameter::Modelparameter<ValueType>::calcSWaveModulusAverageMatrixYZ(IndexType NX, IndexType NY, IndexType NZ, scai::dmemo::DistributionPtr dist)
{
    calcAverageMatrix(sWaveModulusAverageMatrixYZ, &Modelparameter<ValueType>::calcNumberRowElements_SWaveModulusAverageMatrixYZ, &Modelparameter<ValueType>::setRowElements_SWaveModulusAverageMatrixYZ, NX, NY, NZ, dist);
}

/*! \brief calculate averaged inverse density modulus
 *
 \param vecDensity Density vector.
 \param vecInverseAvDensity Averaged inverse density vector which is calculated
 \param avDensityMatrix Averaging matrix which is used to calculate averaged vector
 */
template <typename ValueType>
void KITGPI::Modelparameter::Modelparameter<ValueType>::calculateInverseAveragedDensity(scai::lama::DenseVector<ValueType> &vecDensity, scai::lama::DenseVector<ValueType> &vecInverseAvDensity, scai::lama::Matrix<ValueType> &avDensityMatrix)
{
    Common::searchAndReplace<ValueType,IndexType>(vecDensity,0.5,0.001,1); // find vacuum grid points
    
    vecInverseAvDensity = avDensityMatrix * vecDensity;
    vecInverseAvDensity = 1 / vecInverseAvDensity;
    
    Common::searchAndReplace<ValueType,IndexType>(vecInverseAvDensity,999,0.0,2); // restore vacuum for IVF
}

/*! \brief calculate averaged s-wave modulus
 *
 \param vecSWaveModulus s-wave modulus vector
 \param vecAvSWaveModulus Averaged s-wave modulus vector which is calculated
 \param avSWaveModulusMatrix Averaging matrix which is used to calculate averaged vector
 */
template <typename ValueType>
void KITGPI::Modelparameter::Modelparameter<ValueType>::calculateAveragedSWaveModulus(scai::lama::DenseVector<ValueType> &vecSWaveModulus, scai::lama::DenseVector<ValueType> &vecAvSWaveModulus, scai::lama::Matrix<ValueType> &avSWaveModulusMatrix)
{
    Common::searchAndReplace<ValueType,IndexType>(vecSWaveModulus,1.0,1.0,1); // avoid division by zero in air/vacuum
    
    vecAvSWaveModulus = 1 / vecSWaveModulus;
<<<<<<< HEAD
    vecAvSWaveModulus = avSWaveModulusMatrix * vecAvSWaveModulus;
    vecAvSWaveModulus = 1 / vecAvSWaveModulus;
    
    Common::searchAndReplace<ValueType,IndexType>(vecAvSWaveModulus,4.0,0.0,1); // restore zeros for IVF
=======
    auto temp = lama::eval<lama::DenseVector<ValueType>>(avSWaveModulusMatrix * vecAvSWaveModulus);
    vecAvSWaveModulus = 1 / temp;
>>>>>>> 4a304c67
}

/*! \brief calculate averaged tauS
 *
 \param vecTauS TauS vector
 \param vecAvTauS Averaged tauS vector which is calculated
 \param avTauSMatrix Averaging matrix which is used to calculate averaged vector
 */
template <typename ValueType>
void KITGPI::Modelparameter::Modelparameter<ValueType>::calculateAveragedTauS(scai::lama::Vector<ValueType> &vecTauS, scai::lama::Vector<ValueType> &vecAvTauS, scai::lama::Matrix<ValueType> &avTauSMatrix)
{
    vecAvTauS = vecTauS;
    vecAvTauS = avTauSMatrix * vecAvTauS;
}

/*! \brief Get const reference to averaged density in x-direction
 */
template <typename ValueType>
scai::lama::Vector<ValueType> const &KITGPI::Modelparameter::Modelparameter<ValueType>::getInverseDensityAverageX()
{
    // If Averaging is outdated or has to be calculated for the first time, than recalculate averaging
    if (dirtyFlagAveraging == true) {
        calculateAveraging();
    }
    return (inverseDensityAverageX);
}

/*! \brief Get const reference to averaged density in y-direction
 */
template <typename ValueType>
scai::lama::Vector<ValueType> const &KITGPI::Modelparameter::Modelparameter<ValueType>::getInverseDensityAverageY()
{
    // If Averaging is outdated or has to be calculated for the first time, than recalculate averaging
    if (dirtyFlagAveraging == true) {
        calculateAveraging();
    }
    return (inverseDensityAverageY);
}

/*! \brief Get const reference to averaged density in z-direction
 */
template <typename ValueType>
scai::lama::Vector<ValueType> const &KITGPI::Modelparameter::Modelparameter<ValueType>::getInverseDensityAverageZ()
{
    // If Averaging is outdated or has to be calculated for the first time, than recalculate averaging
    if (dirtyFlagAveraging == true) {
        calculateAveraging();
    }
    return (inverseDensityAverageZ);
}

/*! \brief Get const reference to averaged s-wave modulus in xy-plane
 */
template <typename ValueType>
scai::lama::Vector<ValueType> const &KITGPI::Modelparameter::Modelparameter<ValueType>::getSWaveModulusAverageXY()
{
    // If Averaging is outdated or has to be calculated for the first time, than recalculate averaging
    if (dirtyFlagAveraging == true) {
        calculateAveraging();
    }
    return (sWaveModulusAverageXY);
}

/*! \brief Get const reference to averaged s-wave modulus in xz-plane
 */
template <typename ValueType>
scai::lama::Vector<ValueType> const &KITGPI::Modelparameter::Modelparameter<ValueType>::getSWaveModulusAverageXZ()
{
    // If Averaging is outdated or has to be calculated for the first time, than recalculate averaging
    if (dirtyFlagAveraging == true) {
        calculateAveraging();
    }
    return (sWaveModulusAverageXZ);
}

/*! \brief Get const reference to averaged s-wave modulus in yz-plane
 */
template <typename ValueType>
scai::lama::Vector<ValueType> const &KITGPI::Modelparameter::Modelparameter<ValueType>::getSWaveModulusAverageYZ()
{
    // If Averaging is outdated or has to be calculated for the first time, than recalculate averaging
    if (dirtyFlagAveraging == true) {
        calculateAveraging();
    }
    return (sWaveModulusAverageYZ);
}

/*! \brief Get const reference to averaged tauS in xy-plane
 */
template <typename ValueType>
scai::lama::Vector<ValueType> const &KITGPI::Modelparameter::Modelparameter<ValueType>::getTauSAverageXY()
{
    // If Averaging is outdated or has to be calculated for the first time, than recalculate averaging
    if (dirtyFlagAveraging == true) {
        calculateAveraging();
    }
    return (tauSAverageXY);
}

/*! \brief Get const reference to averaged tauS in xz-plane
 */
template <typename ValueType>
scai::lama::Vector<ValueType> const &KITGPI::Modelparameter::Modelparameter<ValueType>::getTauSAverageXZ()
{
    // If Averaging is outdated or has to be calculated for the first time, than recalculate averaging
    if (dirtyFlagAveraging == true) {
        calculateAveraging();
    }
    return (tauSAverageXZ);
}

/*! \brief Get const reference to averaged tauS in yz-plane
 */
template <typename ValueType>
scai::lama::Vector<ValueType> const &KITGPI::Modelparameter::Modelparameter<ValueType>::getTauSAverageYZ()
{
    // If Averaging is outdated or has to be calculated for the first time, than recalculate averaging
    if (dirtyFlagAveraging == true) {
        calculateAveraging();
    }
    return (tauSAverageYZ);
}

/*! \brief Get const reference to averaged density in x-direction
 */
template <typename ValueType>
scai::lama::Vector<ValueType> const &KITGPI::Modelparameter::Modelparameter<ValueType>::getInverseDensityAverageX() const
{
    SCAI_ASSERT(dirtyFlagAveraging == false, "Averaging has to be recalculated! ");
    return (inverseDensityAverageX);
}

/*! \brief Get const reference to averaged density in y-direction
 */
template <typename ValueType>
scai::lama::Vector<ValueType> const &KITGPI::Modelparameter::Modelparameter<ValueType>::getInverseDensityAverageY() const
{
    SCAI_ASSERT(dirtyFlagAveraging == false, "Averaging has to be recalculated! ");
    return (inverseDensityAverageY);
}

/*! \brief Get const reference to averaged density in z-direction
 */
template <typename ValueType>
scai::lama::Vector<ValueType> const &KITGPI::Modelparameter::Modelparameter<ValueType>::getInverseDensityAverageZ() const
{
    SCAI_ASSERT(dirtyFlagAveraging == false, "Averaging has to be recalculated! ");
    return (inverseDensityAverageZ);
}

/*! \brief Get const reference to averaged s-wave modulus in xy-plane
 */
template <typename ValueType>
scai::lama::Vector<ValueType> const &KITGPI::Modelparameter::Modelparameter<ValueType>::getSWaveModulusAverageXY() const
{
    SCAI_ASSERT(dirtyFlagAveraging == false, "Averaging has to be recalculated! ");
    return (sWaveModulusAverageXY);
}

/*! \brief Get const reference to averaged s-wave modulus in xz-plane
 */
template <typename ValueType>
scai::lama::Vector<ValueType> const &KITGPI::Modelparameter::Modelparameter<ValueType>::getSWaveModulusAverageXZ() const
{
    SCAI_ASSERT(dirtyFlagAveraging == false, "Averaging has to be recalculated! ");
    return (sWaveModulusAverageXZ);
}

/*! \brief Get const reference to averaged s-wave modulus in yz-plane
 */
template <typename ValueType>
scai::lama::Vector<ValueType> const &KITGPI::Modelparameter::Modelparameter<ValueType>::getSWaveModulusAverageYZ() const
{
    SCAI_ASSERT(dirtyFlagAveraging == false, "Averaging has to be recalculated! ");
    return (sWaveModulusAverageYZ);
}

/*! \brief Get const reference to averaged tauS in xy-plane
 */
template <typename ValueType>
scai::lama::Vector<ValueType> const &KITGPI::Modelparameter::Modelparameter<ValueType>::getTauSAverageXY() const
{
    SCAI_ASSERT(dirtyFlagAveraging == false, "Averaging has to be recalculated! ");
    return (tauSAverageXY);
}

/*! \brief Get const reference to averaged tauS in xz-plane
 */
template <typename ValueType>
scai::lama::Vector<ValueType> const &KITGPI::Modelparameter::Modelparameter<ValueType>::getTauSAverageXZ() const
{
    SCAI_ASSERT(dirtyFlagAveraging == false, "Averaging has to be recalculated! ");
    return (tauSAverageXZ);
}

/*! \brief Get const reference to averaged tauS in yz-plane
 */
template <typename ValueType>
scai::lama::Vector<ValueType> const &KITGPI::Modelparameter::Modelparameter<ValueType>::getTauSAverageYZ() const
{
    SCAI_ASSERT(dirtyFlagAveraging == false, "Averaging has to be recalculated! ");
    return (tauSAverageYZ);
}

/*! \brief Getter method for dirtyFlagPWaveModulus */
template <typename ValueType>
bool KITGPI::Modelparameter::Modelparameter<ValueType>::getDirtyFlagPWaveModulus() const
{
    return (dirtyFlagPWaveModulus);
}

/*! \brief Getter method for dirtyFlagSWaveModulus */
template <typename ValueType>
bool KITGPI::Modelparameter::Modelparameter<ValueType>::getDirtyFlagSWaveModulus() const
{
    return (dirtyFlagSWaveModulus);
}

/*! \brief Getter method for dirtyFlagInverseDensity */
template <typename ValueType>
bool KITGPI::Modelparameter::Modelparameter<ValueType>::getDirtyFlagInverseDensity() const
{
    return (dirtyFlagInverseDensity);
}

/*! \brief Getter method for dirtyFlagAveraging */
template <typename ValueType>
bool KITGPI::Modelparameter::Modelparameter<ValueType>::getDirtyFlagAveraging() const
{
    return (dirtyFlagAveraging);
}

/*! \brief Overloading = Operation
 *
 \param rhs Model which is copied.
 */
template <typename ValueType>
KITGPI::Modelparameter::Modelparameter<ValueType> &KITGPI::Modelparameter::Modelparameter<ValueType>::operator=(KITGPI::Modelparameter::Modelparameter<ValueType> const &rhs)
{
    assign(rhs);
    return *this;
}




/*! \brief Overloading += Operation
 *
 \param rhs Model which is added.
 */
template <typename ValueType>
KITGPI::Modelparameter::Modelparameter<ValueType> &KITGPI::Modelparameter::Modelparameter<ValueType>::operator+=(KITGPI::Modelparameter::Modelparameter<ValueType> const &rhs)
{
    plusAssign(rhs);
    return *this;
}

/*! \brief Overloading -= Operation
 *
 \param rhs Model which is substracted.
 */
template <typename ValueType>
KITGPI::Modelparameter::Modelparameter<ValueType> &KITGPI::Modelparameter::Modelparameter<ValueType>::operator-=(KITGPI::Modelparameter::Modelparameter<ValueType> const &rhs)
{
    minusAssign(rhs);
    return *this;
}

template class KITGPI::Modelparameter::Modelparameter<float>;
template class KITGPI::Modelparameter::Modelparameter<double>;<|MERGE_RESOLUTION|>--- conflicted
+++ resolved
@@ -1097,15 +1097,10 @@
     Common::searchAndReplace<ValueType,IndexType>(vecSWaveModulus,1.0,1.0,1); // avoid division by zero in air/vacuum
     
     vecAvSWaveModulus = 1 / vecSWaveModulus;
-<<<<<<< HEAD
-    vecAvSWaveModulus = avSWaveModulusMatrix * vecAvSWaveModulus;
-    vecAvSWaveModulus = 1 / vecAvSWaveModulus;
+    auto temp = lama::eval<lama::DenseVector<ValueType>>(avSWaveModulusMatrix * vecAvSWaveModulus);
+    vecAvSWaveModulus = 1 / temp;
     
     Common::searchAndReplace<ValueType,IndexType>(vecAvSWaveModulus,4.0,0.0,1); // restore zeros for IVF
-=======
-    auto temp = lama::eval<lama::DenseVector<ValueType>>(avSWaveModulusMatrix * vecAvSWaveModulus);
-    vecAvSWaveModulus = 1 / temp;
->>>>>>> 4a304c67
 }
 
 /*! \brief calculate averaged tauS
