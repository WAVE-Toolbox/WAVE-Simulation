--- conflicted
+++ resolved
@@ -41,7 +41,7 @@
         public:
             
             //! Default constructor.
-            Modelparameter():dirtyFlagInverseDensity(true),dirtyFlagModulus(true),dirtyFlagVelocity(true),parametrisation(0),numRelaxationMechanisms(0){};
+            Modelparameter():dirtyFlagInverseDensity(true),dirtyFlagModulus(true),dirtyFlagAveraging(true),dirtyFlagVelocity(true),parametrisation(0),numRelaxationMechanisms(0){};
             
             //! Default destructor.
             ~Modelparameter(){};
@@ -65,38 +65,55 @@
             virtual void write(std::string filename) const =0;
             
             virtual lama::DenseVector<ValueType> const& getDensity();
+            virtual lama::DenseVector<ValueType> const& getDensity() const;
             virtual lama::DenseVector<ValueType> const& getInverseDensity();
+            virtual lama::DenseVector<ValueType> const& getInverseDensity() const;
             virtual lama::DenseVector<ValueType> const& getPWaveModulus();
+            virtual lama::DenseVector<ValueType> const& getPWaveModulus() const;
             virtual lama::DenseVector<ValueType> const& getSWaveModulus();
+            virtual lama::DenseVector<ValueType> const& getSWaveModulus() const;
             virtual lama::DenseVector<ValueType> const& getVelocityP();
+            virtual lama::DenseVector<ValueType> const& getVelocityP() const;
             virtual lama::DenseVector<ValueType> const& getVelocityS();
+            virtual lama::DenseVector<ValueType> const& getVelocityS() const;
             
             virtual lama::DenseVector<ValueType> const& getTauP();
+            virtual lama::DenseVector<ValueType> const& getTauP() const;
             virtual lama::DenseVector<ValueType> const& getTauS();
+            virtual lama::DenseVector<ValueType> const& getTauS() const;
             
             virtual IndexType getNumRelaxationMechanisms() const;
             virtual ValueType getRelaxationFrequency() const;
             
             /*! \brief Prepare the model parameters for modelling */
-            virtual void prepareForModelling()=0;
-            
-            virtual lama::DenseVector<ValueType>& getInverseDensityAverageX();
-            virtual lama::DenseVector<ValueType>& getInverseDensityAverageY();
-            virtual lama::DenseVector<ValueType>& getInverseDensityAverageZ();
-            virtual lama::DenseVector<ValueType>& getSWaveModulusAverageXY();
-            virtual lama::DenseVector<ValueType>& getSWaveModulusAverageXZ();
-            virtual lama::DenseVector<ValueType>& getSWaveModulusAverageYZ();
-            virtual lama::DenseVector<ValueType>& getTauSAverageXY();
-            virtual lama::DenseVector<ValueType>& getTauSAverageXZ();
-            virtual lama::DenseVector<ValueType>& getTauSAverageYZ();
-            
-            
+//            virtual void prepareForModelling()=0;
+            virtual void prepareForModelling(Configuration::Configuration<ValueType> const& config, hmemo::ContextPtr ctx, dmemo::DistributionPtr dist, dmemo::CommunicatorPtr comm)=0;
+            
+            virtual lama::DenseVector<ValueType> const& getInverseDensityAverageX();
+            virtual lama::DenseVector<ValueType> const& getInverseDensityAverageX() const;
+            virtual lama::DenseVector<ValueType> const& getInverseDensityAverageY();
+            virtual lama::DenseVector<ValueType> const& getInverseDensityAverageY() const;
+            virtual lama::DenseVector<ValueType> const& getInverseDensityAverageZ();
+            virtual lama::DenseVector<ValueType> const& getInverseDensityAverageZ() const;
+            virtual lama::DenseVector<ValueType> const& getSWaveModulusAverageXY();
+            virtual lama::DenseVector<ValueType> const& getSWaveModulusAverageXY() const;
+            virtual lama::DenseVector<ValueType> const& getSWaveModulusAverageXZ();
+            virtual lama::DenseVector<ValueType> const& getSWaveModulusAverageXZ() const;
+            virtual lama::DenseVector<ValueType> const& getSWaveModulusAverageYZ();
+            virtual lama::DenseVector<ValueType> const& getSWaveModulusAverageYZ() const;
+            virtual lama::DenseVector<ValueType> const& getTauSAverageXY();
+            virtual lama::DenseVector<ValueType> const& getTauSAverageXY() const;
+            virtual lama::DenseVector<ValueType> const& getTauSAverageXZ();
+            virtual lama::DenseVector<ValueType> const& getTauSAverageXZ() const;
+            virtual lama::DenseVector<ValueType> const& getTauSAverageYZ();
+            virtual lama::DenseVector<ValueType> const& getTauSAverageYZ() const;
             
             
         protected:
             
             bool dirtyFlagInverseDensity; //!< ==true if inverseDensity has to be recalulated; ==false if inverseDensity is up to date
             bool dirtyFlagModulus; //!< ==true if P/S-wave modulus has to be recalculated; ==false if modulus is up to date
+            bool dirtyFlagAveraging; //!< ==true if averaged P/S-wave modulus has to be recalculated; ==false if averaged modulus is up to date
             bool dirtyFlagVelocity; //!< ==true if P/S-wave modulus has to be recalculated; ==false if modulus is up to date
             IndexType parametrisation; //!< ==0 if P/S-wave modulus parametrisation; ==1 Velocity-parametrisation
             
@@ -137,7 +154,7 @@
             void calcModuleFromVelocity(lama::DenseVector<ValueType>& vecVelocity, lama::DenseVector<ValueType>& vecDensity, lama::DenseVector<ValueType>& vectorModule );
             
             void calcVelocityFromModule(lama::DenseVector<ValueType>& vectorModule, lama::DenseVector<ValueType>& vecV, lama::DenseVector<ValueType>& vecDensity);
-            
+
             /*! \brief Switch parameterization to velocity */
             virtual void switch2velocity()=0;
             /*! \brief Switch parameterization to modulus */
@@ -168,8 +185,8 @@
              \param comm Communicator
              */
             virtual void initializeMatrices(dmemo::DistributionPtr dist, hmemo::ContextPtr ctx,IndexType NX, IndexType NY, IndexType NZ, ValueType DH, ValueType DT, dmemo::CommunicatorPtr comm )=0;
-            
-            void initializeMatrices(dmemo::DistributionPtr dist, hmemo::ContextPtr ctx, Configuration::Configuration<ValueType> config, dmemo::CommunicatorPtr comm );
+//            
+//            void initializeMatrices(dmemo::DistributionPtr dist, hmemo::ContextPtr ctx, Configuration::Configuration<ValueType> config, dmemo::CommunicatorPtr comm );
             
             void calcDensityAverageMatrixX(IndexType NX, IndexType NY, IndexType NZ, dmemo::DistributionPtr dist);
             void calcDensityAverageMatrixY(IndexType NX, IndexType NY, IndexType NZ, dmemo::DistributionPtr dist);
@@ -187,9 +204,9 @@
             lama::CSRSparseMatrix<ValueType> sWaveModulusAverageMatrixXZ; //!< Average S-wave Modulus in xz-plane
             lama::CSRSparseMatrix<ValueType> sWaveModulusAverageMatrixYZ; //!< Average S-wave Modulus in yz-plane
             
-            void calculateInverseAveragedDensity(lama::DenseVector<ValueType>& vecInverseAvDensity, lama::CSRSparseMatrix<ValueType>& avDensityMatrix);
-            void calculateAveragedSWaveModulus(lama::DenseVector<ValueType>& vecAvSWaveModulus, lama::CSRSparseMatrix<ValueType>& avSWaveModulusMatrix);
-            void calculateAveragedTauS(lama::DenseVector<ValueType>& vecAvTauS, lama::CSRSparseMatrix<ValueType>& avTauSMatrix);
+            void calculateInverseAveragedDensity(lama::DenseVector<ValueType>& vecDensity, lama::DenseVector<ValueType>& vecInverseAvDensity, lama::CSRSparseMatrix<ValueType>& avDensityMatrix);
+            void calculateAveragedSWaveModulus(lama::DenseVector<ValueType>& vecSWaveModulus, lama::DenseVector<ValueType>& vecAvSWaveModulus, lama::CSRSparseMatrix<ValueType>& avSWaveModulusMatrix);
+            void calculateAveragedTauS(lama::DenseVector<ValueType>& vecTauS, lama::DenseVector<ValueType>& vecAvTauS, lama::CSRSparseMatrix<ValueType>& avTauSMatrix);
             
             
         private:
@@ -338,7 +355,7 @@
 template<typename ValueType>
 void KITGPI::Modelparameter::Modelparameter<ValueType>::calcModuleFromVelocity(lama::DenseVector<ValueType>& vecVelocity, lama::DenseVector<ValueType>& vecDensity, lama::DenseVector<ValueType>& vectorModule )
 {
-    
+
     vectorModule=vecDensity;
     vectorModule.scale(vecVelocity);
     vectorModule.scale(vecVelocity);
@@ -410,11 +427,29 @@
 /*! \brief Get reference to density model parameter
  */
 template<typename ValueType>
+lama::DenseVector<ValueType>const& KITGPI::Modelparameter::Modelparameter<ValueType>::getInverseDensity() const
+{
+    SCAI_ASSERT(dirtyFlagInverseDensity == false, "Inverse density has to be recalculated! ");
+    return(inverseDensity);
+}
+
+/*! \brief Get reference to density model parameter
+ */
+template<typename ValueType>
 lama::DenseVector<ValueType>const& KITGPI::Modelparameter::Modelparameter<ValueType>::getDensity(){
     dirtyFlagInverseDensity=true; // If density will be changed, the inverse has to be refreshed if it is accessed
     return(density);
 }
 
+/*! \brief Get reference to density model parameter
+ */
+template<typename ValueType>
+lama::DenseVector<ValueType>const& KITGPI::Modelparameter::Modelparameter<ValueType>::getDensity() const
+{
+    SCAI_ASSERT(dirtyFlagInverseDensity == true, "Density has to be recalculated! ");
+    return(density);
+}
+
 /*! \brief Get reference to first Lame model parameter
  */
 template<typename ValueType>
@@ -427,9 +462,19 @@
     
     // If the model is parameterized in velocities AND the modulus is dirty, than recalculate
     if(dirtyFlagModulus && parametrisation==1){
+        dirtyFlagModulus=false;
         refreshModule();
     }
     
+    return(pWaveModulus);
+}
+
+/*! \brief Get reference to first Lame model parameter
+ */
+template<typename ValueType>
+lama::DenseVector<ValueType>const& KITGPI::Modelparameter::Modelparameter<ValueType>::getPWaveModulus() const
+{
+    SCAI_ASSERT(dirtyFlagModulus == false, "Module has to be recalculated! ");
     return(pWaveModulus);
 }
 
@@ -452,17 +497,22 @@
     return(sWaveModulus);
 }
 
+/*! \brief Get reference to second Lame Parameter sWaveModulus
+ *
+ */
+template<typename ValueType>
+lama::DenseVector<ValueType>const& KITGPI::Modelparameter::Modelparameter<ValueType>::getSWaveModulus() const
+{
+    SCAI_ASSERT(dirtyFlagModulus == false, "Module has to be recalculated! ");
+    return(sWaveModulus);
+}
+
 /*! \brief Get reference to P-wave velocity
  *
  */
 template<typename ValueType>
-<<<<<<< HEAD
-lama::DenseVector<ValueType>& KITGPI::Modelparameter::Modelparameter<ValueType>::getVelocityP(){
-    
-=======
 lama::DenseVector<ValueType>const& KITGPI::Modelparameter::Modelparameter<ValueType>::getVelocityP(){
 
->>>>>>> b1204865
     // If the model is parameterized in velocities, the modulus vector is now dirty
     if(parametrisation==1){
         dirtyFlagModulus=true;
@@ -476,16 +526,21 @@
     return(velocityP);
 }
 
+/*! \brief Get reference to P-wave velocity
+ *
+ */
+template<typename ValueType>
+lama::DenseVector<ValueType>const& KITGPI::Modelparameter::Modelparameter<ValueType>::getVelocityP() const
+{
+    SCAI_ASSERT(dirtyFlagVelocity == false, "Velocity has to be recalculated! ");
+    return(velocityP);
+}
+
 /*! \brief Get reference to S-wave velocity
  */
 template<typename ValueType>
-<<<<<<< HEAD
-lama::DenseVector<ValueType>& KITGPI::Modelparameter::Modelparameter<ValueType>::getVelocityS(){
-    
-=======
 lama::DenseVector<ValueType>const& KITGPI::Modelparameter::Modelparameter<ValueType>::getVelocityS(){
-
->>>>>>> b1204865
+    
     // If the model is parameterized in velocities, the modulus vector is now dirty
     if(parametrisation==1){
         dirtyFlagModulus=true;
@@ -499,6 +554,16 @@
     return(velocityS);
 }
 
+/*! \brief Get reference to S-wave velocity
+ */
+template<typename ValueType>
+lama::DenseVector<ValueType>const& KITGPI::Modelparameter::Modelparameter<ValueType>::getVelocityS() const
+{
+    SCAI_ASSERT(dirtyFlagVelocity == false, "Velocity has to be recalculated! ");
+    return(velocityS);
+}
+
+
 /*! \brief Get reference to tauP
  *
  */
@@ -507,10 +572,27 @@
     return(tauP);
 }
 
+/*! \brief Get reference to tauP
+ *
+ */
+template<typename ValueType>
+lama::DenseVector<ValueType>const& KITGPI::Modelparameter::Modelparameter<ValueType>::getTauP() const
+{
+    return(tauP);
+}
+
 /*! \brief Get reference to tauS
  */
 template<typename ValueType>
 lama::DenseVector<ValueType>const& KITGPI::Modelparameter::Modelparameter<ValueType>::getTauS(){
+    return(tauS);
+}
+
+/*! \brief Get reference to tauS
+ */
+template<typename ValueType>
+lama::DenseVector<ValueType>const& KITGPI::Modelparameter::Modelparameter<ValueType>::getTauS() const
+{
     return(tauS);
 }
 
@@ -926,22 +1008,6 @@
 }
 
 
-
-//! \brief Wrapper to support configuration
-/*!
- *
- \param dist Distribution of the wavefield
- \param ctx Context
- \param config Configuration
- \param comm Communicator
- */
-template<typename ValueType>
-void KITGPI::Modelparameter::Modelparameter<ValueType>::initializeMatrices(dmemo::DistributionPtr dist, hmemo::ContextPtr ctx, Configuration::Configuration<ValueType> config, dmemo::CommunicatorPtr comm )
-{
-    initializeMatrices(dist,ctx,config.getNX(), config.getNY(), config.getNZ(), config.getDH(), config.getDT(), comm);
-}
-
-
 //! \brief Calculate number of row elements for density averaging matrix in x-direction
 /*!
  *
@@ -1241,9 +1307,9 @@
  \param avSWaveModulusMatrix Averaging matrix which is used to calculate averaged vector
  */
 template<typename ValueType>
-void KITGPI::Modelparameter::Modelparameter<ValueType>::calculateInverseAveragedDensity(lama::DenseVector<ValueType>& vecInverseAvDensity, lama::CSRSparseMatrix<ValueType>& avDensityMatrix)
-{
-    vecInverseAvDensity = avDensityMatrix* density;
+void KITGPI::Modelparameter::Modelparameter<ValueType>::calculateInverseAveragedDensity(lama::DenseVector<ValueType>& vecDensity, lama::DenseVector<ValueType>& vecInverseAvDensity, lama::CSRSparseMatrix<ValueType>& avDensityMatrix)
+{
+    vecInverseAvDensity = avDensityMatrix* vecDensity;
     vecInverseAvDensity.invert();
 }
 
@@ -1254,9 +1320,9 @@
  \param avSWaveModulusMatrix Averaging matrix which is used to calculate averaged vector
  */
 template<typename ValueType>
-void KITGPI::Modelparameter::Modelparameter<ValueType>::calculateAveragedSWaveModulus(lama::DenseVector<ValueType>& vecAvSWaveModulus, lama::CSRSparseMatrix<ValueType>& avSWaveModulusMatrix)
-{
-    vecAvSWaveModulus = sWaveModulus;
+void KITGPI::Modelparameter::Modelparameter<ValueType>::calculateAveragedSWaveModulus(lama::DenseVector<ValueType>& vecSWaveModulus, lama::DenseVector<ValueType>& vecAvSWaveModulus, lama::CSRSparseMatrix<ValueType>& avSWaveModulusMatrix)
+{
+    vecAvSWaveModulus = vecSWaveModulus;
     vecAvSWaveModulus.invert();
     vecAvSWaveModulus = avSWaveModulusMatrix * vecAvSWaveModulus;
     vecAvSWaveModulus.invert();
@@ -1269,9 +1335,9 @@
  \param avTauSMatrix Averaging matrix which is used to calculate averaged vector
  */
 template<typename ValueType>
-void KITGPI::Modelparameter::Modelparameter<ValueType>::calculateAveragedTauS(lama::DenseVector<ValueType>& vecAvTauS, lama::CSRSparseMatrix<ValueType>& avTauSMatrix)
-{
-    vecAvTauS = tauS;
+void KITGPI::Modelparameter::Modelparameter<ValueType>::calculateAveragedTauS(lama::DenseVector<ValueType>& vecTauS, lama::DenseVector<ValueType>& vecAvTauS, lama::CSRSparseMatrix<ValueType>& avTauSMatrix)
+{
+    vecAvTauS = vecTauS;
     vecAvTauS = avTauSMatrix * vecAvTauS;
 }
 
@@ -1318,62 +1384,180 @@
 /*! \brief Get reference to averaged density in x-direction
  */
 template<typename ValueType>
-lama::DenseVector<ValueType>& KITGPI::Modelparameter::Modelparameter<ValueType>::getInverseDensityAverageX(){
+lama::DenseVector<ValueType>const& KITGPI::Modelparameter::Modelparameter<ValueType>::getInverseDensityAverageX(){
+    // If Averaging is outdated or has to be calculated for the first time, than recalculate averaging
+    if(dirtyFlagAveraging == true){
+        calculateAveraging();
+    }
     return(inverseDensityAverageX);
 }
 
 /*! \brief Get reference to averaged density in y-direction
  */
 template<typename ValueType>
-lama::DenseVector<ValueType>& KITGPI::Modelparameter::Modelparameter<ValueType>::getInverseDensityAverageY(){
+lama::DenseVector<ValueType>const& KITGPI::Modelparameter::Modelparameter<ValueType>::getInverseDensityAverageY(){
+    // If Averaging is outdated or has to be calculated for the first time, than recalculate averaging
+    if(dirtyFlagAveraging == true){
+        calculateAveraging();
+    }
     return(inverseDensityAverageY);
 }
 
 /*! \brief Get reference to averaged density in z-direction
  */
 template<typename ValueType>
-lama::DenseVector<ValueType>& KITGPI::Modelparameter::Modelparameter<ValueType>::getInverseDensityAverageZ(){
+lama::DenseVector<ValueType>const& KITGPI::Modelparameter::Modelparameter<ValueType>::getInverseDensityAverageZ(){
+    // If Averaging is outdated or has to be calculated for the first time, than recalculate averaging
+    if(dirtyFlagAveraging == true){
+        calculateAveraging();
+    }
     return(inverseDensityAverageZ);
 }
 
 /*! \brief Get reference to averaged s-wave modulus in xy-plane
  */
 template<typename ValueType>
-lama::DenseVector<ValueType>& KITGPI::Modelparameter::Modelparameter<ValueType>::getSWaveModulusAverageXY(){
+lama::DenseVector<ValueType>const& KITGPI::Modelparameter::Modelparameter<ValueType>::getSWaveModulusAverageXY(){
+    // If Averaging is outdated or has to be calculated for the first time, than recalculate averaging
+    if(dirtyFlagAveraging == true){
+        calculateAveraging();
+    }
     return(sWaveModulusAverageXY);
 }
 
 /*! \brief Get reference to averaged s-wave modulus in xz-plane
  */
 template<typename ValueType>
-lama::DenseVector<ValueType>& KITGPI::Modelparameter::Modelparameter<ValueType>::getSWaveModulusAverageXZ(){
+lama::DenseVector<ValueType>const& KITGPI::Modelparameter::Modelparameter<ValueType>::getSWaveModulusAverageXZ(){
+    // If Averaging is outdated or has to be calculated for the first time, than recalculate averaging
+    if(dirtyFlagAveraging == true){
+        calculateAveraging();
+    }
     return(sWaveModulusAverageXZ);
 }
 
 /*! \brief Get reference to averaged s-wave modulus in yz-plane
  */
 template<typename ValueType>
-lama::DenseVector<ValueType>& KITGPI::Modelparameter::Modelparameter<ValueType>::getSWaveModulusAverageYZ(){
+lama::DenseVector<ValueType>const& KITGPI::Modelparameter::Modelparameter<ValueType>::getSWaveModulusAverageYZ(){
+    // If Averaging is outdated or has to be calculated for the first time, than recalculate averaging
+    if(dirtyFlagAveraging == true){
+        calculateAveraging();
+    }
     return(sWaveModulusAverageYZ);
 }
 
 /*! \brief Get reference to averaged tauS in xy-plane
  */
 template<typename ValueType>
-lama::DenseVector<ValueType>& KITGPI::Modelparameter::Modelparameter<ValueType>::getTauSAverageXY(){
+lama::DenseVector<ValueType>const& KITGPI::Modelparameter::Modelparameter<ValueType>::getTauSAverageXY(){
+    // If Averaging is outdated or has to be calculated for the first time, than recalculate averaging
+    if(dirtyFlagAveraging == true){
+        calculateAveraging();
+    }
     return(tauSAverageXY);
 }
 
 /*! \brief Get reference to averaged tauS in xz-plane
  */
 template<typename ValueType>
-lama::DenseVector<ValueType>& KITGPI::Modelparameter::Modelparameter<ValueType>::getTauSAverageXZ(){
+lama::DenseVector<ValueType>const& KITGPI::Modelparameter::Modelparameter<ValueType>::getTauSAverageXZ(){
+    // If Averaging is outdated or has to be calculated for the first time, than recalculate averaging
+    if(dirtyFlagAveraging == true){
+        calculateAveraging();
+    }
     return(tauSAverageXZ);
 }
 
 /*! \brief Get reference to averaged tauS in yz-plane
  */
 template<typename ValueType>
-lama::DenseVector<ValueType>& KITGPI::Modelparameter::Modelparameter<ValueType>::getTauSAverageYZ(){
+lama::DenseVector<ValueType>const& KITGPI::Modelparameter::Modelparameter<ValueType>::getTauSAverageYZ(){
+    // If Averaging is outdated or has to be calculated for the first time, than recalculate averaging
+    if(dirtyFlagAveraging == true){
+        calculateAveraging();
+    }
     return(tauSAverageYZ);
 }
+
+/*! \brief Get reference to averaged density in x-direction
+ */
+template<typename ValueType>
+lama::DenseVector<ValueType>const& KITGPI::Modelparameter::Modelparameter<ValueType>::getInverseDensityAverageX() const
+{
+    SCAI_ASSERT(dirtyFlagAveraging == false, "Averaging has to be recalculated! ");
+    return(inverseDensityAverageX);
+}
+
+/*! \brief Get reference to averaged density in y-direction
+ */
+template<typename ValueType>
+lama::DenseVector<ValueType>const& KITGPI::Modelparameter::Modelparameter<ValueType>::getInverseDensityAverageY() const
+{
+    SCAI_ASSERT(dirtyFlagAveraging == false, "Averaging has to be recalculated! ");
+    return(inverseDensityAverageY);
+}
+
+/*! \brief Get reference to averaged density in z-direction
+ */
+template<typename ValueType>
+lama::DenseVector<ValueType>const& KITGPI::Modelparameter::Modelparameter<ValueType>::getInverseDensityAverageZ() const
+{
+    SCAI_ASSERT(dirtyFlagAveraging == false, "Averaging has to be recalculated! ");
+    return(inverseDensityAverageZ);
+}
+
+/*! \brief Get reference to averaged s-wave modulus in xy-plane
+ */
+template<typename ValueType>
+lama::DenseVector<ValueType>const& KITGPI::Modelparameter::Modelparameter<ValueType>::getSWaveModulusAverageXY() const
+{
+    SCAI_ASSERT(dirtyFlagAveraging == false, "Averaging has to be recalculated! ");
+    return(sWaveModulusAverageXY);
+}
+
+/*! \brief Get reference to averaged s-wave modulus in xz-plane
+ */
+template<typename ValueType>
+lama::DenseVector<ValueType>const& KITGPI::Modelparameter::Modelparameter<ValueType>::getSWaveModulusAverageXZ() const
+{
+    SCAI_ASSERT(dirtyFlagAveraging == false, "Averaging has to be recalculated! ");
+    return(sWaveModulusAverageXZ);
+}
+
+/*! \brief Get reference to averaged s-wave modulus in yz-plane
+ */
+template<typename ValueType>
+lama::DenseVector<ValueType>const& KITGPI::Modelparameter::Modelparameter<ValueType>::getSWaveModulusAverageYZ() const
+{
+    SCAI_ASSERT(dirtyFlagAveraging == false, "Averaging has to be recalculated! ");
+    return(sWaveModulusAverageYZ);
+}
+
+/*! \brief Get reference to averaged tauS in xy-plane
+ */
+template<typename ValueType>
+lama::DenseVector<ValueType>const& KITGPI::Modelparameter::Modelparameter<ValueType>::getTauSAverageXY() const
+{
+    SCAI_ASSERT(dirtyFlagAveraging == false, "Averaging has to be recalculated! ");
+    return(tauSAverageXY);
+}
+
+/*! \brief Get reference to averaged tauS in xz-plane
+ */
+template<typename ValueType>
+lama::DenseVector<ValueType>const& KITGPI::Modelparameter::Modelparameter<ValueType>::getTauSAverageXZ() const
+{
+    SCAI_ASSERT(dirtyFlagAveraging == false, "Averaging has to be recalculated! ");
+    return(tauSAverageXZ);
+}
+
+/*! \brief Get reference to averaged tauS in yz-plane
+ */
+template<typename ValueType>
+lama::DenseVector<ValueType>const& KITGPI::Modelparameter::Modelparameter<ValueType>::getTauSAverageYZ() const
+{
+    SCAI_ASSERT(dirtyFlagAveraging == false, "Averaging has to be recalculated! ");
+    return(tauSAverageYZ);
+}
+
