

#pragma once

#include <scai/lama.hpp>

#include <scai/lama/DenseVector.hpp>
#include <scai/lama/expression/all.hpp>
#include <scai/lama/matrix/all.hpp>
#include <scai/lama/matutils/MatrixCreator.hpp>
#include <scai/lama/norm/L2Norm.hpp>

#include <scai/dmemo/BlockDistribution.hpp>

#include <scai/hmemo/ReadAccess.hpp>
#include <scai/hmemo/WriteAccess.hpp>
#include <scai/hmemo/HArray.hpp>

#include <scai/tracing.hpp>

#include <scai/common/Walltime.hpp>
#include <scai/common/unique_ptr.hpp>
#include <scai/logging.hpp>

#include <iostream>

#include "../Partitioning/PartitionedInOut.hpp"

namespace KITGPI {
    
    //! \brief Modelparameter namespace
    namespace Modelparameter {
        
        //! Abstract class for a single Modelparameter (Subsurface properties)
        /*!
         * This class handels a single modelparameter.
         * As this class is an abstract class, all constructors are protected.
         */
        template<typename ValueType>
        class Modelparameter
        {
            
        public:
            
            //! Default constructor.
            Modelparameter():dirtyFlagInverseDensity(true),dirtyFlagModulus(true),dirtyFlagVelocity(true),parametrisation(0),numRelaxationMechanisms(0){};
            
            //! Default destructor.
            ~Modelparameter(){};
            
            /*! \brief Abstract initialisation function
             *
             * Standard initialisation function
             *
             \param ctx Context
             \param dist Distribution
             \param filename filename to read modelparameters (endings will be added by derived classes)
             */
            virtual void init(hmemo::ContextPtr ctx, dmemo::DistributionPtr dist, std::string filename)=0;
            
            /*! \brief Abstract write function
             *
             * Standard write function
             *
             \param filename filename to write modelparameters (endings will be added by derived classes)
             */
            virtual void write(std::string filename) const =0;
            
            virtual lama::DenseVector<ValueType> const& getDensity();
            virtual lama::DenseVector<ValueType> const& getInverseDensity();
            virtual lama::DenseVector<ValueType> const& getPWaveModulus();
            virtual lama::DenseVector<ValueType> const& getSWaveModulus();
            virtual lama::DenseVector<ValueType> const& getVelocityP();
            virtual lama::DenseVector<ValueType> const& getVelocityS();
            
            virtual lama::DenseVector<ValueType> const& getTauP();
            virtual lama::DenseVector<ValueType> const& getTauS();
            
            virtual IndexType getNumRelaxationMechanisms() const;
            virtual ValueType getRelaxationFrequency() const;
            
            /*! \brief Prepare the model parameters for modelling */
            virtual void prepareForModelling()=0;
            
        protected:
            
            bool dirtyFlagInverseDensity; //!< ==true if inverseDensity has to be recalulated; ==false if inverseDensity is up to date
            bool dirtyFlagModulus; //!< ==true if P/S-wave modulus has to be recalculated; ==false if modulus is up to date
            bool dirtyFlagVelocity; //!< ==true if P/S-wave modulus has to be recalculated; ==false if modulus is up to date
            IndexType parametrisation; //!< ==0 if P/S-wave modulus parametrisation; ==1 Velocity-parametrisation
            
            IndexType PartitionedIn; //!< ==1 If Module is read from partitioned fileblock; ==0 if module is in single files
            IndexType PartitionedOut; //!< ==1 If Module is written to partitioned fileblock; ==0 if module is written to single files
            
            lama::DenseVector<ValueType> pWaveModulus; //!< Vector storing P-wave modulus.
            lama::DenseVector<ValueType> sWaveModulus; //!< Vector storing S-wave modulus.
            lama::DenseVector<ValueType> density; //!< Vector storing Density.
            lama::DenseVector<ValueType> inverseDensity; //!< Vector storing inverted density.
            
            lama::DenseVector<ValueType> velocityP; //!< Vector storing P-wave velocity.
            lama::DenseVector<ValueType> velocityS; //!< Vector storing S-wave velocity.
            
            lama::DenseVector<ValueType> tauP; //!< Vector storing tauP for visco-elastic modelling.
            lama::DenseVector<ValueType> tauS; //!< Vector storing tauS for visco-elastic modelling.
            
            IndexType numRelaxationMechanisms; //!< Number of relaxation mechanisms
            ValueType relaxationFrequency; //!< Relaxation Frequency
            
            void initModelparameter(lama::DenseVector<ValueType>& vector, hmemo::ContextPtr ctx, dmemo::DistributionPtr dist, lama::Scalar  value);
            void initModelparameter(lama::DenseVector<ValueType>& vector, hmemo::ContextPtr ctx, dmemo::DistributionPtr dist, std::string filename);
            
            void writeModelparameter(lama::DenseVector<ValueType>const& vector, std::string filename) const;
            
            void calculateModulus(lama::DenseVector<ValueType>& vecV, lama::DenseVector<ValueType>& vecDensity, lama::DenseVector<ValueType>& vectorOut, hmemo::ContextPtr ctx, dmemo::DistributionPtr dist, std::string filename, std::string filenameDensity);
            
            void calcModuleFromVelocity(lama::DenseVector<ValueType>& vecVelocity, lama::DenseVector<ValueType>& vecDensity, lama::DenseVector<ValueType>& vectorModule );
            
            void calcVelocityFromModule(lama::DenseVector<ValueType>& vectorModule, lama::DenseVector<ValueType>& vecV, lama::DenseVector<ValueType>& vecDensity);
            
            /*! \brief Switch parameterization to velocity */
            virtual void switch2velocity()=0;
            /*! \brief Switch parameterization to modulus */
            virtual void switch2modulus()=0;
            
            /*! \brief Refresh module if they are dirty */
            virtual void refreshModule()=0;
            
            /*! \brief Refresh velocities if they are dirty */
            virtual void refreshVelocity()=0;
            
            IndexType getParametrisation();
            
            IndexType getPartitionedIn();
            IndexType getPartitionedOut();
            
        private:
            void allocateModelparameter(lama::DenseVector<ValueType>& vector, hmemo::ContextPtr ctx, dmemo::DistributionPtr dist);
            
            void readModelparameter(lama::DenseVector<ValueType>& vector, std::string filename, dmemo::DistributionPtr dist);
        };
    }
}

/*! \brief Getter method for parametrisation */
template<typename ValueType>
IndexType KITGPI::Modelparameter::Modelparameter<ValueType>::getPartitionedIn(){
    return(PartitionedIn);
}

/*! \brief Getter method for parametrisation */
template<typename ValueType>
IndexType KITGPI::Modelparameter::Modelparameter<ValueType>::getPartitionedOut(){
    return(PartitionedOut);
}

/*! \brief Getter method for parametrisation */
template<typename ValueType>
IndexType KITGPI::Modelparameter::Modelparameter<ValueType>::getParametrisation(){
    return(parametrisation);
}

/*! \brief Getter method for relaxation frequency */
template<typename ValueType>
ValueType KITGPI::Modelparameter::Modelparameter<ValueType>::getRelaxationFrequency() const
{
    return(relaxationFrequency);
}

/*! \brief Getter method for number of relaxation mechanisms */
template<typename ValueType>
IndexType KITGPI::Modelparameter::Modelparameter<ValueType>::getNumRelaxationMechanisms() const
{
    return(numRelaxationMechanisms);
}

/*! \brief Init a single modelparameter by a constant value
 *
 \param vector Singel modelparameter which will be initialized
 \param ctx Context
 \param dist Distribution
 \param value Value which will be used to initialize the single modelparameter to a homogenoeus model
 */
template<typename ValueType>
void KITGPI::Modelparameter::Modelparameter<ValueType>::initModelparameter(lama::DenseVector<ValueType>& vector, hmemo::ContextPtr ctx, dmemo::DistributionPtr dist, lama::Scalar  value)
{
    
    allocateModelparameter(vector,ctx,dist);
    
    vector.assign(value);
    
}


/*! \brief Init a single modelparameter by reading a model from an external file
 *
 *  Reads a single model from an external mtx file.
 \param vector Singel modelparameter which will be initialized
 \param ctx Context
 \param dist Distribution
 \param filename Location of external file which will be read in
 */
template<typename ValueType>
void KITGPI::Modelparameter::Modelparameter<ValueType>::initModelparameter(lama::DenseVector<ValueType>& vector, hmemo::ContextPtr ctx, dmemo::DistributionPtr dist, std::string filename)
{
    
    allocateModelparameter(vector,ctx,dist);
    
    readModelparameter(vector,filename,dist);
    
    vector.redistribute(dist);
    
}


/*! \brief Write singe modelparameter to an external file
 *
 *  Write a single model to an external file block.
 \param vector Single modelparameter which will be written to filename
 \param filename Name of file in which modelparameter will be written
 */
template<typename ValueType>
void KITGPI::Modelparameter::Modelparameter<ValueType>::writeModelparameter(lama::DenseVector<ValueType>const& vector, std::string filename) const
{
    if (PartitionedOut==1){
        PartitionedInOut<ValueType> test;
        test.writeToDistributedFiles(vector,filename);
    } else if (PartitionedOut==0){
        vector.writeToFile(filename);
    } else  {
        COMMON_THROWEXCEPTION("Unexpected output option!")
    }
};

/*! \brief Read a modelparameter from file
 */
template<typename ValueType>
void KITGPI::Modelparameter::Modelparameter<ValueType>::readModelparameter(lama::DenseVector<ValueType>& vector, std::string filename, dmemo::DistributionPtr dist)
{
    if (PartitionedIn==1){
        PartitionedInOut::readFromDistributedFiles(vector,filename,dist);
    } else if (PartitionedIn==0) {
        PartitionedInOut::readFromOneFile(vector,filename,dist);
    } else  {
        COMMON_THROWEXCEPTION("Unexpected input option!")
    }
    
};


/*! \brief Allocate a single modelparameter
 */
template<typename ValueType>
void KITGPI::Modelparameter::Modelparameter<ValueType>::allocateModelparameter(lama::DenseVector<ValueType>& vector, hmemo::ContextPtr ctx, dmemo::DistributionPtr dist)
{
    vector.setContextPtr(ctx);
    vector.allocate(dist);
};

/*! \brief Calculate a module from velocity
 *
 *  Calculates Module = pow(Velocity,2) *  Density
 *
 \param vecVelocity Velocity-Vector which will be used in the calculation
 \param vecDensity Density-Vector which will be used in the calculation
 \param vectorModule Modulus-Vector which is calculated
 */
template<typename ValueType>
void KITGPI::Modelparameter::Modelparameter<ValueType>::calcModuleFromVelocity(lama::DenseVector<ValueType>& vecVelocity, lama::DenseVector<ValueType>& vecDensity, lama::DenseVector<ValueType>& vectorModule )
{
    
    vectorModule=vecDensity;
    vectorModule.scale(vecVelocity);
    vectorModule.scale(vecVelocity);
    
};

/*! \brief Calculate S and P wave modulus from velocities
 *  Acoustic:   pWaveModulus = rho * vP^2
 *  Elastic:    sWaveModulus = rho * vS^2
 \param vecV Velocity-Vector which will be used in the calculation (vP: Acoustic, vS: Elastic)
 \param vecDensity Density-Vector which will be used in the calculation
 \param vectorModule Modulus-Vector which is calculated
 \param ctx Context
 \param dist Distribution
 \param filename Location of external file which will be read in
 \param filenameDensity Location of external density-file which will be read in
 */
template<typename ValueType>
void KITGPI::Modelparameter::Modelparameter<ValueType>::calculateModulus(lama::DenseVector<ValueType>& vecV, lama::DenseVector<ValueType>& vecDensity, lama::DenseVector<ValueType>& vectorModule, hmemo::ContextPtr ctx, dmemo::DistributionPtr dist, std::string filename, std::string filenameDensity)
{
    allocateModelparameter(vecV,ctx,dist);
    allocateModelparameter(vecDensity,ctx,dist);
    allocateModelparameter(vectorModule,ctx,dist);
    
    readModelparameter(vecV,filename,dist);
    readModelparameter(vecDensity,filenameDensity,dist);
    
    vecV.redistribute(dist);
    vecDensity.redistribute(dist);
    
    calcModuleFromVelocity(vecV,vecDensity,vectorModule);
    
};


/*! \brief Calculate velocities from a module
 *
 *  Calculates Velocity = sqrt( Modulu / Density )
 *
 \param vectorModule Modulus-Vector which will be used in the calculation
 \param vecDensity Density-Vector which will be used in the calculation
 \param vecVelocity Velocity-Vector which is calculated
 */
template<typename ValueType>
void KITGPI::Modelparameter::Modelparameter<ValueType>::calcVelocityFromModule(lama::DenseVector<ValueType>& vectorModule, lama::DenseVector<ValueType>& vecDensity, lama::DenseVector<ValueType>& vecVelocity)
{
    /* Modulus = pow(velocity,2) * Density */
    /* Velocity = sqrt( Modulus / Density )  */
    vecVelocity=vecDensity;
    vecVelocity.invert(); /* = 1 / Density */
    vecVelocity.scale(vectorModule); /* = Modulus / Density */
    vecVelocity.sqrt(); /* = sqrt( Modulus / Density ) */
    
};


/*! \brief Get reference to density model parameter
 */
template<typename ValueType>
lama::DenseVector<ValueType>const& KITGPI::Modelparameter::Modelparameter<ValueType>::getInverseDensity(){
    if(dirtyFlagInverseDensity){
        dirtyFlagInverseDensity=false;
        inverseDensity.assign(density);
        inverseDensity.invert();
    }
    return(inverseDensity);
}

/*! \brief Get reference to density model parameter
 */
template<typename ValueType>
lama::DenseVector<ValueType>const& KITGPI::Modelparameter::Modelparameter<ValueType>::getDensity(){
    dirtyFlagInverseDensity=true; // If density will be changed, the inverse has to be refreshed if it is accessed
    return(density);
}

/*! \brief Get reference to first Lame model parameter
 */
template<typename ValueType>
lama::DenseVector<ValueType>const& KITGPI::Modelparameter::Modelparameter<ValueType>::getPWaveModulus(){
    
    // If the model is parameterized in modules, the velocity vector is now dirty
    if(parametrisation==0){
        dirtyFlagVelocity=true;
    }
    
    // If the model is parameterized in velocities AND the modulus is dirty, than recalculate
    if(dirtyFlagModulus && parametrisation==1){
        refreshModule();
    }
    
    return(pWaveModulus);
}

/*! \brief Get reference to second Lame Parameter sWaveModulus
 *
 */
template<typename ValueType>
lama::DenseVector<ValueType>const& KITGPI::Modelparameter::Modelparameter<ValueType>::getSWaveModulus(){
    
    // If the model is parameterized in modules, the velocity vector is now dirty
    if(parametrisation==0){
        dirtyFlagVelocity=true;
    }
    
    // If the model is parameterized in velocities AND the modulus is dirty, than recalculate
    if(dirtyFlagModulus && parametrisation==1){
        refreshModule();
    }
    
    return(sWaveModulus);
}

/*! \brief Get reference to P-wave velocity
 *
 */
template<typename ValueType>
<<<<<<< HEAD
lama::DenseVector<ValueType>& KITGPI::Modelparameter::Modelparameter<ValueType>::getVelocityP(){
    
=======
lama::DenseVector<ValueType>const& KITGPI::Modelparameter::Modelparameter<ValueType>::getVelocityP(){

>>>>>>> a67632ac
    // If the model is parameterized in velocities, the modulus vector is now dirty
    if(parametrisation==1){
        dirtyFlagModulus=true;
    }
    
    // If the model is parameterized in module AND the velocity is dirty, than recalculate
    if(dirtyFlagVelocity && parametrisation==0){
        refreshVelocity();
    }
    
    return(velocityP);
}

/*! \brief Get reference to S-wave velocity
 */
template<typename ValueType>
<<<<<<< HEAD
lama::DenseVector<ValueType>& KITGPI::Modelparameter::Modelparameter<ValueType>::getVelocityS(){
    
=======
lama::DenseVector<ValueType>const& KITGPI::Modelparameter::Modelparameter<ValueType>::getVelocityS(){

>>>>>>> a67632ac
    // If the model is parameterized in velocities, the modulus vector is now dirty
    if(parametrisation==1){
        dirtyFlagModulus=true;
    }
    
    // If the model is parameterized in module AND the velocity is dirty, than recalculate
    if(dirtyFlagVelocity && parametrisation==0){
        refreshVelocity();
    }
    
    return(velocityS);
}

/*! \brief Get reference to tauP
 
 
 */
template<typename ValueType>
lama::DenseVector<ValueType>const& KITGPI::Modelparameter::Modelparameter<ValueType>::getTauP(){
    return(tauP);
}

/*! \brief Get reference to tauS
 */
template<typename ValueType>
lama::DenseVector<ValueType>const& KITGPI::Modelparameter::Modelparameter<ValueType>::getTauS(){
    return(tauS);
}
<|MERGE_RESOLUTION|>--- conflicted
+++ resolved
@@ -56,7 +56,7 @@
              \param dist Distribution
              \param filename filename to read modelparameters (endings will be added by derived classes)
              */
-            virtual void init(hmemo::ContextPtr ctx, dmemo::DistributionPtr dist, std::string filename)=0;
+            virtual void init(hmemo::ContextPtr ctx, dmemo::DistributionPtr dist, std::string filename, IndexType partitionedIn)=0;
             
             /*! \brief Abstract write function
              *
@@ -64,7 +64,7 @@
              *
              \param filename filename to write modelparameters (endings will be added by derived classes)
              */
-            virtual void write(std::string filename) const =0;
+            virtual void write(std::string filename, IndexType partitionedOut) const =0;
             
             virtual lama::DenseVector<ValueType> const& getDensity();
             virtual lama::DenseVector<ValueType> const& getInverseDensity();
@@ -107,9 +107,9 @@
             ValueType relaxationFrequency; //!< Relaxation Frequency
             
             void initModelparameter(lama::DenseVector<ValueType>& vector, hmemo::ContextPtr ctx, dmemo::DistributionPtr dist, lama::Scalar  value);
-            void initModelparameter(lama::DenseVector<ValueType>& vector, hmemo::ContextPtr ctx, dmemo::DistributionPtr dist, std::string filename);
-            
-            void writeModelparameter(lama::DenseVector<ValueType>const& vector, std::string filename) const;
+            void initModelparameter(lama::DenseVector<ValueType>& vector, hmemo::ContextPtr ctx, dmemo::DistributionPtr dist, std::string filename, IndexType partitionedIn);
+            
+            void writeModelparameter(lama::DenseVector<ValueType> const& vector, std::string filename, IndexType partitionedOut) const;
             
             void calculateModulus(lama::DenseVector<ValueType>& vecV, lama::DenseVector<ValueType>& vecDensity, lama::DenseVector<ValueType>& vectorOut, hmemo::ContextPtr ctx, dmemo::DistributionPtr dist, std::string filename, std::string filenameDensity);
             
@@ -136,7 +136,7 @@
         private:
             void allocateModelparameter(lama::DenseVector<ValueType>& vector, hmemo::ContextPtr ctx, dmemo::DistributionPtr dist);
             
-            void readModelparameter(lama::DenseVector<ValueType>& vector, std::string filename, dmemo::DistributionPtr dist);
+            void readModelparameter(lama::DenseVector<ValueType>& vector, std::string filename, dmemo::DistributionPtr dist, IndexType partitionedIn);
         };
     }
 }
@@ -200,12 +200,12 @@
  \param filename Location of external file which will be read in
  */
 template<typename ValueType>
-void KITGPI::Modelparameter::Modelparameter<ValueType>::initModelparameter(lama::DenseVector<ValueType>& vector, hmemo::ContextPtr ctx, dmemo::DistributionPtr dist, std::string filename)
+void KITGPI::Modelparameter::Modelparameter<ValueType>::initModelparameter(lama::DenseVector<ValueType>& vector, hmemo::ContextPtr ctx, dmemo::DistributionPtr dist, std::string filename, IndexType partitionedIn)
 {
     
     allocateModelparameter(vector,ctx,dist);
     
-    readModelparameter(vector,filename,dist);
+    readModelparameter(vector,filename,dist,partitionedIn);
     
     vector.redistribute(dist);
     
@@ -219,12 +219,12 @@
  \param filename Name of file in which modelparameter will be written
  */
 template<typename ValueType>
-void KITGPI::Modelparameter::Modelparameter<ValueType>::writeModelparameter(lama::DenseVector<ValueType>const& vector, std::string filename) const
-{
-    if (PartitionedOut==1){
-        PartitionedInOut<ValueType> test;
-        test.writeToDistributedFiles(vector,filename);
-    } else if (PartitionedOut==0){
+void KITGPI::Modelparameter::Modelparameter<ValueType>::writeModelparameter(lama::DenseVector<ValueType> const& vector, std::string filename, IndexType partitionedOut) const
+{   
+    PartitionedInOut::PartitionedInOut<ValueType> partitionOut;
+    if (partitionedOut==1){
+        partitionOut.writeToDistributedFiles(vector,filename);
+    } else if (partitionedOut==0){
         vector.writeToFile(filename);
     } else  {
         COMMON_THROWEXCEPTION("Unexpected output option!")
@@ -234,12 +234,13 @@
 /*! \brief Read a modelparameter from file
  */
 template<typename ValueType>
-void KITGPI::Modelparameter::Modelparameter<ValueType>::readModelparameter(lama::DenseVector<ValueType>& vector, std::string filename, dmemo::DistributionPtr dist)
-{
-    if (PartitionedIn==1){
-        PartitionedInOut::readFromDistributedFiles(vector,filename,dist);
-    } else if (PartitionedIn==0) {
-        PartitionedInOut::readFromOneFile(vector,filename,dist);
+void KITGPI::Modelparameter::Modelparameter<ValueType>::readModelparameter(lama::DenseVector<ValueType>& vector, std::string filename, dmemo::DistributionPtr dist, IndexType partitionedIn)
+{
+    PartitionedInOut::PartitionedInOut<ValueType> partitionIn;
+    if (partitionedIn==1){
+        partitionIn.readFromDistributedFiles(vector,filename,dist);
+    } else if (partitionedIn==0) {
+        partitionIn.readFromOneFile(vector,filename,dist);
     } else  {
         COMMON_THROWEXCEPTION("Unexpected input option!")
     }
@@ -267,7 +268,7 @@
 template<typename ValueType>
 void KITGPI::Modelparameter::Modelparameter<ValueType>::calcModuleFromVelocity(lama::DenseVector<ValueType>& vecVelocity, lama::DenseVector<ValueType>& vecDensity, lama::DenseVector<ValueType>& vectorModule )
 {
-    
+
     vectorModule=vecDensity;
     vectorModule.scale(vecVelocity);
     vectorModule.scale(vecVelocity);
@@ -385,13 +386,8 @@
  *
  */
 template<typename ValueType>
-<<<<<<< HEAD
-lama::DenseVector<ValueType>& KITGPI::Modelparameter::Modelparameter<ValueType>::getVelocityP(){
-    
-=======
 lama::DenseVector<ValueType>const& KITGPI::Modelparameter::Modelparameter<ValueType>::getVelocityP(){
 
->>>>>>> a67632ac
     // If the model is parameterized in velocities, the modulus vector is now dirty
     if(parametrisation==1){
         dirtyFlagModulus=true;
@@ -408,13 +404,8 @@
 /*! \brief Get reference to S-wave velocity
  */
 template<typename ValueType>
-<<<<<<< HEAD
-lama::DenseVector<ValueType>& KITGPI::Modelparameter::Modelparameter<ValueType>::getVelocityS(){
-    
-=======
 lama::DenseVector<ValueType>const& KITGPI::Modelparameter::Modelparameter<ValueType>::getVelocityS(){
 
->>>>>>> a67632ac
     // If the model is parameterized in velocities, the modulus vector is now dirty
     if(parametrisation==1){
         dirtyFlagModulus=true;
@@ -429,8 +420,6 @@
 }
 
 /*! \brief Get reference to tauP
- 
- 
  */
 template<typename ValueType>
 lama::DenseVector<ValueType>const& KITGPI::Modelparameter::Modelparameter<ValueType>::getTauP(){
