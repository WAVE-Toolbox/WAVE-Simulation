

#pragma once

#include <scai/lama.hpp>

#include <scai/lama/DenseVector.hpp>
#include <scai/lama/expression/all.hpp>
#include <scai/lama/matrix/all.hpp>
#include <scai/lama/matutils/MatrixCreator.hpp>
#include <scai/lama/norm/L2Norm.hpp>

#include <scai/dmemo/BlockDistribution.hpp>

#include <scai/hmemo/ReadAccess.hpp>
#include <scai/hmemo/WriteAccess.hpp>
#include <scai/hmemo/HArray.hpp>

#include <scai/tracing.hpp>

#include <scai/common/Walltime.hpp>
#include <scai/common/unique_ptr.hpp>
#include <scai/logging.hpp>

#include <iostream>

#include "../PartitionedInOut/PartitionedInOut.hpp"

namespace KITGPI {
    
    //! \brief Modelparameter namespace
    namespace Modelparameter {
        
        //! Abstract class for a single Modelparameter (Subsurface properties)
        /*!
         * This class handels a single modelparameter.
         * As this class is an abstract class, all constructors are protected.
         */
        template<typename ValueType>
        class Modelparameter
        {
            
        public:
            
            //! Default constructor.
            Modelparameter():dirtyFlagInverseDensity(true),dirtyFlagModulus(true),dirtyFlagAveraging(true),dirtyFlagVelocity(true),parametrisation(0),numRelaxationMechanisms(0){};
            
            //! Default destructor.
            ~Modelparameter(){};
            
            /*! \brief Abstract initialisation function
             *
             * Standard initialisation function
             *
             \param ctx Context
             \param dist Distribution
             \param filename filename to read modelparameters (endings will be added by derived classes)
             */
            virtual void init(hmemo::ContextPtr ctx, dmemo::DistributionPtr dist, std::string filename, IndexType partitionedIn)=0;
            
            /*! \brief Abstract write function
             *
             * Standard write function
             *
             \param filename filename to write modelparameters (endings will be added by derived classes)
             */
            virtual void write(std::string filename, IndexType partitionedOut) const =0;
            
            virtual lama::DenseVector<ValueType> const& getDensity();
            virtual lama::DenseVector<ValueType> const& getDensity() const;
            virtual lama::DenseVector<ValueType> const& getInverseDensity();
            virtual lama::DenseVector<ValueType> const& getInverseDensity() const;
            virtual lama::DenseVector<ValueType> const& getPWaveModulus();
            virtual lama::DenseVector<ValueType> const& getPWaveModulus() const;
            virtual lama::DenseVector<ValueType> const& getSWaveModulus();
            virtual lama::DenseVector<ValueType> const& getSWaveModulus() const;
            virtual lama::DenseVector<ValueType> const& getVelocityP();
            virtual lama::DenseVector<ValueType> const& getVelocityP() const;
            virtual lama::DenseVector<ValueType> const& getVelocityS();
            virtual lama::DenseVector<ValueType> const& getVelocityS() const;
            
            virtual lama::DenseVector<ValueType> const& getTauP();
            virtual lama::DenseVector<ValueType> const& getTauP() const;
            virtual lama::DenseVector<ValueType> const& getTauS();
            virtual lama::DenseVector<ValueType> const& getTauS() const;
            
            virtual IndexType getNumRelaxationMechanisms() const;
            virtual ValueType getRelaxationFrequency() const;
            
            /*! \brief Prepare the model parameters for modelling */
            virtual void prepareForModelling(Configuration::Configuration const& config, hmemo::ContextPtr ctx, dmemo::DistributionPtr dist, dmemo::CommunicatorPtr comm)=0;
            
            virtual lama::DenseVector<ValueType> const& getInverseDensityAverageX();
            virtual lama::DenseVector<ValueType> const& getInverseDensityAverageX() const;
            virtual lama::DenseVector<ValueType> const& getInverseDensityAverageY();
            virtual lama::DenseVector<ValueType> const& getInverseDensityAverageY() const;
            virtual lama::DenseVector<ValueType> const& getInverseDensityAverageZ();
            virtual lama::DenseVector<ValueType> const& getInverseDensityAverageZ() const;
            virtual lama::DenseVector<ValueType> const& getSWaveModulusAverageXY();
            virtual lama::DenseVector<ValueType> const& getSWaveModulusAverageXY() const;
            virtual lama::DenseVector<ValueType> const& getSWaveModulusAverageXZ();
            virtual lama::DenseVector<ValueType> const& getSWaveModulusAverageXZ() const;
            virtual lama::DenseVector<ValueType> const& getSWaveModulusAverageYZ();
            virtual lama::DenseVector<ValueType> const& getSWaveModulusAverageYZ() const;
            virtual lama::DenseVector<ValueType> const& getTauSAverageXY();
            virtual lama::DenseVector<ValueType> const& getTauSAverageXY() const;
            virtual lama::DenseVector<ValueType> const& getTauSAverageXZ();
            virtual lama::DenseVector<ValueType> const& getTauSAverageXZ() const;
            virtual lama::DenseVector<ValueType> const& getTauSAverageYZ();
            virtual lama::DenseVector<ValueType> const& getTauSAverageYZ() const;
            
            
        protected:
            
            bool dirtyFlagInverseDensity; //!< ==true if inverseDensity has to be recalulated; ==false if inverseDensity is up to date
            bool dirtyFlagModulus; //!< ==true if P/S-wave modulus has to be recalculated; ==false if modulus is up to date
            bool dirtyFlagAveraging; //!< ==true if averaged P/S-wave modulus has to be recalculated; ==false if averaged modulus is up to date
            bool dirtyFlagVelocity; //!< ==true if P/S-wave modulus has to be recalculated; ==false if modulus is up to date
            IndexType parametrisation; //!< ==0 if P/S-wave modulus parametrisation; ==1 Velocity-parametrisation
            
            IndexType PartitionedIn; //!< ==1 If Module is read from partitioned fileblock; ==0 if module is in single files
            IndexType PartitionedOut; //!< ==1 If Module is written to partitioned fileblock; ==0 if module is written to single files
            
            lama::DenseVector<ValueType> pWaveModulus; //!< Vector storing P-wave modulus.
            lama::DenseVector<ValueType> sWaveModulus; //!< Vector storing S-wave modulus.
            lama::DenseVector<ValueType> density; //!< Vector storing Density.
            lama::DenseVector<ValueType> inverseDensity; //!< Vector storing inverted density.
            
            lama::DenseVector<ValueType> velocityP; //!< Vector storing P-wave velocity.
            lama::DenseVector<ValueType> velocityS; //!< Vector storing S-wave velocity.
            
            lama::DenseVector<ValueType> tauP; //!< Vector storing tauP for visco-elastic modelling.
            lama::DenseVector<ValueType> tauS; //!< Vector storing tauS for visco-elastic modelling.
            
            lama::DenseVector<ValueType> inverseDensityAverageX; //!< Vector storing inverse averaged density in x-direction.
            lama::DenseVector<ValueType> inverseDensityAverageY; //!< Vector storing inverse averaged density in y-direction.
            lama::DenseVector<ValueType> inverseDensityAverageZ; //!< Vector storing inverse averaged density in z-direction.
            
            lama::DenseVector<ValueType> sWaveModulusAverageXY;  //!< Vector storing averaged s-wave modulus in xy-plan.
            lama::DenseVector<ValueType> sWaveModulusAverageXZ;  //!< Vector storing averaged s-wave modulus in xz-plan.
            lama::DenseVector<ValueType> sWaveModulusAverageYZ;  //!< Vector storing averaged s-wave modulus in yz-plan.
            
            lama::DenseVector<ValueType> tauSAverageXY;  //!< Vector storing averaged s-wave modulus in xy-plan.
            lama::DenseVector<ValueType> tauSAverageXZ;  //!< Vector storing averaged s-wave modulus in xz-plan.
            lama::DenseVector<ValueType> tauSAverageYZ;  //!< Vector storing averaged s-wave modulus in yz-plan.
            
            
            IndexType numRelaxationMechanisms; //!< Number of relaxation mechanisms
            ValueType relaxationFrequency; //!< Relaxation Frequency
            
            void initModelparameter(lama::DenseVector<ValueType>& vector, hmemo::ContextPtr ctx, dmemo::DistributionPtr dist, lama::Scalar  value);
            void initModelparameter(lama::DenseVector<ValueType>& vector, hmemo::ContextPtr ctx, dmemo::DistributionPtr dist, std::string filename, IndexType partitionedIn);
            
            void writeModelparameter(lama::DenseVector<ValueType> const& vector, std::string filename, IndexType partitionedOut) const;
            
            void calculateModulus(lama::DenseVector<ValueType>& vecV, lama::DenseVector<ValueType>& vecDensity, lama::DenseVector<ValueType>& vectorOut, hmemo::ContextPtr ctx, dmemo::DistributionPtr dist, std::string filename, std::string filenameDensity);
            
            void calcModuleFromVelocity(lama::DenseVector<ValueType>& vecVelocity, lama::DenseVector<ValueType>& vecDensity, lama::DenseVector<ValueType>& vectorModule );
            
            void calcVelocityFromModule(lama::DenseVector<ValueType>& vectorModule, lama::DenseVector<ValueType>& vecV, lama::DenseVector<ValueType>& vecDensity);
            
            /*! \brief Switch parameterization to velocity */
            virtual void switch2velocity()=0;
            /*! \brief Switch parameterization to modulus */
            virtual void switch2modulus()=0;
            
            /*! \brief Refresh module if they are dirty */
            virtual void refreshModule()=0;
            
            /*! \brief Refresh velocities if they are dirty */
            virtual void refreshVelocity()=0;
            
            /*! \brief Calculate Averaging if they are required */
            virtual void calculateAveraging()=0;
            
            IndexType getParametrisation();
            
<<<<<<< HEAD
            //! \brief Initializsation of the aneraging matrices
            /*!
             *
             \param dist Distribution of the wavefield
             \param ctx Context
             \param NX Total number of grid points in X
             \param NY Total number of grid points in Y
             \param NZ Total number of grid points in Z
             \param DH Grid spacing (equidistant)
             \param DT Temporal sampling interval
             \param spatialFDorder FD-order of spatial stencils
             \param comm Communicator
             */
            virtual void initializeMatrices(dmemo::DistributionPtr dist, hmemo::ContextPtr ctx,IndexType NX, IndexType NY, IndexType NZ, ValueType DH, ValueType DT, dmemo::CommunicatorPtr comm )=0;
            
            void calcDensityAverageMatrixX(IndexType NX, IndexType NY, IndexType NZ, dmemo::DistributionPtr dist);
            void calcDensityAverageMatrixY(IndexType NX, IndexType NY, IndexType NZ, dmemo::DistributionPtr dist);
            void calcDensityAverageMatrixZ(IndexType NX, IndexType NY, IndexType NZ, dmemo::DistributionPtr dist);
            
            void calcSWaveModulusAverageMatrixXY(IndexType NX, IndexType NY, IndexType NZ, dmemo::DistributionPtr dist);
            void calcSWaveModulusAverageMatrixXZ(IndexType NX, IndexType NY, IndexType NZ, dmemo::DistributionPtr dist);
            void calcSWaveModulusAverageMatrixYZ(IndexType NX, IndexType NY, IndexType NZ, dmemo::DistributionPtr dist);
            
            lama::CSRSparseMatrix<ValueType> DensityAverageMatrixX; //!< Averaging density matrix in x-direction
            lama::CSRSparseMatrix<ValueType> DensityAverageMatrixY; //!< Averaging density matrix in x-direction
            lama::CSRSparseMatrix<ValueType> DensityAverageMatrixZ; //!< Averaging density matrix in x-direction
            
            lama::CSRSparseMatrix<ValueType> sWaveModulusAverageMatrixXY; //!< Average S-wave Modulus in xy-plane
            lama::CSRSparseMatrix<ValueType> sWaveModulusAverageMatrixXZ; //!< Average S-wave Modulus in xz-plane
            lama::CSRSparseMatrix<ValueType> sWaveModulusAverageMatrixYZ; //!< Average S-wave Modulus in yz-plane
            
            void calculateInverseAveragedDensity(lama::DenseVector<ValueType>& vecDensity, lama::DenseVector<ValueType>& vecInverseAvDensity, lama::CSRSparseMatrix<ValueType>& avDensityMatrix);
            void calculateAveragedSWaveModulus(lama::DenseVector<ValueType>& vecSWaveModulus, lama::DenseVector<ValueType>& vecAvSWaveModulus, lama::CSRSparseMatrix<ValueType>& avSWaveModulusMatrix);
            void calculateAveragedTauS(lama::DenseVector<ValueType>& vecTauS, lama::DenseVector<ValueType>& vecAvTauS, lama::CSRSparseMatrix<ValueType>& avTauSMatrix);
            
=======
            IndexType getPartitionedIn();
            IndexType getPartitionedOut();
>>>>>>> 37c9c662
            
        private:
            void allocateModelparameter(lama::DenseVector<ValueType>& vector, hmemo::ContextPtr ctx, dmemo::DistributionPtr dist);
            
<<<<<<< HEAD
            void readModelparameter(lama::DenseVector<ValueType>& vector, std::string filename);
            
            typedef void (Modelparameter<ValueType>::*setRowElements_AvPtr)(IndexType , IndexType& , IndexType& , hmemo::WriteAccess<IndexType>& , hmemo::WriteAccess<IndexType>& ,hmemo::WriteAccess<ValueType>& , IndexType , IndexType , IndexType ); //!< Pointer to set elements functions
            
            typedef IndexType (Modelparameter<ValueType>::*calcNumberRowElements_AvPtr)(IndexType , IndexType , IndexType , IndexType); //!< Pointer to counting elements functions
            
            //! \brief Getter method for averaging density matrix in x-direction
            virtual lama::CSRSparseMatrix<ValueType>& getDensityAverageMatrixX();
            //! \brief Getter method for averaging density matrix in y-direction
            virtual lama::CSRSparseMatrix<ValueType>& getDensityAverageMatrixY();
            //! \brief Getter method for averaging density matrix in z-direction
            virtual lama::CSRSparseMatrix<ValueType>& getDensityAverageMatrixZ();
            
            //! \brief Getter method for averaging S-Wave modulus xy-plane
            virtual lama::CSRSparseMatrix<ValueType>& getSWaveModulusAverageMatrixXY();
            //! \brief Getter method for averaging S-Wave modulus xz-plane
            virtual lama::CSRSparseMatrix<ValueType>& getSWaveModulusAverageMatrixXZ();
            //! \brief Getter method for averaging S-Wave modulus yz-plane
            virtual lama::CSRSparseMatrix<ValueType>& getSWaveModulusAverageMatrixYZ();

            
            void calcAverageMatrix(lama::CSRSparseMatrix<ValueType>& Av, calcNumberRowElements_AvPtr calcNumberRowElements,setRowElements_AvPtr setRowElements, IndexType NX, IndexType NY, IndexType NZ, dmemo::DistributionPtr dist);
            
            IndexType calcNumberRowElements_DensityAverageMatrixX(IndexType rowNumber, IndexType NX,IndexType NY, IndexType NZ);
            IndexType calcNumberRowElements_DensityAverageMatrixY(IndexType rowNumber, IndexType NX,IndexType NY, IndexType NZ);
            IndexType calcNumberRowElements_DensityAverageMatrixZ(IndexType rowNumber, IndexType NX,IndexType NY, IndexType NZ);
            IndexType calcNumberRowElements_SWaveModulusAverageMatrixXY(IndexType rowNumber, IndexType NX,IndexType NY, IndexType NZ);
            IndexType calcNumberRowElements_SWaveModulusAverageMatrixXZ(IndexType rowNumber, IndexType NX,IndexType NY, IndexType NZ);
            IndexType calcNumberRowElements_SWaveModulusAverageMatrixYZ(IndexType rowNumber, IndexType NX,IndexType NY, IndexType NZ);
            
            void setRowElements_DensityAverageMatrixX(IndexType rowNumber, IndexType& countJA, IndexType& countIA, hmemo::WriteAccess<IndexType>& csrJALocal, hmemo::WriteAccess<IndexType>& csrIALocal,hmemo::WriteAccess<ValueType>& csrvaluesLocal, IndexType NX, IndexType NY, IndexType NZ);
            void setRowElements_DensityAverageMatrixY(IndexType rowNumber, IndexType& countJA, IndexType& countIA, hmemo::WriteAccess<IndexType>& csrJALocal, hmemo::WriteAccess<IndexType>& csrIALocal,hmemo::WriteAccess<ValueType>& csrvaluesLocal, IndexType NX, IndexType NY, IndexType NZ);
            void setRowElements_DensityAverageMatrixZ(IndexType rowNumber, IndexType& countJA, IndexType& countIA, hmemo::WriteAccess<IndexType>& csrJALocal, hmemo::WriteAccess<IndexType>& csrIALocal,hmemo::WriteAccess<ValueType>& csrvaluesLocal, IndexType NX, IndexType NY, IndexType NZ);
            
            void setRowElements_SWaveModulusAverageMatrixXY(IndexType rowNumber, IndexType& countJA, IndexType& countIA, hmemo::WriteAccess<IndexType>& csrJALocal, hmemo::WriteAccess<IndexType>& csrIALocal,hmemo::WriteAccess<ValueType>& csrvaluesLocal, IndexType NX, IndexType NY, IndexType NZ);
            void setRowElements_SWaveModulusAverageMatrixXZ(IndexType rowNumber, IndexType& countJA, IndexType& countIA, hmemo::WriteAccess<IndexType>& csrJALocal, hmemo::WriteAccess<IndexType>& csrIALocal,hmemo::WriteAccess<ValueType>& csrvaluesLocal, IndexType NX, IndexType NY, IndexType NZ);
            void setRowElements_SWaveModulusAverageMatrixYZ(IndexType rowNumber, IndexType& countJA, IndexType& countIA, hmemo::WriteAccess<IndexType>& csrJALocal, hmemo::WriteAccess<IndexType>& csrIALocal,hmemo::WriteAccess<ValueType>& csrvaluesLocal, IndexType NX, IndexType NY, IndexType NZ);
            
=======
            void readModelparameter(lama::DenseVector<ValueType>& vector, std::string filename, dmemo::DistributionPtr dist, IndexType partitionedIn);
>>>>>>> 37c9c662
        };
    }
}

/*! \brief Getter method for parametrisation */
template<typename ValueType>
IndexType KITGPI::Modelparameter::Modelparameter<ValueType>::getPartitionedIn(){
    return(PartitionedIn);
}

/*! \brief Getter method for parametrisation */
template<typename ValueType>
IndexType KITGPI::Modelparameter::Modelparameter<ValueType>::getPartitionedOut(){
    return(PartitionedOut);
}

/*! \brief Getter method for parametrisation */
template<typename ValueType>
IndexType KITGPI::Modelparameter::Modelparameter<ValueType>::getParametrisation(){
    return(parametrisation);
}

/*! \brief Getter method for relaxation frequency */
template<typename ValueType>
ValueType KITGPI::Modelparameter::Modelparameter<ValueType>::getRelaxationFrequency() const
{
    return(relaxationFrequency);
}

/*! \brief Getter method for number of relaxation mechanisms */
template<typename ValueType>
IndexType KITGPI::Modelparameter::Modelparameter<ValueType>::getNumRelaxationMechanisms() const
{
    return(numRelaxationMechanisms);
}

/*! \brief Init a single modelparameter by a constant value
 *
 \param vector Singel modelparameter which will be initialized
 \param ctx Context
 \param dist Distribution
 \param value Value which will be used to initialize the single modelparameter to a homogenoeus model
 */
template<typename ValueType>
void KITGPI::Modelparameter::Modelparameter<ValueType>::initModelparameter(lama::DenseVector<ValueType>& vector, hmemo::ContextPtr ctx, dmemo::DistributionPtr dist, lama::Scalar  value)
{
    
    allocateModelparameter(vector,ctx,dist);
    
    vector.assign(value);
    
}


/*! \brief Init a single modelparameter by reading a model from an external file
 *
 *  Reads a single model from an external mtx file.
 \param vector Singel modelparameter which will be initialized
 \param ctx Context
 \param dist Distribution
 \param filename Location of external file which will be read in
 */
template<typename ValueType>
void KITGPI::Modelparameter::Modelparameter<ValueType>::initModelparameter(lama::DenseVector<ValueType>& vector, hmemo::ContextPtr ctx, dmemo::DistributionPtr dist, std::string filename, IndexType partitionedIn)
{
    
    allocateModelparameter(vector,ctx,dist);
    
    readModelparameter(vector,filename,dist,partitionedIn);
    
    vector.redistribute(dist);
    
}


/*! \brief Write singe modelparameter to an external file
 *
 *  Write a single model to an external file block.
 \param vector Single modelparameter which will be written to filename
 \param filename Name of file in which modelparameter will be written
 */
template<typename ValueType>
void KITGPI::Modelparameter::Modelparameter<ValueType>::writeModelparameter(lama::DenseVector<ValueType> const& vector, std::string filename, IndexType partitionedOut) const
{
    PartitionedInOut::PartitionedInOut<ValueType> partitionOut;
    
    switch (partitionedOut) {
        case false:
            vector.writeToFile(filename);
            break;
            
        case true:
            partitionOut.writeToDistributedFiles(vector,filename);
            break;
            
        default:
            COMMON_THROWEXCEPTION("Unexpected output option!")
            break;
    }
};

/*! \brief Read a modelparameter from file
 */
template<typename ValueType>
void KITGPI::Modelparameter::Modelparameter<ValueType>::readModelparameter(lama::DenseVector<ValueType>& vector, std::string filename, dmemo::DistributionPtr dist, IndexType partitionedIn)
{
    
    PartitionedInOut::PartitionedInOut<ValueType> partitionIn;
    
    switch (partitionedIn) {
        case false:
            partitionIn.readFromOneFile(vector,filename,dist);
            break;
            
        case true:
            partitionIn.readFromDistributedFiles(vector,filename,dist);
            break;
            
        default:
            COMMON_THROWEXCEPTION("Unexpected input option!")
            break;
    }
};


/*! \brief Allocate a single modelparameter
 */
template<typename ValueType>
void KITGPI::Modelparameter::Modelparameter<ValueType>::allocateModelparameter(lama::DenseVector<ValueType>& vector, hmemo::ContextPtr ctx, dmemo::DistributionPtr dist)
{
    vector.setContextPtr(ctx);
    vector.allocate(dist);
};

/*! \brief Calculate a module from velocity
 *
 *  Calculates Module = pow(Velocity,2) *  Density
 *
 \param vecVelocity Velocity-Vector which will be used in the calculation
 \param vecDensity Density-Vector which will be used in the calculation
 \param vectorModule Modulus-Vector which is calculated
 */
template<typename ValueType>
void KITGPI::Modelparameter::Modelparameter<ValueType>::calcModuleFromVelocity(lama::DenseVector<ValueType>& vecVelocity, lama::DenseVector<ValueType>& vecDensity, lama::DenseVector<ValueType>& vectorModule )
{
    
    vectorModule=vecDensity;
    vectorModule.scale(vecVelocity);
    vectorModule.scale(vecVelocity);
    
};

/*! \brief Calculate S and P wave modulus from velocities
 *  Acoustic:   pWaveModulus = rho * vP^2
 *  Elastic:    sWaveModulus = rho * vS^2
 \param vecV Velocity-Vector which will be used in the calculation (vP: Acoustic, vS: Elastic)
 \param vecDensity Density-Vector which will be used in the calculation
 \param vectorModule Modulus-Vector which is calculated
 \param ctx Context
 \param dist Distribution
 \param filename Location of external file which will be read in
 \param filenameDensity Location of external density-file which will be read in
 */
template<typename ValueType>
void KITGPI::Modelparameter::Modelparameter<ValueType>::calculateModulus(lama::DenseVector<ValueType>& vecV, lama::DenseVector<ValueType>& vecDensity, lama::DenseVector<ValueType>& vectorModule, hmemo::ContextPtr ctx, dmemo::DistributionPtr dist, std::string filename, std::string filenameDensity)
{
    allocateModelparameter(vecV,ctx,dist);
    allocateModelparameter(vecDensity,ctx,dist);
    allocateModelparameter(vectorModule,ctx,dist);
    
    readModelparameter(vecV,filename,dist);
    readModelparameter(vecDensity,filenameDensity,dist);
    
    vecV.redistribute(dist);
    vecDensity.redistribute(dist);
    
    calcModuleFromVelocity(vecV,vecDensity,vectorModule);
    
};


/*! \brief Calculate velocities from a module
 *
 *  Calculates Velocity = sqrt( Modulu / Density )
 *
 \param vectorModule Modulus-Vector which will be used in the calculation
 \param vecDensity Density-Vector which will be used in the calculation
 \param vecVelocity Velocity-Vector which is calculated
 */
template<typename ValueType>
void KITGPI::Modelparameter::Modelparameter<ValueType>::calcVelocityFromModule(lama::DenseVector<ValueType>& vectorModule, lama::DenseVector<ValueType>& vecDensity, lama::DenseVector<ValueType>& vecVelocity)
{
    /* Modulus = pow(velocity,2) * Density */
    /* Velocity = sqrt( Modulus / Density )  */
    vecVelocity=vecDensity;
    vecVelocity.invert(); /* = 1 / Density */
    vecVelocity.scale(vectorModule); /* = Modulus / Density */
    vecVelocity.sqrt(); /* = sqrt( Modulus / Density ) */
    
};


/*! \brief Get reference to density model parameter
 */
template<typename ValueType>
lama::DenseVector<ValueType>const& KITGPI::Modelparameter::Modelparameter<ValueType>::getInverseDensity(){
    if(dirtyFlagInverseDensity){
        dirtyFlagInverseDensity=false;
        inverseDensity.assign(density);
        inverseDensity.invert();
    }
    return(inverseDensity);
}

/*! \brief Get reference to density model parameter
 */
template<typename ValueType>
lama::DenseVector<ValueType>const& KITGPI::Modelparameter::Modelparameter<ValueType>::getInverseDensity() const
{
//    SCAI_ASSERT(dirtyFlagInverseDensity == false, "Inverse density has to be recalculated! ");
    return(inverseDensity);
}

/*! \brief Get reference to density model parameter
 */
template<typename ValueType>
lama::DenseVector<ValueType>const& KITGPI::Modelparameter::Modelparameter<ValueType>::getDensity(){
    dirtyFlagInverseDensity=true; // If density will be changed, the inverse has to be refreshed if it is accessed
    return(density);
}

/*! \brief Get reference to density model parameter
 */
template<typename ValueType>
lama::DenseVector<ValueType>const& KITGPI::Modelparameter::Modelparameter<ValueType>::getDensity() const
{
    SCAI_ASSERT(dirtyFlagInverseDensity == true, "Density has to be recalculated! ");
    return(density);
}

/*! \brief Get reference to first Lame model parameter
 */
template<typename ValueType>
lama::DenseVector<ValueType>const& KITGPI::Modelparameter::Modelparameter<ValueType>::getPWaveModulus(){
    
    // If the model is parameterized in modules, the velocity vector is now dirty
    if(parametrisation==0){
        dirtyFlagVelocity=true;
    }
    
    // If the model is parameterized in velocities AND the modulus is dirty, than recalculate
    if(dirtyFlagModulus && parametrisation==1){
        dirtyFlagModulus=false;
        refreshModule();
    }
    
    return(pWaveModulus);
}

/*! \brief Get reference to first Lame model parameter
 */
template<typename ValueType>
lama::DenseVector<ValueType>const& KITGPI::Modelparameter::Modelparameter<ValueType>::getPWaveModulus() const
{
    SCAI_ASSERT( (dirtyFlagModulus == false) || (parametrisation == 0) , "Module has to be recalculated! ");
    return(pWaveModulus);
}

/*! \brief Get reference to second Lame Parameter sWaveModulus
 *
 */
template<typename ValueType>
lama::DenseVector<ValueType>const& KITGPI::Modelparameter::Modelparameter<ValueType>::getSWaveModulus(){
    
    // If the model is parameterized in modules, the velocity vector is now dirty
    if(parametrisation==0){
        dirtyFlagVelocity=true;
    }
    
    // If the model is parameterized in velocities AND the modulus is dirty, than recalculate
    if(dirtyFlagModulus && parametrisation==1){
        refreshModule();
    }
    
    return(sWaveModulus);
}

/*! \brief Get reference to second Lame Parameter sWaveModulus
 *
 */
template<typename ValueType>
lama::DenseVector<ValueType>const& KITGPI::Modelparameter::Modelparameter<ValueType>::getSWaveModulus() const
{
    SCAI_ASSERT((dirtyFlagModulus == false) || (parametrisation == 0), "Module has to be recalculated! ");
    return(sWaveModulus);
}

/*! \brief Get reference to P-wave velocity
 *
 */
template<typename ValueType>
lama::DenseVector<ValueType>const& KITGPI::Modelparameter::Modelparameter<ValueType>::getVelocityP(){
    
    // If the model is parameterized in velocities, the modulus vector is now dirty
    if(parametrisation==1){
        dirtyFlagModulus=true;
    }
    
    // If the model is parameterized in module AND the velocity is dirty, than recalculate
    if(dirtyFlagVelocity && parametrisation==0){
        refreshVelocity();
    }
    
    return(velocityP);
}

/*! \brief Get reference to P-wave velocity
 *
 */
template<typename ValueType>
lama::DenseVector<ValueType>const& KITGPI::Modelparameter::Modelparameter<ValueType>::getVelocityP() const
{
    SCAI_ASSERT((dirtyFlagVelocity == false) || (parametrisation == 1), "Velocity has to be recalculated! ");
    return(velocityP);
}

/*! \brief Get reference to S-wave velocity
 */
template<typename ValueType>
lama::DenseVector<ValueType>const& KITGPI::Modelparameter::Modelparameter<ValueType>::getVelocityS(){
    
    // If the model is parameterized in velocities, the modulus vector is now dirty
    if(parametrisation==1){
        dirtyFlagModulus=true;
    }
    
    // If the model is parameterized in module AND the velocity is dirty, than recalculate
    if(dirtyFlagVelocity && parametrisation==0){
        refreshVelocity();
    }
    
    return(velocityS);
}

/*! \brief Get reference to S-wave velocity
 */
template<typename ValueType>
lama::DenseVector<ValueType>const& KITGPI::Modelparameter::Modelparameter<ValueType>::getVelocityS() const
{
    SCAI_ASSERT((dirtyFlagVelocity == false) || (parametrisation == 1), "Velocity has to be recalculated! ");
    return(velocityS);
}


/*! \brief Get reference to tauP
 */
template<typename ValueType>
lama::DenseVector<ValueType>const& KITGPI::Modelparameter::Modelparameter<ValueType>::getTauP(){
    return(tauP);
}

/*! \brief Get reference to tauP
 *
 */
template<typename ValueType>
lama::DenseVector<ValueType>const& KITGPI::Modelparameter::Modelparameter<ValueType>::getTauP() const
{
    return(tauP);
}

/*! \brief Get reference to tauS
 */
template<typename ValueType>
lama::DenseVector<ValueType>const& KITGPI::Modelparameter::Modelparameter<ValueType>::getTauS(){
    return(tauS);
}

/*! \brief Get reference to tauS
 */
template<typename ValueType>
lama::DenseVector<ValueType>const& KITGPI::Modelparameter::Modelparameter<ValueType>::getTauS() const
{
    return(tauS);
}


//! \brief Function to set elements of a single row of x-averaging density matrix
/*!
 *
 \param rowNumber Number of current row
 \param countJA Counter for JA Elements
 \param countIA Counter for IA Elements
 \param csrJALocal Local values of JA
 \param csrIALocal Local values of IA
 \param csrvaluesLocal Local values of the matrix content
 \param NX Number of grid points in X-direction
 \param NY Number of grid points in Y-direction
 \param NZ Number of grid points in Z-direction
 */
template<typename ValueType>
void KITGPI::Modelparameter::Modelparameter<ValueType>::setRowElements_DensityAverageMatrixX(IndexType rowNumber, IndexType& countJA, IndexType& countIA, hmemo::WriteAccess<IndexType>& csrJALocal, hmemo::WriteAccess<IndexType>& csrIALocal,hmemo::WriteAccess<ValueType>& csrvaluesLocal, IndexType NX, IndexType /*NY*/, IndexType /*NZ*/){
    
    IndexType RowNumber_plusOne = rowNumber + 1;
    
    for(IndexType j=0; j<=1; j++) {
        // Insert 1.0/2.0 on diagonal elements exept for last element in every NX x NX matrix. Here: insert 1
        if(j==0){
            csrJALocal[countJA]=rowNumber;
            if (RowNumber_plusOne % NX == 0) {
                csrvaluesLocal[countJA]=1.0;
            } else {
                csrvaluesLocal[countJA]=1.0/2.0;
            }
            countJA++;
        } else {
            // Set elaments right to diagonal to 1.0/2.0 exept matrix elements with condition (row%NX)!=0)
            if (RowNumber_plusOne % NX != 0) {
                csrJALocal[countJA]=rowNumber+1;
                csrvaluesLocal[countJA]=1.0/2.0;
                countJA++;
            }
        }
    }
    csrIALocal[countIA]=countJA;
    countIA++;
    
}

//! \brief Function to set elements of a single row of y-averaging density matrix
/*!
 *
 \param rowNumber Number of current row
 \param countJA Counter for JA Elements
 \param countIA Counter for IA Elements
 \param csrJALocal Local values of JA
 \param csrIALocal Local values of IA
 \param csrvaluesLocal Local values of the matrix content
 \param NX Number of grid points in X-direction
 \param NY Number of grid points in Y-direction
 \param NZ Number of grid points in Z-direction
 */
template<typename ValueType>
void KITGPI::Modelparameter::Modelparameter<ValueType>::setRowElements_DensityAverageMatrixY(IndexType rowNumber, IndexType& countJA, IndexType& countIA, hmemo::WriteAccess<IndexType>& csrJALocal, hmemo::WriteAccess<IndexType>& csrIALocal,hmemo::WriteAccess<ValueType>& csrvaluesLocal, IndexType NX, IndexType NY, IndexType /*NZ*/){
    
    IndexType NXNY = NX * NY;
    
    
    for(IndexType j=0; j<=1; j++) {
        // Insert 1.0/2.0 on diagonal elements exept for matrix elements in the last NX x NX matrix in every submatrix NXNY x NXNY. Here: insert 1
        if(j==0){
            csrJALocal[countJA]=rowNumber;
            if ((rowNumber % NXNY) >= (NX * (NY - 1))) {
                csrvaluesLocal[countJA]=1.0;
            } else {
                csrvaluesLocal[countJA]=1.0/2.0;
            }
            countJA++;
        } else {
            // Set elaments NX right to diagonal to 1.0/2.0 not if (row%NXNY) element of {0,...,Nx-1}
            if ((rowNumber % NXNY) <= (NX * (NY - 1)-1)) {
                csrJALocal[countJA]=rowNumber+NX;
                csrvaluesLocal[countJA]=1.0/2.0;
                countJA++;
            }
        }
    }
    csrIALocal[countIA]=countJA;
    countIA++;
    
}


//! \brief Function to set elements of a single row of x-averaging density matrix
/*!
 *
 \param rowNumber Number of current row
 \param countJA Counter for JA Elements
 \param countIA Counter for IA Elements
 \param csrJALocal Local values of JA
 \param csrIALocal Local values of IA
 \param csrvaluesLocal Local values of the matrix content
 \param NX Number of grid points in X-direction
 \param NY Number of grid points in Y-direction
 \param NZ Number of grid points in Z-direction
 */
template<typename ValueType>
void KITGPI::Modelparameter::Modelparameter<ValueType>::setRowElements_DensityAverageMatrixZ(IndexType rowNumber, IndexType& countJA, IndexType& countIA, hmemo::WriteAccess<IndexType>& csrJALocal, hmemo::WriteAccess<IndexType>& csrIALocal,hmemo::WriteAccess<ValueType>& csrvaluesLocal, IndexType NX, IndexType NY, IndexType NZ){
    
    IndexType NXNY = NX * NY;
    
    
    for(IndexType j=0; j<=1; j++) {
        // Insert 1.0/2.0 on diagonal elements exept for matrix elements in the last NXNY x NXNY matrix. Here: insert 1
        if(j==0){
            csrJALocal[countJA]=rowNumber;
            if (((rowNumber) >= (NXNY * (NZ - 1)))) {
                csrvaluesLocal[countJA]=1.0;
            } else {
                csrvaluesLocal[countJA]=1.0/2.0;
            }
            countJA++;
        } else {
            // Set elaments NXNY right to diagonal to 1.0/2.0
            if (rowNumber <= NXNY*(NZ-1)-1) {
                csrJALocal[countJA]=rowNumber+NXNY;
                csrvaluesLocal[countJA]=1.0/2.0;
                countJA++;
            }
        }
    }
    csrIALocal[countIA]=countJA;
    countIA++;
    
}


//! \brief Function to set elements of a single row averaging s-wave modulus matrix in xy-plane
/*!
 *
 \param rowNumber Number of current row
 \param countJA Counter for JA Elements
 \param countIA Counter for IA Elements
 \param csrJALocal Local values of JA
 \param csrIALocal Local values of IA
 \param csrvaluesLocal Local values of the matrix content
 \param NX Number of grid points in X-direction
 \param NY Number of grid points in Y-direction
 \param NZ Number of grid points in Z-direction
 */
template<typename ValueType>
void KITGPI::Modelparameter::Modelparameter<ValueType>::setRowElements_SWaveModulusAverageMatrixXY(IndexType rowNumber, IndexType& countJA, IndexType& countIA, hmemo::WriteAccess<IndexType>& csrJALocal, hmemo::WriteAccess<IndexType>& csrIALocal,hmemo::WriteAccess<ValueType>& csrvaluesLocal, IndexType NX, IndexType NY, IndexType /*NZ*/){
    
    IndexType NXNY = NX * NY;
    
    for (IndexType j=0; j<=3; j++){
        if (j <= 1) {
            if ((rowNumber % NXNY) >= (NX * (NY - 1))) {
                // Set diagonal elements in last submatrix
                if ((rowNumber % NX) == (NX - 1)) {
                    if (j==0) {
                        csrJALocal[countJA]=rowNumber;
                        csrvaluesLocal[countJA]=1.0;
                        countJA++;
                    }
                } else {
                    csrJALocal[countJA]=rowNumber + j;
                    csrvaluesLocal[countJA]=1.0/2.0;
                    countJA++;
                }
            } else {
                // Set diagonal elements and elements right next do diagonal elements
                if ((rowNumber % NX) == (NX - 1)) {
                    if (j==0) {
                        csrJALocal[countJA]=rowNumber;
                        csrvaluesLocal[countJA]=1.0/2.0;
                        countJA++;
                    }
                } else {
                    csrJALocal[countJA]=rowNumber + j;
                    csrvaluesLocal[countJA]=1.0/4.0;
                    countJA++;
                }
            }
        } else {
            if ((rowNumber % NXNY) <= (NX * (NY - 1) - 1)) {
                // Set elements NX and NX+1 right to diagonal elements
                if ((rowNumber % NX) == (NX - 1)) {
                    if (j==2) {
                        //  set last element in the submatrices
                        csrJALocal[countJA]=rowNumber + NX;
                        csrvaluesLocal[countJA]=1.0/2.0;
                        countJA++;
                    }
                } else {
                    //set the other elements
                    csrJALocal[countJA]=rowNumber + NX + j - 2;
                    csrvaluesLocal[countJA]=1.0/4.0;
                    countJA++;
                }
            }
        }
    }
    csrIALocal[countIA]=countJA;
    countIA++;
    
}


//! \brief Function to set elements of a single row averaging s-wave modulus matrix in xz-plane
/*!
 *
 \param rowNumber Number of current row
 \param countJA Counter for JA Elements
 \param countIA Counter for IA Elements
 \param csrJALocal Local values of JA
 \param csrIALocal Local values of IA
 \param csrvaluesLocal Local values of the matrix content
 \param NX Number of grid points in X-direction
 \param NY Number of grid points in Y-direction
 \param NZ Number of grid points in Z-direction
 */
template<typename ValueType>
void KITGPI::Modelparameter::Modelparameter<ValueType>::setRowElements_SWaveModulusAverageMatrixXZ(IndexType rowNumber, IndexType& countJA, IndexType& countIA, hmemo::WriteAccess<IndexType>& csrJALocal, hmemo::WriteAccess<IndexType>& csrIALocal,hmemo::WriteAccess<ValueType>& csrvaluesLocal, IndexType NX, IndexType NY, IndexType NZ){
    
    IndexType NXNY = NX * NY;
    
    for (IndexType j=0; j<=3; j++){
        if (j <= 1) {
            if (rowNumber >= (NXNY * (NZ - 1))) {
                // Set diagonal elements and elements next to diagonal in last submatrix
                if ((rowNumber % NX) == (NX - 1)) {
                    if (j==0) {
                        csrJALocal[countJA]=rowNumber;
                        csrvaluesLocal[countJA]=1.0;
                        countJA++;
                    }
                } else {
                    csrJALocal[countJA]=rowNumber + j;
                    csrvaluesLocal[countJA]=1.0/2.0;
                    countJA++;
                }
            } else {
                // Set diagonal elements and elements next to diagonal elements
                if ((rowNumber % NX) == (NX - 1)) {
                    if (j==0) {
                        csrJALocal[countJA]=rowNumber;
                        csrvaluesLocal[countJA]=1.0/2.0;
                        countJA++;
                    }
                } else {
                    csrJALocal[countJA]=rowNumber + j;
                    csrvaluesLocal[countJA]=1.0/4.0;
                    countJA++;
                }
            }
        } else {
            if (rowNumber <= (NXNY * (NZ - 1) - 1)) {
                // Set elements NXNY right to diagonal
                if ((rowNumber % NX) == (NX - 1)) {
                    if (j==2) {
                        //  set last element in the submatrices
                        csrJALocal[countJA]=rowNumber + NXNY;
                        csrvaluesLocal[countJA]=1.0/2.0;
                        countJA++;
                    }
                } else {
                    //set the other elements
                    csrJALocal[countJA]=rowNumber + NXNY + j-2;
                    csrvaluesLocal[countJA]=1.0/4.0;
                    countJA++;
                }
            }
        }
    }
    csrIALocal[countIA]=countJA;
    countIA++;
    
}


//! \brief Function to set elements of a single row averaging s-wave modulus matrix in YZ-plane
/*!
 *
 \param rowNumber Number of current row
 \param countJA Counter for JA Elements
 \param countIA Counter for IA Elements
 \param csrJALocal Local values of JA
 \param csrIALocal Local values of IA
 \param csrvaluesLocal Local values of the matrix content
 \param NX Number of grid points in X-direction
 \param NY Number of grid points in Y-direction
 \param NZ Number of grid points in Z-direction
 */
template<typename ValueType>
void KITGPI::Modelparameter::Modelparameter<ValueType>::setRowElements_SWaveModulusAverageMatrixYZ(IndexType rowNumber, IndexType& countJA, IndexType& countIA, hmemo::WriteAccess<IndexType>& csrJALocal, hmemo::WriteAccess<IndexType>& csrIALocal,hmemo::WriteAccess<ValueType>& csrvaluesLocal, IndexType NX, IndexType NY, IndexType NZ){
    
    IndexType NXNY = NX * NY;
    IndexType NXNYNZ = NX * NY * NZ;
    
    for (IndexType j=0; j<=3; j++){
        if (j <= 1) {
            if (rowNumber >= (NXNY * (NZ - 1))) {
                // Set elements in last submatrix NX x NX
                if (rowNumber >= NXNYNZ - NX) {
                    if (j==0) {
                        csrJALocal[countJA]=rowNumber;
                        csrvaluesLocal[countJA]=1.0;
                        countJA++;
                    }
                } else {
                    // Set elements in last submatrix NXNY x NXNY
                    csrJALocal[countJA]=rowNumber + j * NX;
                    csrvaluesLocal[countJA]=1.0/2.0;
                    countJA++;
                }
            } else {
                // Set elements in diagonal submatrices NXNY x NXNY
                if ((rowNumber % NXNY) >= (NX*(NY - 1))) {
                    if (j==0) {
                        csrJALocal[countJA]=rowNumber;
                        csrvaluesLocal[countJA]=1.0/2.0;
                        countJA++;
                    }
                } else {
                    csrJALocal[countJA]=rowNumber + (j * NX);
                    csrvaluesLocal[countJA]=1.0/4.0;
                    countJA++;
                }
            }
        } else {
            if (rowNumber <= (NXNY * (NZ - 1) - 1)) {
                // Set elements NXNY and NYNX+NX right to diagonal elements
                if((rowNumber % NXNY) >= (NX * (NY - 1))){
                    if (j==2) {
                        //  set last element in the submatrices
                        csrJALocal[countJA]=rowNumber + NXNY;
                        csrvaluesLocal[countJA]=1.0/2.0;
                        countJA++;
                    }
                } else {
                    //set the other elements
                    csrJALocal[countJA]=rowNumber + NXNY + (j-2) * NX;
                    csrvaluesLocal[countJA]=1.0/4.0;
                    countJA++;
                }
            }
        }
    }
    csrIALocal[countIA]=countJA;
    countIA++;
    
}


//! \brief Calculate of averaging derivative matrix
/*!
 *
 \param Av Averaging Matrix Av
 \param calcNumberRowElements Member-Function to calculate number of elements in a single row
 \param setRowElements Member-Function to set the elements in a single row
 \param NX Number of grid points in X-direction
 \param NY Number of grid points in Y-direction
 \param NZ Number of grid points in Z-direction
 \param dist Distribution
 */
template<typename ValueType>
void KITGPI::Modelparameter::Modelparameter<ValueType>::calcAverageMatrix(lama::CSRSparseMatrix<ValueType>& Av, calcNumberRowElements_AvPtr calcNumberRowElements,setRowElements_AvPtr setRowElements, IndexType NX, IndexType NY, IndexType NZ, dmemo::DistributionPtr dist){
    
    /* Get local "global" indices */
    hmemo::HArray<IndexType> localIndices;
    dist->getOwnedIndexes(localIndices); //here the local indices of each process are retrieved and stored in localIndices
    
    /* Number of grid points */
    IndexType N=NX*NY*NZ;
    
    IndexType numLocalIndices=localIndices.size(); // Number of local indices
    IndexType numLocalValues=0; // Number of local values of Matrix Df
    
    /* Calculate the number of values in each matrix */
    hmemo::ReadAccess<IndexType> read_localIndices(localIndices); // Get read access to localIndices
    IndexType read_localIndices_temp; // Temporary storage of the local index for the ongoing iterations
    
    for(IndexType i=0; i<numLocalIndices; i++){
        
        read_localIndices_temp=read_localIndices[i];
        
        /* Check for elements of Av */
        numLocalValues+=(this->*calcNumberRowElements)(read_localIndices_temp,NX,NY,NZ);
        
    }
    
    /* Allocate local part to create local CSR storage*/
    hmemo::HArray<ValueType> valuesLocal(numLocalValues);
    hmemo::HArray<IndexType> csrJALocal(numLocalValues);
    hmemo::HArray<IndexType> csrIALocal(numLocalIndices+1);
    
    /* Get WriteAccess to local part */
    hmemo::WriteAccess<IndexType> write_csrJALocal(csrJALocal);
    hmemo::WriteAccess<IndexType> write_csrIALocal(csrIALocal);
    hmemo::WriteAccess<ValueType> write_valuesLocal(valuesLocal);
    
    /* Set some counters to create the CSR Storage */
    IndexType countJA=0;
    IndexType countIA=0;
    write_csrIALocal[0]=0;
    countIA++;
    
    /* Set the values into the indice arrays and the value array for CSR matrix build */
    for(IndexType i=0; i<numLocalIndices; i++){
        
        read_localIndices_temp=read_localIndices[i];
        
        // write AveragingMatrix
        (this->*setRowElements)(read_localIndices_temp,countJA,countIA,write_csrJALocal,write_csrIALocal,write_valuesLocal,NX,NY,NZ);
        
    }
    
    
    /* Release all read and write access */
    read_localIndices.release();
    
    write_csrJALocal.release();
    write_csrIALocal.release();
    write_valuesLocal.release();
    
    /* Create local CSR storage of Matrix D, than create distributed CSR matrix D */
    lama::CSRStorage<ValueType> Av_LocalCSR(numLocalIndices,N,numLocalValues,csrIALocal,csrJALocal,valuesLocal);
    Av_LocalCSR.compress();
    Av.assign(Av_LocalCSR,dist,dist);
    
}


//! \brief Calculate number of row elements for density averaging matrix in x-direction
/*!
 *
 \param rowNumber Row Indice
 \param NX Number of grid points in X-direction
 \param NY Number of grid points in Y-direction
 \param NZ Number of grid points in Z-direction
 \return counter Number of elements in this row
 */
template<typename ValueType>
IndexType KITGPI::Modelparameter::Modelparameter<ValueType>::calcNumberRowElements_DensityAverageMatrixX(IndexType rowNumber, IndexType NX,IndexType /*NY*/, IndexType /*NZ*/){
    
    IndexType counter=0;
    
    for (IndexType j=0; j<=1; j++){
        if((rowNumber % NX) == (NX-1)){
            if (j==0){
                counter++;
            }
        } else {
            counter++;
        }
    }
    return(counter);
}


//! \brief Calculate number of row elements for density averaging matrix in y-direction
/*!
 *
 \param rowNumber Row Indice
 \param NX Number of grid points in X-direction
 \param NY Number of grid points in Y-direction
 \param NZ Number of grid points in Z-direction
 \return counter Number of elements in this row
 */
template<typename ValueType>
IndexType KITGPI::Modelparameter::Modelparameter<ValueType>::calcNumberRowElements_DensityAverageMatrixY(IndexType rowNumber, IndexType NX,IndexType NY, IndexType /*NZ*/){
    
    IndexType counter=0;
    IndexType NXNY = NX * NY;
    
    for (IndexType j=0; j<=1; j++){
        if((rowNumber % NXNY) >= (NX * (NY - 1))){
            if (j==0){
                counter++;
            }
        } else {
            counter++;
        }
    }
    return(counter);
}


//! \brief Calculate number of row elements for density averaging matrix in z-direction
/*!
 *
 \param rowNumber Row Indice
 \param NX Number of grid points in X-direction
 \param NY Number of grid points in Y-direction
 \param NZ Number of grid points in Z-direction
 \return counter Number of elements in this row
 */
template<typename ValueType>
IndexType KITGPI::Modelparameter::Modelparameter<ValueType>::calcNumberRowElements_DensityAverageMatrixZ(IndexType rowNumber, IndexType NX,IndexType NY, IndexType NZ){
    
    IndexType counter=0;
    IndexType NXNY = NX * NY;
    
    for (IndexType j=0; j<=1; j++){
        if(rowNumber >= (NXNY * (NZ - 1))){
            if (j==0){
                counter++;
            }
        } else {
            counter++;
        }
    }
    return(counter);
}

//! \brief Calculate number of row elements for s-wave modulus averaging matrix in xy-plane
/*!
 *
 \param rowNumber Row Indice
 \param NX Number of grid points in X-direction
 \param NY Number of grid points in Y-direction
 \param NZ Number of grid points in Z-direction
 \return counter Number of elements in this row
 */
template<typename ValueType>
IndexType KITGPI::Modelparameter::Modelparameter<ValueType>::calcNumberRowElements_SWaveModulusAverageMatrixXY(IndexType rowNumber, IndexType NX,IndexType NY, IndexType /*NZ*/){
    
    IndexType counter=0;
    IndexType NXNY = NX * NY;
    
    for (IndexType j=0; j<=3; j++){
        if (j<=1) {
            if (j==0) {
                counter++;
            } else {
                if((rowNumber % NX) <= ((NX - 1) - 1)) {
                    counter++;
                }
            }
        } else {
            if ((rowNumber % NXNY) <= (NX * (NY - 1) - 1)) {
                if (j==2){
                    counter++;
                } else {
                    if ((rowNumber % NX) != (NX - 1)) {
                        counter++;
                    }
                }
            }
        }
    }
    return(counter);
}

//! \brief Calculate number of row elements for s-wave modulus averaging matrix in xz-plane
/*!
 *
 \param rowNumber Row Indice
 \param NX Number of grid points in X-direction
 \param NY Number of grid points in Y-direction
 \param NZ Number of grid points in Z-direction
 \return counter Number of elements in this row
 */
template<typename ValueType>
IndexType KITGPI::Modelparameter::Modelparameter<ValueType>::calcNumberRowElements_SWaveModulusAverageMatrixXZ(IndexType rowNumber, IndexType NX,IndexType NY, IndexType NZ){
    
    IndexType counter=0;
    IndexType NXNY = NX * NY;
    
    for (IndexType j=0; j<=3; j++){
        if (j<=1) {
            if (j==0) {
                counter++;
            } else {
                if((rowNumber % NX) <= ((NX - 1) - 1)) {
                    counter++;
                }
            }
        } else {
            if (rowNumber <= (NXNY * (NZ - 1) - 1)) {
                if (j==2){
                    counter++;
                } else {
                    if ((rowNumber % NX) != (NX - 1)) {
                        counter++;
                    }
                }
            }
            
        }
    }
    return(counter);
}

//! \brief Calculate number of row elements for s-wave modulus averaging matrix in yz-plane
/*!
 *
 \param rowNumber Row Indice
 \param NX Number of grid points in X-direction
 \param NY Number of grid points in Y-direction
 \param NZ Number of grid points in Z-direction
 \return counter Number of elements in this row
 */
template<typename ValueType>
IndexType KITGPI::Modelparameter::Modelparameter<ValueType>::calcNumberRowElements_SWaveModulusAverageMatrixYZ(IndexType rowNumber, IndexType NX,IndexType NY, IndexType NZ){
    
    IndexType counter=0;
    IndexType NXNY = NX * NY;
    
    for (IndexType j=0; j<=3; j++){
        if (j<=1) {
            if (j==0) {
                counter++;
            } else {
                if((rowNumber % NXNY) <= (NX * (NY - 1) - 1)) {
                    counter++;
                }
            }
        } else {
            if (rowNumber <= (NXNY * (NZ - 1) - 1)) {
                if (j==2){
                    counter++;
                } else {
                    if ((rowNumber % NXNY) <= (NX * (NY - 1) - 1)) {
                        counter++;
                    }
                }
            }
            
        }
    }
    return(counter);
}



//! \brief Calculate density averaging matrix in x-direction
/*!
 *
 \param NX Number of grid points in X-direction
 \param NY Number of grid points in Y-direction
 \param NZ Number of grid points in Z-direction
 \param dist Distribution
 */
template<typename ValueType>
void KITGPI::Modelparameter::Modelparameter<ValueType>::calcDensityAverageMatrixX(IndexType NX, IndexType NY, IndexType NZ, dmemo::DistributionPtr dist)
{
    calcAverageMatrix(DensityAverageMatrixX, &Modelparameter<ValueType>::calcNumberRowElements_DensityAverageMatrixX, &Modelparameter<ValueType>::setRowElements_DensityAverageMatrixX, NX, NY, NZ, dist);
}


//! \brief Calculate density averaging matrix in y-direction
/*!
 *
 \param NX Number of grid points in X-direction
 \param NY Number of grid points in Y-direction
 \param NZ Number of grid points in Z-direction
 \param dist Distribution
 */
template<typename ValueType>
void KITGPI::Modelparameter::Modelparameter<ValueType>::calcDensityAverageMatrixY(IndexType NX, IndexType NY, IndexType NZ, dmemo::DistributionPtr dist)
{
    calcAverageMatrix(DensityAverageMatrixY, &Modelparameter<ValueType>::calcNumberRowElements_DensityAverageMatrixY, &Modelparameter<ValueType>::setRowElements_DensityAverageMatrixY, NX, NY, NZ, dist);
}


//! \brief Calculate density averaging matrix in z-direction
/*!
 *
 \param NX Number of grid points in X-direction
 \param NY Number of grid points in Y-direction
 \param NZ Number of grid points in Z-direction
 \param dist Distribution
 */
template<typename ValueType>
void KITGPI::Modelparameter::Modelparameter<ValueType>::calcDensityAverageMatrixZ(IndexType NX, IndexType NY, IndexType NZ, dmemo::DistributionPtr dist)
{
    calcAverageMatrix(DensityAverageMatrixZ, &Modelparameter<ValueType>::calcNumberRowElements_DensityAverageMatrixZ, &Modelparameter<ValueType>::setRowElements_DensityAverageMatrixZ, NX, NY, NZ, dist);
}


//! \brief Calculate s-wave modulus averaging matrix in x-direction
/*!
 *
 \param NX Number of grid points in X-direction
 \param NY Number of grid points in Y-direction
 \param NZ Number of grid points in Z-direction
 \param dist Distribution
 */
template<typename ValueType>
void KITGPI::Modelparameter::Modelparameter<ValueType>::calcSWaveModulusAverageMatrixXY(IndexType NX, IndexType NY, IndexType NZ, dmemo::DistributionPtr dist)
{
    calcAverageMatrix(sWaveModulusAverageMatrixXY, &Modelparameter<ValueType>::calcNumberRowElements_SWaveModulusAverageMatrixXY, &Modelparameter<ValueType>::setRowElements_SWaveModulusAverageMatrixXY, NX, NY, NZ, dist);
}


//! \brief Calculate s-wave modulus averaging matrix in y-direction
/*!
 *
 \param NX Number of grid points in X-direction
 \param NY Number of grid points in Y-direction
 \param NZ Number of grid points in Z-direction
 \param dist Distribution
 */
template<typename ValueType>
void KITGPI::Modelparameter::Modelparameter<ValueType>::calcSWaveModulusAverageMatrixXZ(IndexType NX, IndexType NY, IndexType NZ, dmemo::DistributionPtr dist)
{
    calcAverageMatrix(sWaveModulusAverageMatrixXZ, &Modelparameter<ValueType>::calcNumberRowElements_SWaveModulusAverageMatrixXZ, &Modelparameter<ValueType>::setRowElements_SWaveModulusAverageMatrixXZ, NX, NY, NZ, dist);
}


//! \brief Calculate s-wave modulus averaging matrix in z-direction
/*!
 *
 \param NX Number of grid points in X-direction
 \param NY Number of grid points in Y-direction
 \param NZ Number of grid points in Z-direction
 \param dist Distribution
 */
template<typename ValueType>
void KITGPI::Modelparameter::Modelparameter<ValueType>::calcSWaveModulusAverageMatrixYZ(IndexType NX, IndexType NY, IndexType NZ, dmemo::DistributionPtr dist)
{
    calcAverageMatrix(sWaveModulusAverageMatrixYZ, &Modelparameter<ValueType>::calcNumberRowElements_SWaveModulusAverageMatrixYZ, &Modelparameter<ValueType>::setRowElements_SWaveModulusAverageMatrixYZ, NX, NY, NZ, dist);
}


/*! \brief calculate averaged s-wave modulus
 *
 \param vecAvSWaveModulus Averaged s-wave modulus vector which is calculated
 \param avSWaveModulusMatrix Averaging matrix which is used to calculate averaged vector
 */
template<typename ValueType>
void KITGPI::Modelparameter::Modelparameter<ValueType>::calculateInverseAveragedDensity(lama::DenseVector<ValueType>& vecDensity, lama::DenseVector<ValueType>& vecInverseAvDensity, lama::CSRSparseMatrix<ValueType>& avDensityMatrix)
{
    vecInverseAvDensity = avDensityMatrix* vecDensity;
    vecInverseAvDensity.invert();
}


/*! \brief calculate averaged s-wave modulus
 *
 \param vecAvSWaveModulus Averaged s-wave modulus vector which is calculated
 \param avSWaveModulusMatrix Averaging matrix which is used to calculate averaged vector
 */
template<typename ValueType>
void KITGPI::Modelparameter::Modelparameter<ValueType>::calculateAveragedSWaveModulus(lama::DenseVector<ValueType>& vecSWaveModulus, lama::DenseVector<ValueType>& vecAvSWaveModulus, lama::CSRSparseMatrix<ValueType>& avSWaveModulusMatrix)
{
    vecAvSWaveModulus = vecSWaveModulus;
    vecAvSWaveModulus.invert();
    vecAvSWaveModulus = avSWaveModulusMatrix * vecAvSWaveModulus;
    vecAvSWaveModulus.invert();
}


/*! \brief calculate averaged tauS
 *
 \param vecAvTauS Averaged tauS vector which is calculated
 \param avTauSMatrix Averaging matrix which is used to calculate averaged vector
 */
template<typename ValueType>
void KITGPI::Modelparameter::Modelparameter<ValueType>::calculateAveragedTauS(lama::DenseVector<ValueType>& vecTauS, lama::DenseVector<ValueType>& vecAvTauS, lama::CSRSparseMatrix<ValueType>& avTauSMatrix)
{
    vecAvTauS = vecTauS;
    vecAvTauS = avTauSMatrix * vecAvTauS;
}


//! \brief Getter method for averaging density matrix in x-direction
template<typename ValueType>
lama::CSRSparseMatrix<ValueType>& KITGPI::Modelparameter::Modelparameter<ValueType>::getDensityAverageMatrixX(){
    return(DensityAverageMatrixX);
}


//! \brief Getter method for averaging density matrix in y-direction
template<typename ValueType>
lama::CSRSparseMatrix<ValueType>& KITGPI::Modelparameter::Modelparameter<ValueType>::getDensityAverageMatrixY(){
    return(DensityAverageMatrixY);
}


//! \brief Getter method for averaging density matrix in z-direction
template<typename ValueType>
lama::CSRSparseMatrix<ValueType>& KITGPI::Modelparameter::Modelparameter<ValueType>::getDensityAverageMatrixZ(){
    return(DensityAverageMatrixZ);
}


//! \brief Getter method for averaging S-wave modulus matrix x-direction
template<typename ValueType>
lama::CSRSparseMatrix<ValueType>& KITGPI::Modelparameter::Modelparameter<ValueType>::getSWaveModulusAverageMatrixXY(){
    return(sWaveModulusAverageMatrixXY);
}

//! \brief Getter method for averaging S-wave modulus matrix y-direction
template<typename ValueType>
lama::CSRSparseMatrix<ValueType>& KITGPI::Modelparameter::Modelparameter<ValueType>::getSWaveModulusAverageMatrixXZ(){
    return(sWaveModulusAverageMatrixXZ);
}

//! \brief Getter method for averaging S-wave modulus matrix z-direction
template<typename ValueType>
lama::CSRSparseMatrix<ValueType>& KITGPI::Modelparameter::Modelparameter<ValueType>::getSWaveModulusAverageMatrixYZ(){
    return(sWaveModulusAverageMatrixYZ);
}

/*! \brief Get reference to averaged density in x-direction
 */
template<typename ValueType>
lama::DenseVector<ValueType>const& KITGPI::Modelparameter::Modelparameter<ValueType>::getInverseDensityAverageX(){
    // If Averaging is outdated or has to be calculated for the first time, than recalculate averaging
    if(dirtyFlagAveraging == true){
        calculateAveraging();
    }
    return(inverseDensityAverageX);
}

/*! \brief Get reference to averaged density in y-direction
 */
template<typename ValueType>
lama::DenseVector<ValueType>const& KITGPI::Modelparameter::Modelparameter<ValueType>::getInverseDensityAverageY(){
    // If Averaging is outdated or has to be calculated for the first time, than recalculate averaging
    if(dirtyFlagAveraging == true){
        calculateAveraging();
    }
    return(inverseDensityAverageY);
}

/*! \brief Get reference to averaged density in z-direction
 */
template<typename ValueType>
lama::DenseVector<ValueType>const& KITGPI::Modelparameter::Modelparameter<ValueType>::getInverseDensityAverageZ(){
    // If Averaging is outdated or has to be calculated for the first time, than recalculate averaging
    if(dirtyFlagAveraging == true){
        calculateAveraging();
    }
    return(inverseDensityAverageZ);
}

/*! \brief Get reference to averaged s-wave modulus in xy-plane
 */
template<typename ValueType>
lama::DenseVector<ValueType>const& KITGPI::Modelparameter::Modelparameter<ValueType>::getSWaveModulusAverageXY(){
    // If Averaging is outdated or has to be calculated for the first time, than recalculate averaging
    if(dirtyFlagAveraging == true){
        calculateAveraging();
    }
    return(sWaveModulusAverageXY);
}

/*! \brief Get reference to averaged s-wave modulus in xz-plane
 */
template<typename ValueType>
lama::DenseVector<ValueType>const& KITGPI::Modelparameter::Modelparameter<ValueType>::getSWaveModulusAverageXZ(){
    // If Averaging is outdated or has to be calculated for the first time, than recalculate averaging
    if(dirtyFlagAveraging == true){
        calculateAveraging();
    }
    return(sWaveModulusAverageXZ);
}

/*! \brief Get reference to averaged s-wave modulus in yz-plane
 */
template<typename ValueType>
lama::DenseVector<ValueType>const& KITGPI::Modelparameter::Modelparameter<ValueType>::getSWaveModulusAverageYZ(){
    // If Averaging is outdated or has to be calculated for the first time, than recalculate averaging
    if(dirtyFlagAveraging == true){
        calculateAveraging();
    }
    return(sWaveModulusAverageYZ);
}

/*! \brief Get reference to averaged tauS in xy-plane
 */
template<typename ValueType>
lama::DenseVector<ValueType>const& KITGPI::Modelparameter::Modelparameter<ValueType>::getTauSAverageXY(){
    // If Averaging is outdated or has to be calculated for the first time, than recalculate averaging
    if(dirtyFlagAveraging == true){
        calculateAveraging();
    }
    return(tauSAverageXY);
}

/*! \brief Get reference to averaged tauS in xz-plane
 */
template<typename ValueType>
lama::DenseVector<ValueType>const& KITGPI::Modelparameter::Modelparameter<ValueType>::getTauSAverageXZ(){
    // If Averaging is outdated or has to be calculated for the first time, than recalculate averaging
    if(dirtyFlagAveraging == true){
        calculateAveraging();
    }
    return(tauSAverageXZ);
}

/*! \brief Get reference to averaged tauS in yz-plane
 */
template<typename ValueType>
lama::DenseVector<ValueType>const& KITGPI::Modelparameter::Modelparameter<ValueType>::getTauSAverageYZ(){
    // If Averaging is outdated or has to be calculated for the first time, than recalculate averaging
    if(dirtyFlagAveraging == true){
        calculateAveraging();
    }
    return(tauSAverageYZ);
}

/*! \brief Get reference to averaged density in x-direction
 */
template<typename ValueType>
lama::DenseVector<ValueType>const& KITGPI::Modelparameter::Modelparameter<ValueType>::getInverseDensityAverageX() const
{
    SCAI_ASSERT(dirtyFlagAveraging == false, "Averaging has to be recalculated! ");
    return(inverseDensityAverageX);
}

/*! \brief Get reference to averaged density in y-direction
 */
template<typename ValueType>
lama::DenseVector<ValueType>const& KITGPI::Modelparameter::Modelparameter<ValueType>::getInverseDensityAverageY() const
{
    SCAI_ASSERT(dirtyFlagAveraging == false, "Averaging has to be recalculated! ");
    return(inverseDensityAverageY);
}

/*! \brief Get reference to averaged density in z-direction
 */
template<typename ValueType>
lama::DenseVector<ValueType>const& KITGPI::Modelparameter::Modelparameter<ValueType>::getInverseDensityAverageZ() const
{
    SCAI_ASSERT(dirtyFlagAveraging == false, "Averaging has to be recalculated! ");
    return(inverseDensityAverageZ);
}

/*! \brief Get reference to averaged s-wave modulus in xy-plane
 */
template<typename ValueType>
lama::DenseVector<ValueType>const& KITGPI::Modelparameter::Modelparameter<ValueType>::getSWaveModulusAverageXY() const
{
    SCAI_ASSERT(dirtyFlagAveraging == false, "Averaging has to be recalculated! ");
    return(sWaveModulusAverageXY);
}

/*! \brief Get reference to averaged s-wave modulus in xz-plane
 */
template<typename ValueType>
lama::DenseVector<ValueType>const& KITGPI::Modelparameter::Modelparameter<ValueType>::getSWaveModulusAverageXZ() const
{
    SCAI_ASSERT(dirtyFlagAveraging == false, "Averaging has to be recalculated! ");
    return(sWaveModulusAverageXZ);
}

/*! \brief Get reference to averaged s-wave modulus in yz-plane
 */
template<typename ValueType>
lama::DenseVector<ValueType>const& KITGPI::Modelparameter::Modelparameter<ValueType>::getSWaveModulusAverageYZ() const
{
    SCAI_ASSERT(dirtyFlagAveraging == false, "Averaging has to be recalculated! ");
    return(sWaveModulusAverageYZ);
}

/*! \brief Get reference to averaged tauS in xy-plane
 */
template<typename ValueType>
lama::DenseVector<ValueType>const& KITGPI::Modelparameter::Modelparameter<ValueType>::getTauSAverageXY() const
{
    SCAI_ASSERT(dirtyFlagAveraging == false, "Averaging has to be recalculated! ");
    return(tauSAverageXY);
}

/*! \brief Get reference to averaged tauS in xz-plane
 */
template<typename ValueType>
lama::DenseVector<ValueType>const& KITGPI::Modelparameter::Modelparameter<ValueType>::getTauSAverageXZ() const
{
    SCAI_ASSERT(dirtyFlagAveraging == false, "Averaging has to be recalculated! ");
    return(tauSAverageXZ);
}

/*! \brief Get reference to averaged tauS in yz-plane
 */
template<typename ValueType>
lama::DenseVector<ValueType>const& KITGPI::Modelparameter::Modelparameter<ValueType>::getTauSAverageYZ() const
{
    SCAI_ASSERT(dirtyFlagAveraging == false, "Averaging has to be recalculated! ");
    return(tauSAverageYZ);
}

<|MERGE_RESOLUTION|>--- conflicted
+++ resolved
@@ -158,7 +158,7 @@
             void calcModuleFromVelocity(lama::DenseVector<ValueType>& vecVelocity, lama::DenseVector<ValueType>& vecDensity, lama::DenseVector<ValueType>& vectorModule );
             
             void calcVelocityFromModule(lama::DenseVector<ValueType>& vectorModule, lama::DenseVector<ValueType>& vecV, lama::DenseVector<ValueType>& vecDensity);
-            
+
             /*! \brief Switch parameterization to velocity */
             virtual void switch2velocity()=0;
             /*! \brief Switch parameterization to modulus */
@@ -174,9 +174,9 @@
             virtual void calculateAveraging()=0;
             
             IndexType getParametrisation();
-            
-<<<<<<< HEAD
-            //! \brief Initializsation of the aneraging matrices
+            IndexType getPartitionedIn();
+            IndexType getPartitionedOut();
+//! \brief Initializsation of the aneraging matrices
             /*!
              *
              \param dist Distribution of the wavefield
@@ -185,7 +185,7 @@
              \param NY Total number of grid points in Y
              \param NZ Total number of grid points in Z
              \param DH Grid spacing (equidistant)
-             \param DT Temporal sampling interval
+
              \param spatialFDorder FD-order of spatial stencils
              \param comm Communicator
              */
@@ -211,18 +211,14 @@
             void calculateAveragedSWaveModulus(lama::DenseVector<ValueType>& vecSWaveModulus, lama::DenseVector<ValueType>& vecAvSWaveModulus, lama::CSRSparseMatrix<ValueType>& avSWaveModulusMatrix);
             void calculateAveragedTauS(lama::DenseVector<ValueType>& vecTauS, lama::DenseVector<ValueType>& vecAvTauS, lama::CSRSparseMatrix<ValueType>& avTauSMatrix);
             
-=======
-            IndexType getPartitionedIn();
-            IndexType getPartitionedOut();
->>>>>>> 37c9c662
             
         private:
             void allocateModelparameter(lama::DenseVector<ValueType>& vector, hmemo::ContextPtr ctx, dmemo::DistributionPtr dist);
             
-<<<<<<< HEAD
-            void readModelparameter(lama::DenseVector<ValueType>& vector, std::string filename);
-            
-            typedef void (Modelparameter<ValueType>::*setRowElements_AvPtr)(IndexType , IndexType& , IndexType& , hmemo::WriteAccess<IndexType>& , hmemo::WriteAccess<IndexType>& ,hmemo::WriteAccess<ValueType>& , IndexType , IndexType , IndexType ); //!< Pointer to set elements functions
+            void readModelparameter(lama::DenseVector<ValueType>& vector, std::string filename, dmemo::DistributionPtr dist, IndexType partitionedIn);
+
+
+ typedef void (Modelparameter<ValueType>::*setRowElements_AvPtr)(IndexType , IndexType& , IndexType& , hmemo::WriteAccess<IndexType>& , hmemo::WriteAccess<IndexType>& ,hmemo::WriteAccess<ValueType>& , IndexType , IndexType , IndexType ); //!< Pointer to set elements functions
             
             typedef IndexType (Modelparameter<ValueType>::*calcNumberRowElements_AvPtr)(IndexType , IndexType , IndexType , IndexType); //!< Pointer to counting elements functions
             
@@ -257,14 +253,12 @@
             void setRowElements_SWaveModulusAverageMatrixXY(IndexType rowNumber, IndexType& countJA, IndexType& countIA, hmemo::WriteAccess<IndexType>& csrJALocal, hmemo::WriteAccess<IndexType>& csrIALocal,hmemo::WriteAccess<ValueType>& csrvaluesLocal, IndexType NX, IndexType NY, IndexType NZ);
             void setRowElements_SWaveModulusAverageMatrixXZ(IndexType rowNumber, IndexType& countJA, IndexType& countIA, hmemo::WriteAccess<IndexType>& csrJALocal, hmemo::WriteAccess<IndexType>& csrIALocal,hmemo::WriteAccess<ValueType>& csrvaluesLocal, IndexType NX, IndexType NY, IndexType NZ);
             void setRowElements_SWaveModulusAverageMatrixYZ(IndexType rowNumber, IndexType& countJA, IndexType& countIA, hmemo::WriteAccess<IndexType>& csrJALocal, hmemo::WriteAccess<IndexType>& csrIALocal,hmemo::WriteAccess<ValueType>& csrvaluesLocal, IndexType NX, IndexType NY, IndexType NZ);
-            
-=======
-            void readModelparameter(lama::DenseVector<ValueType>& vector, std::string filename, dmemo::DistributionPtr dist, IndexType partitionedIn);
->>>>>>> 37c9c662
+
+
         };
     }
 }
-
+            
 /*! \brief Getter method for parametrisation */
 template<typename ValueType>
 IndexType KITGPI::Modelparameter::Modelparameter<ValueType>::getPartitionedIn(){
@@ -276,6 +270,7 @@
 IndexType KITGPI::Modelparameter::Modelparameter<ValueType>::getPartitionedOut(){
     return(PartitionedOut);
 }
+
 
 /*! \brief Getter method for parametrisation */
 template<typename ValueType>
@@ -349,7 +344,7 @@
     
     switch (partitionedOut) {
         case false:
-            vector.writeToFile(filename);
+    vector.writeToFile(filename);
             break;
             
         case true:
@@ -361,6 +356,7 @@
             break;
     }
 };
+
 
 /*! \brief Read a modelparameter from file
  */
@@ -406,7 +402,7 @@
 template<typename ValueType>
 void KITGPI::Modelparameter::Modelparameter<ValueType>::calcModuleFromVelocity(lama::DenseVector<ValueType>& vecVelocity, lama::DenseVector<ValueType>& vecDensity, lama::DenseVector<ValueType>& vectorModule )
 {
-    
+
     vectorModule=vecDensity;
     vectorModule.scale(vecVelocity);
     vectorModule.scale(vecVelocity);
@@ -563,7 +559,7 @@
  */
 template<typename ValueType>
 lama::DenseVector<ValueType>const& KITGPI::Modelparameter::Modelparameter<ValueType>::getVelocityP(){
-    
+
     // If the model is parameterized in velocities, the modulus vector is now dirty
     if(parametrisation==1){
         dirtyFlagModulus=true;
