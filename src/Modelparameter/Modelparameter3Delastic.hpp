
#pragma once

#include <scai/lama.hpp>

#include <scai/lama/DenseVector.hpp>
#include <scai/lama/expression/all.hpp>
#include <scai/lama/matrix/all.hpp>
#include <scai/lama/matutils/MatrixCreator.hpp>
#include <scai/lama/norm/L2Norm.hpp>

#include <scai/dmemo/BlockDistribution.hpp>

#include <scai/hmemo/ReadAccess.hpp>
#include <scai/hmemo/WriteAccess.hpp>
#include <scai/hmemo/HArray.hpp>

#include <scai/tracing.hpp>

#include <scai/common/Walltime.hpp>
#include <scai/common/unique_ptr.hpp>
#include <scai/logging.hpp>

#include <iostream>

#include "Modelparameter.hpp"

namespace KITGPI {
    
    //! \brief Modelparameter namespace
    namespace Modelparameter {
        
        //! Class for Modelparameter for 3-D elastic simulations (Subsurface properties)
        /*!
         This class handels the modelparameter for the 3-D elastic finite-difference simulation.
         */
        template<typename ValueType>
        class FD3Delastic : public Modelparameter<ValueType>
        {
        public:
            
            //! Default constructor.
            FD3Delastic(){};
            
            //! Destructor, releases all allocated resources.
            ~FD3Delastic(){};
            
            FD3Delastic(Configuration::Configuration<ValueType>& config, hmemo::ContextPtr ctx, dmemo::DistributionPtr dist);
            FD3Delastic(hmemo::ContextPtr ctx, dmemo::DistributionPtr dist, lama::Scalar  pWaveModulus_const,lama::Scalar  sWaveModulus_const, lama::Scalar  rho);
            FD3Delastic(hmemo::ContextPtr ctx, dmemo::DistributionPtr dist, std::string filenamePWaveModulus,std::string filenameSWaveModulus, std::string filenamerho);
            FD3Delastic(hmemo::ContextPtr ctx, dmemo::DistributionPtr dist, std::string filename);
            
            //! Copy Constructor.
            FD3Delastic(const FD3Delastic& rhs);
            
            void init(hmemo::ContextPtr ctx, dmemo::DistributionPtr dist, lama::Scalar  pWaveModulus,lama::Scalar  sWaveModulus, lama::Scalar  rho);
            void init(hmemo::ContextPtr ctx, dmemo::DistributionPtr dist, std::string filename);
            void init(hmemo::ContextPtr ctx, dmemo::DistributionPtr dist, std::string filenamePWaveModulus,std::string filenameSWaveModulus, std::string filenamerho);
            
            void calculateWaveModulus(hmemo::ContextPtr ctx, dmemo::DistributionPtr dist, std::string filename);
            
            void write(std::string filenamePWaveModulus,std::string filenameSWaveModulus, std::string filenamedensity);
            void write(std::string filename);
            
            /* Getter methods for not requiered parameters */
            lama::DenseVector<ValueType>& getTauP();
            lama::DenseVector<ValueType>& getTauS();
            IndexType getNumRelaxationMechanisms();
            ValueType getRelaxationFrequency();
            
<<<<<<< HEAD
            /* Overloading Operators */
            KITGPI::Modelparameter::FD3Delastic<ValueType> operator*(lama::Scalar rhs);
            KITGPI::Modelparameter::FD3Delastic<ValueType> operator*=(lama::Scalar rhs);
            KITGPI::Modelparameter::FD3Delastic<ValueType> operator+(KITGPI::Modelparameter::FD3Delastic<ValueType> rhs);
            KITGPI::Modelparameter::FD3Delastic<ValueType> operator+=(KITGPI::Modelparameter::FD3Delastic<ValueType> rhs);
            KITGPI::Modelparameter::FD3Delastic<ValueType> operator-(KITGPI::Modelparameter::FD3Delastic<ValueType> rhs);
            KITGPI::Modelparameter::FD3Delastic<ValueType> operator-=(KITGPI::Modelparameter::FD3Delastic<ValueType> rhs);
=======
>>>>>>> 665d1260

        private:
            
            /*! \brief Prepare the model parameters for modelling */
            /* Nothing has to be done here */
            void prepareForModelling(){};
            
            using Modelparameter<ValueType>::dirtyFlagInverseDensity;
            using Modelparameter<ValueType>::dirtyFlagParametrisation;
            using Modelparameter<ValueType>::Parametrisation;
            using Modelparameter<ValueType>::pWaveModulus;
            using Modelparameter<ValueType>::sWaveModulus;
            using Modelparameter<ValueType>::density;
            using Modelparameter<ValueType>::inverseDensity;
            using Modelparameter<ValueType>::velocityP;
            using Modelparameter<ValueType>::velocityS;
            
            /* Not requiered parameters */
            using Modelparameter<ValueType>::tauP;
            using Modelparameter<ValueType>::tauS;
          
            using Modelparameter<ValueType>::relaxationFrequency;
            using Modelparameter<ValueType>::numRelaxationMechanisms;
            
        };
    }
}

/*! \brief Constructor that is using the Configuration class
 *
 \param config Configuration class
 \param ctx Context for the Calculation
 \param dist Distribution
 */
template<typename ValueType>
KITGPI::Modelparameter::FD3Delastic<ValueType>::FD3Delastic(Configuration::Configuration<ValueType>& config, hmemo::ContextPtr ctx, dmemo::DistributionPtr dist)
{
    if(config.getModelRead()){
        switch (config.getModelParametrisation()) {
            case 1:
                init(ctx,dist,config.getModelFilename());
                break;
            case 2:
                dirtyFlagParametrisation=1;
                calculateWaveModulus(ctx,dist,config.getModelFilename());
                break;
            default:
                COMMON_THROWEXCEPTION(" Unkown ModelParametrisation value! ")
                break;
        }
    } else {
        init(ctx,dist,config.getPWaveModulus(),config.getSWaveModulus(),config.getRho());
    }
    
    if(config.getModelWrite()){
        write(config.getModelFilename()+".out");
    }
}

/*! \brief Constructor that is generating a homogeneous model
 *
 *  Generates a homogeneous model, which will be initialized by the two given scalar values.
 \param ctx Context
 \param dist Distribution
 \param pWaveModulus_const P-wave modulus given as Scalar
 \param sWaveModulus_const S-wave modulus given as Scalar
 \param rho Density given as Scalar
 */
template<typename ValueType>
KITGPI::Modelparameter::FD3Delastic<ValueType>::FD3Delastic(hmemo::ContextPtr ctx, dmemo::DistributionPtr dist, lama::Scalar  pWaveModulus_const,lama::Scalar  sWaveModulus_const, lama::Scalar  rho)
{
    init(ctx,dist,pWaveModulus_const,sWaveModulus_const,rho);
}


/*! \brief Initialisation that is generating a homogeneous model
 *
 *  Generates a homogeneous model, which will be initialized by the two given scalar values.
 \param ctx Context
 \param dist Distribution
 \param pWaveModulus_const P-wave modulus given as Scalar
 \param sWaveModulus_const S-wave modulus given as Scalar
 \param rho Density given as Scalar
 */
template<typename ValueType>
void KITGPI::Modelparameter::FD3Delastic<ValueType>::init(hmemo::ContextPtr ctx, dmemo::DistributionPtr dist, lama::Scalar  pWaveModulus_const,lama::Scalar  sWaveModulus_const, lama::Scalar  rho)
{
    this->initModelparameter(pWaveModulus,ctx,dist,pWaveModulus_const);
    this->initModelparameter(sWaveModulus,ctx,dist,sWaveModulus_const);
    this->initModelparameter(density,ctx,dist,rho);
}


/*! \brief Constructor that is reading models from external files
 *
 *  Reads a model from an external file.
 \param ctx Context
 \param dist Distribution
 \param filenamePWaveModulus Name of file that will be read for the P-wave modulus.
 \param filenameSWaveModulus Name of file that will be read for the S-wave modulus.
 \param filenamerho Name of file that will be read for the Density.
 */
template<typename ValueType>
KITGPI::Modelparameter::FD3Delastic<ValueType>::FD3Delastic(hmemo::ContextPtr ctx, dmemo::DistributionPtr dist, std::string filenamePWaveModulus,std::string filenameSWaveModulus, std::string filenamerho)
{
    init(ctx,dist,filenamePWaveModulus,filenameSWaveModulus,filenamerho);
}


/*! \brief Initialisation that is reading models from external files
 *
 *  Reads a model from an external file.
 \param ctx Context
 \param dist Distribution
 \param filenamePWaveModulus Name of file that will be read for the P-wave modulus.
 \param filenameSWaveModulus Name of file that will be read for the S-wave modulus.
 \param filenamerho Name of file that will be read for the Density.
 */
template<typename ValueType>
void KITGPI::Modelparameter::FD3Delastic<ValueType>::init(hmemo::ContextPtr ctx, dmemo::DistributionPtr dist, std::string filenamePWaveModulus, std::string filenameSWaveModulus, std::string filenamerho)
{
    this->initModelparameter(pWaveModulus,ctx,dist,filenamePWaveModulus);
    this->initModelparameter(density,ctx,dist,filenamerho);
    this->initModelparameter(sWaveModulus,ctx,dist,filenameSWaveModulus);
}


/*! \brief Constructor that is reading models from external files
 *
 *  Reads a model from an external file.
 \param ctx Context
 \param dist Distribution
 \param filename For the P-wave modulus ".pWaveModulus.mtx" is added, for the second ".sWaveModulus.mtx" and for density ".density.mtx" is added.
 */
template<typename ValueType>
KITGPI::Modelparameter::FD3Delastic<ValueType>::FD3Delastic(hmemo::ContextPtr ctx, dmemo::DistributionPtr dist, std::string filename)
{
    init(ctx,dist,filename);
}


/*! \brief Initialisator that is reading models from external files
 *
 *  Reads a model from an external file.
 \param ctx Context
 \param dist Distribution
 \param filename For the P-wave modulus ".pWaveModulus.mtx" is added, for the second ".sWaveModulus.mtx" and for density ".density.mtx" is added.
 */
template<typename ValueType>
void KITGPI::Modelparameter::FD3Delastic<ValueType>::init(hmemo::ContextPtr ctx, dmemo::DistributionPtr dist, std::string filename)
{
    std::string filenamePWaveModulus=filename+".pWaveModulus.mtx";
    std::string filenameSWaveModulus=filename+".sWaveModulus.mtx";
    std::string filenamedensity=filename+".density.mtx";
    
    this->initModelparameter(pWaveModulus,ctx,dist,filenamePWaveModulus);
    this->initModelparameter(sWaveModulus,ctx,dist,filenameSWaveModulus);
    this->initModelparameter(density,ctx,dist,filenamedensity);
}


//! \brief Copy constructor
template<typename ValueType>
KITGPI::Modelparameter::FD3Delastic<ValueType>::FD3Delastic(const FD3Delastic& rhs)
{
    pWaveModulus=rhs.pWaveModulus.copy();
    sWaveModulus=rhs.sWaveModulus.copy();
    density=rhs.density.copy();
}

/*! \brief Initialisator that is reading Velocity-Vector from an external files and calculates pWaveModulus
 *
 *  Reads a model from an external file.
 \param ctx Context
 \param dist Distribution
 \param filename For the first Velocity-Vector "filename".vp.mtx" is added and for density "filename+".density.mtx" is added.
 *
 *  Calculates pWaveModulus with
 */
template<typename ValueType>
void KITGPI::Modelparameter::FD3Delastic<ValueType>::calculateWaveModulus(hmemo::ContextPtr ctx, dmemo::DistributionPtr dist, std::string filename)
{
    std::string filenameVelocityP=filename+".vp.mtx";
    std::string filenameVelocityS=filename+".vs.mtx";
    std::string filenamedensity=filename+".density.mtx";
    
    this->calculatePWaveModulus(velocityP,density,pWaveModulus,ctx,dist,filenameVelocityP,filenamedensity);
    this->calculateSWaveModulus(velocityS,density,sWaveModulus,ctx,dist,filenameVelocityS,filenamedensity);
    this->initModelparameter(density,ctx,dist,filenamedensity);
    
}


/*! \brief Write model to an external file
 *
 \param filenamePWaveModulus Filename for P-wave modulus model
 \param filenameSWaveModulus Name of file that will be read for the S-wave modulus.
 \param filenamedensity Filename for Density model
 */
template<typename ValueType>
void KITGPI::Modelparameter::FD3Delastic<ValueType>::write( std::string filenamePWaveModulus, std::string filenameSWaveModulus, std::string filenamedensity)
{
    this->writeModelparameter(pWaveModulus,filenamePWaveModulus);
    this->writeModelparameter(density,filenamedensity);
    this->writeModelparameter(sWaveModulus,filenameSWaveModulus);
};


/*! \brief Write model to an external file
 *
 \param filename For the P-wave modulus ".pWaveModulus.mtx" is added, for the second ".sWaveModulus.mtx" and for density ".density.mtx" is added.
 */
template<typename ValueType>
void KITGPI::Modelparameter::FD3Delastic<ValueType>::write(std::string filename)
{
    std::string filenamePWaveModulus=filename+".pWaveModulus.mtx";
    std::string filenameSWaveModulus=filename+".sWaveModulus.mtx";
    std::string filenamedensity=filename+".density.mtx";
    this->writeModelparameter(pWaveModulus,filenamePWaveModulus);
    this->writeModelparameter(sWaveModulus,filenameSWaveModulus);
    this->writeModelparameter(density,filenamedensity);
};

/*! \brief Get reference to tauP
 *
 */
template<typename ValueType>
lama::DenseVector<ValueType>& KITGPI::Modelparameter::FD3Delastic<ValueType>::getTauP(){
    COMMON_THROWEXCEPTION("There is no tau parameter in an elastic modelling")
    return(tauP);
}

/*! \brief Get reference to tauS
 */
template<typename ValueType>
lama::DenseVector<ValueType>& KITGPI::Modelparameter::FD3Delastic<ValueType>::getTauS(){
    COMMON_THROWEXCEPTION("There is no tau parameter in an elastic modelling")
    return(tauS);
}

/*! \brief Getter method for relaxation frequency */
template<typename ValueType>
ValueType KITGPI::Modelparameter::FD3Delastic<ValueType>::getRelaxationFrequency(){
    COMMON_THROWEXCEPTION("There is no relaxationFrequency parameter in an elastic modelling")
    return(relaxationFrequency);
}

/*! \brief Getter method for number of relaxation mechanisms */
template<typename ValueType>
IndexType KITGPI::Modelparameter::FD3Delastic<ValueType>::getNumRelaxationMechanisms(){
    COMMON_THROWEXCEPTION("There is no numRelaxationMechanisms parameter in an elastic modelling")
    return(numRelaxationMechanisms);
}


/*! \brief Overloading * Operation
 *
 \param rhs Scalar factor with which the vectors are multiplied.
 */
template<typename ValueType>
KITGPI::Modelparameter::FD3Delastic<ValueType> KITGPI::Modelparameter::FD3Delastic<ValueType>::operator*(lama::Scalar rhs)
{
    KITGPI::Modelparameter::FD3Delastic<ValueType> result;
    result.density = this->density * rhs;
    if (Parametrisation==0) {
        result.pWaveModulus= this->pWaveModulus * rhs;
        result.sWaveModulus= this->sWaveModulus * rhs;
        return result;
    } if (Parametrisation==1) {
        result.velocityP= this->velocityP * rhs;
        result.velocityS= this->velocityS * rhs;
        return result;
    } else {
        COMMON_THROWEXCEPTION(" Unknown Parametrisation! ");
    }
}


/*! \brief free function to multiply
 *
 \param lhs Scalar factor with which the vectors are multiplied.
 \param rhs Vector
 */
template<typename ValueType>
KITGPI::Modelparameter::FD3Delastic<ValueType> operator*(lama::Scalar lhs, KITGPI::Modelparameter::FD3Delastic<ValueType> rhs)
{
    return rhs * lhs;
}


/*! \brief Overloading *= Operation
 *
 \param rhs Scalar factor with which the vectors are multiplied.
 */
template<typename ValueType>
KITGPI::Modelparameter::FD3Delastic<ValueType> KITGPI::Modelparameter::FD3Delastic<ValueType>::operator*=(lama::Scalar rhs)
{
    return this * rhs;
}


/*! \brief Overloading + Operation
 *
 \param rhs Model which is added.
 */
template<typename ValueType>
KITGPI::Modelparameter::FD3Delastic<ValueType> KITGPI::Modelparameter::FD3Delastic<ValueType>::operator+(KITGPI::Modelparameter::FD3Delastic<ValueType> rhs)
{
    KITGPI::Modelparameter::FD3Delastic<ValueType> result;
    result.density = this->density + rhs.density;
    if (Parametrisation==0) {
        result.pWaveModulus= this->pWaveModulus + rhs.pWaveModulus;
        result.sWaveModulus= this->sWaveModulus + rhs.sWaveModulus;
        return result;
    } if (Parametrisation==1) {
        result.velocityP= this->velocityP + rhs.velocityP;
        result.velocityS= this->velocityS + rhs.velocityS;
        return result;
    } else {
        COMMON_THROWEXCEPTION(" Unknown Parametrisation! ");
    }
}


/*! \brief Overloading += Operation
 *
 \param rhs Model which is added.
 */
template<typename ValueType>
KITGPI::Modelparameter::FD3Delastic<ValueType> KITGPI::Modelparameter::FD3Delastic<ValueType>::operator+=(KITGPI::Modelparameter::FD3Delastic<ValueType> rhs)
{
    return this + rhs;
}


/*! \brief Overloading - Operation
 *
 \param rhs Model which is subtractet.
 */
template<typename ValueType>
KITGPI::Modelparameter::FD3Delastic<ValueType> KITGPI::Modelparameter::FD3Delastic<ValueType>::operator-(KITGPI::Modelparameter::FD3Delastic<ValueType> rhs)
{
    KITGPI::Modelparameter::FD3Delastic<ValueType> result;
    result.density = this->density - rhs.density;
    if (Parametrisation==0) {
        result.pWaveModulus= this->pWaveModulus - rhs.pWaveModulus;
        result.sWaveModulus= this->sWaveModulus - rhs.sWaveModulus;
        return result;
    } if (Parametrisation==1) {
        result.velocityP= this->velocityP - rhs.velocityP;
        result.velocityS= this->velocityS - rhs.velocityS;
        return result;
    } else {
        COMMON_THROWEXCEPTION(" Unknown Parametrisation! ");
    }
}


/*! \brief Overloading -= Operation
 *
 \param rhs Model which is subtractet.
 */
template<typename ValueType>
KITGPI::Modelparameter::FD3Delastic<ValueType> KITGPI::Modelparameter::FD3Delastic<ValueType>::operator-=(KITGPI::Modelparameter::FD3Delastic<ValueType> rhs)
{
    return this - rhs; 
}

<|MERGE_RESOLUTION|>--- conflicted
+++ resolved
@@ -68,7 +68,6 @@
             IndexType getNumRelaxationMechanisms();
             ValueType getRelaxationFrequency();
             
-<<<<<<< HEAD
             /* Overloading Operators */
             KITGPI::Modelparameter::FD3Delastic<ValueType> operator*(lama::Scalar rhs);
             KITGPI::Modelparameter::FD3Delastic<ValueType> operator*=(lama::Scalar rhs);
@@ -76,8 +75,6 @@
             KITGPI::Modelparameter::FD3Delastic<ValueType> operator+=(KITGPI::Modelparameter::FD3Delastic<ValueType> rhs);
             KITGPI::Modelparameter::FD3Delastic<ValueType> operator-(KITGPI::Modelparameter::FD3Delastic<ValueType> rhs);
             KITGPI::Modelparameter::FD3Delastic<ValueType> operator-=(KITGPI::Modelparameter::FD3Delastic<ValueType> rhs);
-=======
->>>>>>> 665d1260
 
         private:
             
