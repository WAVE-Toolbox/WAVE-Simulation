--- conflicted
+++ resolved
@@ -57,13 +57,9 @@
             void init(hmemo::ContextPtr ctx, dmemo::DistributionPtr dist, std::string filename);
             void init(hmemo::ContextPtr ctx, dmemo::DistributionPtr dist, std::string filenameLambda,std::string filenamemu, std::string filenamerho);
             
-<<<<<<< HEAD
             void calculateLameParameters(hmemo::ContextPtr ctx, dmemo::DistributionPtr dist, std::string filename);
             
-            void write(std::string filenameM,std::string filenameMu, std::string filenamedensity);
-=======
             void write(std::string filenameLambda,std::string filenamemu, std::string filenamedensity);
->>>>>>> 135b301e
             void write(std::string filename);
             
             /* Getter routines for modelparameters */
@@ -223,8 +219,6 @@
 }
 
 
-
-
 //! \brief Copy constructor
 template<typename ValueType>
 KITGPI::Modelparameter::FD3Delastic<ValueType>::FD3Delastic(const FD3Delastic& rhs)
@@ -250,12 +244,12 @@
 {
     std::string filenameVelocityP=filename+".vp.mtx";
     std::string filenameVelocityS=filename+".vs.mtx";
-    std::string filenameM=filename+".lambda.mtx";
-    std::string filenameMu=filename+".mu.mtx";
+    std::string filenameLambda=filename+".lambda.mtx";
+    std::string filenamemu=filename+".mu.mtx";
     std::string filenamedensity=filename+".density.mtx";
     
-    this->calculateLambda(velocityP,velocityS,density,lambda,ctx,dist,filenameVelocityP,filenameVelocityS,filenamedensity,filenameM);
-    this->calculateMu(velocityS,density,mu,ctx,dist,filenameVelocityP,filenamedensity,filenameMu);
+    this->calculateLambda(velocityP,velocityS,density,lambda,ctx,dist,filenameVelocityP,filenameVelocityS,filenamedensity,filenameLambda);
+    this->calculateMu(velocityS,density,mu,ctx,dist,filenameVelocityP,filenamedensity,filenamemu);
     this->initModelparameter(density,ctx,dist,filenamedensity);
     
 }
@@ -284,13 +278,8 @@
 template<typename ValueType>
 void KITGPI::Modelparameter::FD3Delastic<ValueType>::write(std::string filename)
 {
-<<<<<<< HEAD
-    std::string filenameM=filename+".lambda.mtx";
-    std::string filenameMu=filename+".mu.mtx";
-=======
     std::string filenameLambda=filename+".lambda.mtx";
     std::string filenamemu=filename+".mu.mtx";
->>>>>>> 135b301e
     std::string filenamedensity=filename+".density.mtx";
     this->writeModelparameter(lambda,filenameLambda);
     this->writeModelparameter(mu,filenamemu);
