--- conflicted
+++ resolved
@@ -65,25 +65,18 @@
             void write(std::string filename) const override;
             
             /* Getter methods for not requiered parameters */
-<<<<<<< HEAD
-            lama::DenseVector<ValueType>& getTauP();
-            lama::DenseVector<ValueType>& getTauS();
-            lama::DenseVector<ValueType>& getTauSAverageXY();
-            lama::DenseVector<ValueType>& getTauSAverageXZ();
-            lama::DenseVector<ValueType>& getTauSAverageYZ();
-            IndexType getNumRelaxationMechanisms();
-            ValueType getRelaxationFrequency();
-=======
             lama::DenseVector<ValueType>const& getTauP() override;
             lama::DenseVector<ValueType>const& getTauS() override;
+            lama::DenseVector<ValueType>const& getTauSAverageXY() override;
+            lama::DenseVector<ValueType>const& getTauSAverageXZ() override;
+            lama::DenseVector<ValueType>const& getTauSAverageYZ() override;
             IndexType getNumRelaxationMechanisms() const override;
             ValueType getRelaxationFrequency() const override;
->>>>>>> b1204865
             
             void switch2velocity() override;
             void switch2modulus() override;
             
-            void prepareForModelling() override;
+            void prepareForModelling(Configuration::Configuration<ValueType> const& config, hmemo::ContextPtr ctx, dmemo::DistributionPtr dist, dmemo::CommunicatorPtr comm) override;
             
             /* Overloading Operators */
             KITGPI::Modelparameter::Elastic<ValueType> operator*(lama::Scalar rhs);
@@ -95,17 +88,13 @@
             
         private:
             
-<<<<<<< HEAD
-            void refreshModule();
-            void refreshVelocity();
-            void calculateAveraging();
-=======
             void refreshModule() override;
             void refreshVelocity() override;
->>>>>>> b1204865
+            void calculateAveraging() override;
             
             using Modelparameter<ValueType>::dirtyFlagInverseDensity;
             using Modelparameter<ValueType>::dirtyFlagModulus;
+            using Modelparameter<ValueType>::dirtyFlagAveraging;
             using Modelparameter<ValueType>::dirtyFlagVelocity;
             using Modelparameter<ValueType>::parametrisation;
             using Modelparameter<ValueType>::pWaveModulus;
@@ -115,7 +104,9 @@
             using Modelparameter<ValueType>::velocityP;
             using Modelparameter<ValueType>::velocityS;
             
-            void initializeMatrices(dmemo::DistributionPtr dist, hmemo::ContextPtr ctx,IndexType NX, IndexType NY, IndexType NZ, ValueType DH, ValueType DT, dmemo::CommunicatorPtr comm );
+            void initializeMatrices(dmemo::DistributionPtr dist, hmemo::ContextPtr ctx,IndexType NX, IndexType NY, IndexType NZ, ValueType DH, ValueType DT, dmemo::CommunicatorPtr comm ) override;
+            
+            void initializeMatrices(dmemo::DistributionPtr dist, hmemo::ContextPtr ctx, Configuration::Configuration<ValueType> config, dmemo::CommunicatorPtr comm );
 
             
             using Modelparameter<ValueType>::DensityAverageMatrixX;
@@ -141,8 +132,6 @@
             using Modelparameter<ValueType>::tauSAverageXZ;
             using Modelparameter<ValueType>::tauSAverageYZ;
             
-
-
         };
     }
 }
@@ -153,8 +142,9 @@
  *
  */
 template<typename ValueType>
-void KITGPI::Modelparameter::Elastic<ValueType>::prepareForModelling(){
+void KITGPI::Modelparameter::Elastic<ValueType>::prepareForModelling(Configuration::Configuration<ValueType> const& config, hmemo::ContextPtr ctx, dmemo::DistributionPtr dist, dmemo::CommunicatorPtr comm){
     refreshModule();
+    initializeMatrices(dist,ctx,config,comm);
     calculateAveraging();
 }
 
@@ -169,7 +159,7 @@
     if(parametrisation==1){
         this->calcModuleFromVelocity(velocityP,density,pWaveModulus);
         this->calcModuleFromVelocity(velocityS,density,sWaveModulus);
-        
+        dirtyFlagAveraging = true;
         dirtyFlagModulus=false;
         dirtyFlagVelocity=false;
         parametrisation=0;
@@ -213,8 +203,8 @@
     if(parametrisation==1){
         this->calcModuleFromVelocity(velocityP,density,pWaveModulus);
         this->calcModuleFromVelocity(velocityS,density,sWaveModulus);
-        
         dirtyFlagModulus=false;
+        dirtyFlagAveraging = true;
     }
 };
 
@@ -423,6 +413,20 @@
     this->writeModelparameter(density,filenamedensity);
 };
 
+//! \brief Wrapper to support configuration
+/*!
+ *
+ \param dist Distribution of the wavefield
+ \param ctx Context
+ \param config Configuration
+ \param comm Communicator
+ */
+template<typename ValueType>
+void KITGPI::Modelparameter::Elastic<ValueType>::initializeMatrices(dmemo::DistributionPtr dist, hmemo::ContextPtr ctx, Configuration::Configuration<ValueType> config, dmemo::CommunicatorPtr comm )
+{
+    initializeMatrices(dist,ctx,config.getNX(), config.getNY(), config.getNZ(), config.getDH(), config.getDT(), comm);
+}
+
 //! \brief Initializsation of the Averaging matrices
 /*!
  *
@@ -471,12 +475,13 @@
  */
 template<typename ValueType>
 void KITGPI::Modelparameter::Elastic<ValueType>::calculateAveraging(){
-    this->calculateInverseAveragedDensity(inverseDensityAverageX,DensityAverageMatrixX);
-    this->calculateInverseAveragedDensity(inverseDensityAverageY,DensityAverageMatrixY);
-    this->calculateInverseAveragedDensity(inverseDensityAverageZ,DensityAverageMatrixZ);
-    this->calculateAveragedSWaveModulus(sWaveModulusAverageXY,sWaveModulusAverageMatrixXY);
-    this->calculateAveragedSWaveModulus(sWaveModulusAverageXZ,sWaveModulusAverageMatrixXZ);
-    this->calculateAveragedSWaveModulus(sWaveModulusAverageYZ,sWaveModulusAverageMatrixYZ);
+    this->calculateInverseAveragedDensity(density,inverseDensityAverageX,DensityAverageMatrixX);
+    this->calculateInverseAveragedDensity(density,inverseDensityAverageY,DensityAverageMatrixY);
+    this->calculateInverseAveragedDensity(density,inverseDensityAverageZ,DensityAverageMatrixZ);
+    this->calculateAveragedSWaveModulus(sWaveModulus,sWaveModulusAverageXY,sWaveModulusAverageMatrixXY);
+    this->calculateAveragedSWaveModulus(sWaveModulus,sWaveModulusAverageXZ,sWaveModulusAverageMatrixXZ);
+    this->calculateAveragedSWaveModulus(sWaveModulus,sWaveModulusAverageYZ,sWaveModulusAverageMatrixYZ);
+    dirtyFlagAveraging = false;
 }
 
 
@@ -517,7 +522,7 @@
 /*! \brief Get reference to tauS xy-plane
  */
 template<typename ValueType>
-lama::DenseVector<ValueType>& KITGPI::Modelparameter::Elastic<ValueType>::getTauSAverageXY(){
+lama::DenseVector<ValueType>const& KITGPI::Modelparameter::Elastic<ValueType>::getTauSAverageXY(){
     COMMON_THROWEXCEPTION("There is no averaged tau parameter in an elastic modelling")
     return(tauSAverageXY);
 }
@@ -525,7 +530,7 @@
 /*! \brief Get reference to tauS xz-plane
  */
 template<typename ValueType>
-lama::DenseVector<ValueType>& KITGPI::Modelparameter::Elastic<ValueType>::getTauSAverageXZ(){
+lama::DenseVector<ValueType>const& KITGPI::Modelparameter::Elastic<ValueType>::getTauSAverageXZ(){
     COMMON_THROWEXCEPTION("There is no averaged tau parameter in an elastic modelling")
     return(tauSAverageXZ);
 }
@@ -533,7 +538,7 @@
 /*! \brief Get reference to tauS yz-plane
  */
 template<typename ValueType>
-lama::DenseVector<ValueType>& KITGPI::Modelparameter::Elastic<ValueType>::getTauSAverageYZ(){
+lama::DenseVector<ValueType>const& KITGPI::Modelparameter::Elastic<ValueType>::getTauSAverageYZ(){
     COMMON_THROWEXCEPTION("There is no averaged tau parameter in an elastic modelling")
     return(tauSAverageYZ);
 }
