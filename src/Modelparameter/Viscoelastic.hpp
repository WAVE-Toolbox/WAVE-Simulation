--- conflicted
+++ resolved
@@ -63,7 +63,7 @@
             
             void write(std::string filename) const override;
             
-            void prepareForModelling() override;
+            void prepareForModelling(Configuration::Configuration<ValueType> const& config, hmemo::ContextPtr ctx, dmemo::DistributionPtr dist, dmemo::CommunicatorPtr comm) override;
             
             void switch2velocity() override;
             void switch2modulus() override;
@@ -78,17 +78,13 @@
             
         private:
             
-<<<<<<< HEAD
-            void refreshModule();
-            void refreshVelocity();
-            void calculateAveraging();
-=======
             void refreshModule() override;
             void refreshVelocity() override;
->>>>>>> b1204865
+            void calculateAveraging() override;
             
             using Modelparameter<ValueType>::dirtyFlagInverseDensity;
             using Modelparameter<ValueType>::dirtyFlagModulus;
+            using Modelparameter<ValueType>::dirtyFlagAveraging;
             using Modelparameter<ValueType>::dirtyFlagVelocity;
             using Modelparameter<ValueType>::parametrisation;
             using Modelparameter<ValueType>::pWaveModulus;
@@ -103,7 +99,9 @@
             using Modelparameter<ValueType>::relaxationFrequency;
             using Modelparameter<ValueType>::numRelaxationMechanisms;
             
-            void initializeMatrices(dmemo::DistributionPtr dist, hmemo::ContextPtr ctx,IndexType NX, IndexType NY, IndexType NZ, ValueType DH, ValueType DT, dmemo::CommunicatorPtr comm );
+            void initializeMatrices(dmemo::DistributionPtr dist, hmemo::ContextPtr ctx,IndexType NX, IndexType NY, IndexType NZ, ValueType DH, ValueType DT, dmemo::CommunicatorPtr comm ) override;
+            
+            void initializeMatrices(dmemo::DistributionPtr dist, hmemo::ContextPtr ctx, Configuration::Configuration<ValueType> config, dmemo::CommunicatorPtr comm );
             
             using Modelparameter<ValueType>::DensityAverageMatrixX;
             using Modelparameter<ValueType>::DensityAverageMatrixY;
@@ -139,7 +137,7 @@
     if(parametrisation==1){
         this->calcModuleFromVelocity(velocityP,density,pWaveModulus);
         this->calcModuleFromVelocity(velocityS,density,sWaveModulus);
-        
+        dirtyFlagAveraging = true;
         dirtyFlagModulus=false;
         dirtyFlagVelocity=false;
         parametrisation=0;
@@ -157,6 +155,7 @@
     if(parametrisation==0){
         this->calcVelocityFromModule(pWaveModulus,density,velocityP);
         this->calcVelocityFromModule(sWaveModulus,density,velocityS);
+        dirtyFlagAveraging = true;
         dirtyFlagModulus=false;
         dirtyFlagVelocity=false;
         parametrisation=1;
@@ -183,8 +182,8 @@
     if(parametrisation==1){
         this->calcModuleFromVelocity(velocityP,density,pWaveModulus);
         this->calcModuleFromVelocity(velocityS,density,sWaveModulus);
-        
         dirtyFlagModulus=false;
+        dirtyFlagAveraging = true;
     }
 };
 
@@ -195,9 +194,11 @@
  *
  */
 template<typename ValueType>
-void KITGPI::Modelparameter::Viscoelastic<ValueType>::prepareForModelling(){
+void KITGPI::Modelparameter::Viscoelastic<ValueType>::prepareForModelling(Configuration::Configuration<ValueType> const& config, hmemo::ContextPtr ctx, dmemo::DistributionPtr dist, dmemo::CommunicatorPtr comm){
     
     refreshModule();
+    
+    initializeMatrices(dist,ctx,config,comm);
     
     /* Set circular frequency w = 2 * pi * relaxation frequency */
     ValueType w_ref = 2.0 * M_PI * relaxationFrequency;
@@ -410,6 +411,20 @@
     
 };
 
+//! \brief Wrapper to support configuration
+/*!
+ *
+ \param dist Distribution of the wavefield
+ \param ctx Context
+ \param config Configuration
+ \param comm Communicator
+ */
+template<typename ValueType>
+void KITGPI::Modelparameter::Viscoelastic<ValueType>::initializeMatrices(dmemo::DistributionPtr dist, hmemo::ContextPtr ctx, Configuration::Configuration<ValueType> config, dmemo::CommunicatorPtr comm )
+{
+    initializeMatrices(dist,ctx,config.getNX(), config.getNY(), config.getNZ(), config.getDH(), config.getDT(), comm);
+}
+
 //! \brief Initializsation of the Averaging matrices
 /*!
  *
@@ -458,15 +473,16 @@
  */
 template<typename ValueType>
 void KITGPI::Modelparameter::Viscoelastic<ValueType>::calculateAveraging(){
-    this->calculateInverseAveragedDensity(inverseDensityAverageX,DensityAverageMatrixX);
-    this->calculateInverseAveragedDensity(inverseDensityAverageY,DensityAverageMatrixY);
-    this->calculateInverseAveragedDensity(inverseDensityAverageZ,DensityAverageMatrixZ);
-    this->calculateAveragedSWaveModulus(sWaveModulusAverageXY,sWaveModulusAverageMatrixXY);
-    this->calculateAveragedSWaveModulus(sWaveModulusAverageXZ,sWaveModulusAverageMatrixXZ);
-    this->calculateAveragedSWaveModulus(sWaveModulusAverageYZ,sWaveModulusAverageMatrixYZ);
-    this->calculateAveragedTauS(tauSAverageXY,sWaveModulusAverageMatrixXY);
-    this->calculateAveragedTauS(tauSAverageXZ,sWaveModulusAverageMatrixXZ);
-    this->calculateAveragedTauS(tauSAverageYZ,sWaveModulusAverageMatrixYZ);
+    this->calculateInverseAveragedDensity(density,inverseDensityAverageX,DensityAverageMatrixX);
+    this->calculateInverseAveragedDensity(density,inverseDensityAverageY,DensityAverageMatrixY);
+    this->calculateInverseAveragedDensity(density,inverseDensityAverageZ,DensityAverageMatrixZ);
+    this->calculateAveragedSWaveModulus(sWaveModulus,sWaveModulusAverageXY,sWaveModulusAverageMatrixXY);
+    this->calculateAveragedSWaveModulus(sWaveModulus,sWaveModulusAverageXZ,sWaveModulusAverageMatrixXZ);
+    this->calculateAveragedSWaveModulus(sWaveModulus,sWaveModulusAverageYZ,sWaveModulusAverageMatrixYZ);
+    this->calculateAveragedTauS(tauS,tauSAverageXY,sWaveModulusAverageMatrixXY);
+    this->calculateAveragedTauS(tauS,tauSAverageXZ,sWaveModulusAverageMatrixXZ);
+    this->calculateAveragedTauS(tauS,tauSAverageYZ,sWaveModulusAverageMatrixYZ);
+    dirtyFlagAveraging = false;
 }
 
 
