
#pragma once

#include <scai/lama.hpp>

#include <scai/lama/DenseVector.hpp>
#include <scai/lama/expression/all.hpp>
#include <scai/lama/matrix/all.hpp>
#include <scai/lama/matutils/MatrixCreator.hpp>
#include <scai/lama/norm/L2Norm.hpp>

#include "../Common/HostPrint.hpp"

#include <scai/dmemo/BlockDistribution.hpp>

#include <scai/hmemo/ReadAccess.hpp>
#include <scai/hmemo/WriteAccess.hpp>
#include <scai/hmemo/HArray.hpp>

#include <scai/tracing.hpp>

#include <scai/common/Walltime.hpp>
#include <scai/common/unique_ptr.hpp>
#include <scai/logging.hpp>

#include <iostream>

#include "Modelparameter.hpp"

namespace KITGPI {
    
    //! \brief Modelparameter namespace
    namespace Modelparameter {
        
        //! Class for Modelparameter for acoustic simulations (Subsurface properties)
        /*!
         This class handels the modelparameter for the acoustic finite-difference simulation.
         */
        template<typename ValueType>
        class Acoustic : public Modelparameter<ValueType>
        {
        public:
            
            //! Default constructor.
            Acoustic(){};
            
            //! Destructor, releases all allocated resources.
            ~Acoustic(){};
            
            explicit Acoustic(Configuration::Configuration<ValueType> const& config, hmemo::ContextPtr ctx, dmemo::DistributionPtr dist);
            explicit Acoustic(hmemo::ContextPtr ctx, dmemo::DistributionPtr dist, lama::Scalar  pWaveModulus_const, lama::Scalar  rho_const);
            explicit Acoustic(hmemo::ContextPtr ctx, dmemo::DistributionPtr dist, std::string filenamePWaveModulus, std::string filenamerho);
            explicit Acoustic(hmemo::ContextPtr ctx, dmemo::DistributionPtr dist, std::string filename);
            
            //! Copy Constructor.
            Acoustic(const Acoustic& rhs);
            
            void init(hmemo::ContextPtr ctx, dmemo::DistributionPtr dist, lama::Scalar  pWaveModulus_const, lama::Scalar  rho_const);
            void init(hmemo::ContextPtr ctx, dmemo::DistributionPtr dist, std::string filename) override;
            void init(hmemo::ContextPtr ctx, dmemo::DistributionPtr dist, std::string filenamePWaveModulus, std::string filenamerho);
            
            void initVelocities(hmemo::ContextPtr ctx, dmemo::DistributionPtr dist, std::string filename);
            
            void write(std::string filenamePWaveModulus, std::string filenamedensity);
            void write(std::string filename) const override;
            
            /* Getter methods for not requiered parameters */
<<<<<<< HEAD
            lama::DenseVector<ValueType>& getSWaveModulus();
            lama::DenseVector<ValueType>& getVelocityS();
            lama::DenseVector<ValueType>& getTauP();
            lama::DenseVector<ValueType>& getTauS();
            lama::DenseVector<ValueType>& getSWaveModulusAverageXY();
            lama::DenseVector<ValueType>& getSWaveModulusAverageXZ();
            lama::DenseVector<ValueType>& getSWaveModulusAverageYZ();
            lama::DenseVector<ValueType>& getTauSAverageXY();
            lama::DenseVector<ValueType>& getTauSAverageXZ();
            lama::DenseVector<ValueType>& getTauSAverageYZ();
            IndexType getNumRelaxationMechanisms();
            ValueType getRelaxationFrequency();
=======
            lama::DenseVector<ValueType>const& getSWaveModulus() override;
            lama::DenseVector<ValueType>const& getVelocityS() override;
            lama::DenseVector<ValueType>const& getTauP() override;
            lama::DenseVector<ValueType>const& getTauS() override;
            IndexType getNumRelaxationMechanisms() const override;
            ValueType getRelaxationFrequency() const override;
>>>>>>> b1204865
        
            void switch2velocity() override;
            void switch2modulus() override;
            
            void prepareForModelling() override;
            
            /* Overloading Operators */
            KITGPI::Modelparameter::Acoustic<ValueType> operator*(lama::Scalar rhs);
            KITGPI::Modelparameter::Acoustic<ValueType> operator*=(lama::Scalar rhs);
            KITGPI::Modelparameter::Acoustic<ValueType> operator+(KITGPI::Modelparameter::Acoustic<ValueType> rhs);
            KITGPI::Modelparameter::Acoustic<ValueType> operator+=(KITGPI::Modelparameter::Acoustic<ValueType> rhs);
            KITGPI::Modelparameter::Acoustic<ValueType> operator-(KITGPI::Modelparameter::Acoustic<ValueType> rhs);
            KITGPI::Modelparameter::Acoustic<ValueType> operator-=(KITGPI::Modelparameter::Acoustic<ValueType> rhs);
        
        private:
            
<<<<<<< HEAD
            void refreshModule();
            void refreshVelocity();
            void calculateAveraging();
=======
            void refreshModule() override;
            void refreshVelocity() override;
>>>>>>> b1204865
            
            using Modelparameter<ValueType>::dirtyFlagInverseDensity;
            using Modelparameter<ValueType>::dirtyFlagModulus;
            using Modelparameter<ValueType>::dirtyFlagVelocity;
            using Modelparameter<ValueType>::parametrisation;
            using Modelparameter<ValueType>::pWaveModulus;
            using Modelparameter<ValueType>::density;
            using Modelparameter<ValueType>::inverseDensity;
            using Modelparameter<ValueType>::velocityP;
            
            void initializeMatrices(dmemo::DistributionPtr dist, hmemo::ContextPtr ctx,IndexType NX, IndexType NY, IndexType NZ, ValueType DH, ValueType DT, dmemo::CommunicatorPtr comm );
            
            using Modelparameter<ValueType>::DensityAverageMatrixX;
            using Modelparameter<ValueType>::DensityAverageMatrixY;
            using Modelparameter<ValueType>::DensityAverageMatrixZ;
            
            using Modelparameter<ValueType>::inverseDensityAverageX;
            using Modelparameter<ValueType>::inverseDensityAverageY;
            using Modelparameter<ValueType>::inverseDensityAverageZ;
            
            /* Not requiered parameters */
            using Modelparameter<ValueType>::velocityS;
            using Modelparameter<ValueType>::sWaveModulus;
            using Modelparameter<ValueType>::tauP;
            using Modelparameter<ValueType>::tauS;
            using Modelparameter<ValueType>::relaxationFrequency;
            using Modelparameter<ValueType>::numRelaxationMechanisms;
            using Modelparameter<ValueType>::sWaveModulusAverageXY;
            using Modelparameter<ValueType>::sWaveModulusAverageXZ;
            using Modelparameter<ValueType>::sWaveModulusAverageYZ;
            using Modelparameter<ValueType>::tauSAverageXY;
            using Modelparameter<ValueType>::tauSAverageXZ;
            using Modelparameter<ValueType>::tauSAverageYZ;
            
        };
    }
}

/*! \brief Prepare modellparameter for modelling
 *
 * Refreshes the module if parameterisation is in terms of velocities
 *
 */
template<typename ValueType>
void KITGPI::Modelparameter::Acoustic<ValueType>::prepareForModelling(){
    refreshModule();
    calculateAveraging();
}

/*! \brief Switch the default parameterization of this class to modulus
 *
 * This will recalulcate the modulus vectors from the velocity vectors.
 * Moreover, the parametrisation value will be set to zero.
 *
 */
template<typename ValueType>
void KITGPI::Modelparameter::Acoustic<ValueType>::switch2modulus(){
    if(parametrisation==1){
        this->calcModuleFromVelocity(velocityP,density,pWaveModulus);
        dirtyFlagModulus=false;
        dirtyFlagVelocity=false;
        parametrisation=0;
    }
};

/*! \brief Switch the default parameterization of this class to velocity
 *
 * This will recalulcate the velocity vectors from the modulus vectors.
 * Moreover, the parametrisation value will be set to one.
 *
 */
template<typename ValueType>
void KITGPI::Modelparameter::Acoustic<ValueType>::switch2velocity(){
    if(parametrisation==0){
        this->calcVelocityFromModule(pWaveModulus,density,velocityP);
        dirtyFlagModulus=false;
        dirtyFlagVelocity=false;
        parametrisation=1;
    }
};

/*! \brief Refresh the velocity vectors with the module values
 *
 */
template<typename ValueType>
void KITGPI::Modelparameter::Acoustic<ValueType>::refreshVelocity(){
    if(parametrisation==0){
        this->calcVelocityFromModule(pWaveModulus,density,velocityP);
        dirtyFlagVelocity=false;
    }
};

/*! \brief Refresh the module vectors with the velocity values
 *
 */
template<typename ValueType>
void KITGPI::Modelparameter::Acoustic<ValueType>::refreshModule(){
    if(parametrisation==1){
        this->calcModuleFromVelocity(velocityP,density,pWaveModulus);

        dirtyFlagModulus=false;
    }
};


/*! \brief Constructor that is using the Configuration class
 *
 \param config Configuration class
 \param ctx Context for the Calculation
 \param dist Distribution
 */
template<typename ValueType>
KITGPI::Modelparameter::Acoustic<ValueType>::Acoustic(Configuration::Configuration<ValueType> const& config, hmemo::ContextPtr ctx, dmemo::DistributionPtr dist)
{
    if(config.getModelRead()){
        switch (config.getModelParametrisation()) {
            case 1:
                init(ctx,dist,config.getModelFilename());
                break;
            case 2:
                parametrisation=1;
                initVelocities(ctx,dist,config.getModelFilename());
                break;
            default:
                COMMON_THROWEXCEPTION(" Unkown ModelParametrisation value! ")
                break;
        }
    } else {
        init(ctx,dist,config.getPWaveModulus(),config.getRho());
    }
    
    if(config.getModelWrite()){
        write(config.getModelFilename()+".out");
    }
}

/*! \brief Constructor that is generating a homogeneous model
 *
 *  Generates a homogeneous model, which will be initialized by the two given scalar values.
 \param ctx Context
 \param dist Distribution
 \param pWaveModulus_const P-wave modulus given as Scalar
 \param rho_const Density given as Scalar
 */
template<typename ValueType>
KITGPI::Modelparameter::Acoustic<ValueType>::Acoustic(hmemo::ContextPtr ctx, dmemo::DistributionPtr dist, lama::Scalar  pWaveModulus_const, lama::Scalar  rho_const)
{
    init(ctx,dist,pWaveModulus_const,rho_const);
}


/*! \brief Initialisation that is generating a homogeneous model
 *
 *  Generates a homogeneous model, which will be initialized by the two given scalar values.
 \param ctx Context
 \param dist Distribution
 \param pWaveModulus_const P-wave modulus given as Scalar
 \param rho_const Density given as Scalar
 */
template<typename ValueType>
void KITGPI::Modelparameter::Acoustic<ValueType>::init(hmemo::ContextPtr ctx, dmemo::DistributionPtr dist, lama::Scalar  pWaveModulus_const, lama::Scalar  rho_const)
{
    parametrisation=0;
    this->initModelparameter(pWaveModulus,ctx,dist,pWaveModulus_const);
    this->initModelparameter(density,ctx,dist,rho_const);
}


/*! \brief Constructor that is reading models from external files
 *
 *  Reads a model from an external file.
 \param ctx Context
 \param dist Distribution
 \param filenamePWaveModulus Name of file that will be read for the P-wave modulus.
 \param filenamerho Name of file that will be read for the Density.
 */
template<typename ValueType>
KITGPI::Modelparameter::Acoustic<ValueType>::Acoustic(hmemo::ContextPtr ctx, dmemo::DistributionPtr dist, std::string filenamePWaveModulus, std::string filenamerho)
{
    init(ctx,dist,filenamePWaveModulus,filenamerho);
}


/*! \brief Initialisation that is reading models from external files
 *
 *  Reads a model from an external file.
 \param ctx Context
 \param dist Distribution
 \param filenamePWaveModulus Name of file that will be read for the P-wave modulus.
 \param filenamerho Name of file that will be read for the Density.
 */
template<typename ValueType>
void KITGPI::Modelparameter::Acoustic<ValueType>::init(hmemo::ContextPtr ctx, dmemo::DistributionPtr dist, std::string filenamePWaveModulus, std::string filenamerho)
{
    parametrisation=0;
    this->initModelparameter(pWaveModulus,ctx,dist,filenamePWaveModulus);
    this->initModelparameter(density,ctx,dist,filenamerho);
}


/*! \brief Constructor that is reading models from external files
 *
 *  Reads a model from an external file.
 \param ctx Context
 \param dist Distribution
 \param filename For the P-wave modulus ".pWaveModulus.mtx" is added and for density ".density.mtx" is added.
 */
template<typename ValueType>
KITGPI::Modelparameter::Acoustic<ValueType>::Acoustic(hmemo::ContextPtr ctx, dmemo::DistributionPtr dist, std::string filename)
{
    init(ctx,dist,filename);
}


/*! \brief Initialisator that is reading Lame-models from external files
 *
 *  Reads a model from an external file.
 \param ctx Context
 \param dist Distribution
 \param filename For the P-wave modulus ".pWaveModulus.mtx" is added and for density "filename+".density.mtx" is added.
 */
template<typename ValueType>
void KITGPI::Modelparameter::Acoustic<ValueType>::init(hmemo::ContextPtr ctx, dmemo::DistributionPtr dist, std::string filename)
{
    parametrisation=0;
    std::string filenamePWaveModulus=filename+".pWaveModulus.mtx";
    std::string filenamedensity=filename+".density.mtx";
    
    this->initModelparameter(pWaveModulus,ctx,dist,filenamePWaveModulus);
    this->initModelparameter(density,ctx,dist,filenamedensity);
}


//! \brief Copy constructor
template<typename ValueType>
KITGPI::Modelparameter::Acoustic<ValueType>::Acoustic(const Acoustic& rhs)
{
    pWaveModulus=rhs.pWaveModulus;
    velocityP=rhs.velocityP;
    inverseDensity=rhs.inverseDensity;
    density=rhs.density;
    dirtyFlagInverseDensity=rhs.dirtyFlagInverseDensity;
    dirtyFlagModulus=rhs.dirtyFlagModulus;
    dirtyFlagVelocity=rhs.dirtyFlagVelocity;
    parametrisation=rhs.parametrisation;
}

/*! \brief Initialisator that is reading Velocity-Vector
 *
 *  Reads a model from an external file.
 \param ctx Context
 \param dist Distribution
 \param filename For the first Velocity-Vector "filename".vp.mtx" is added and for density "filename+".density.mtx" is added.
 *
 */
template<typename ValueType>
void KITGPI::Modelparameter::Acoustic<ValueType>::initVelocities(hmemo::ContextPtr ctx, dmemo::DistributionPtr dist, std::string filename)
{
    
    parametrisation=1;
    std::string filenameVelocityP=filename+".vp.mtx";
    std::string filenamedensity=filename+".density.mtx";
    
    this->initModelparameter(velocityP,ctx,dist,filenameVelocityP);
    this->initModelparameter(density,ctx,dist,filenamedensity);
    
}


/*! \brief Write model to an external file
 *
 \param filenamePWaveModulus Filename for P-wave modulus model
 \param filenamedensity Filename for Density model
 */
template<typename ValueType>
void KITGPI::Modelparameter::Acoustic<ValueType>::write( std::string filenamePWaveModulus, std::string filenamedensity)
{
    this->writeModelparameter(pWaveModulus,filenamePWaveModulus);
    this->writeModelparameter(density,filenamedensity);
};


/*! \brief Write model to an external file
 *
 \param filename Filename to write files. For the P-wave modulus ".pWaveModulus.mtx" is added and for density ".density.mtx" is added.
 */
template<typename ValueType>
void KITGPI::Modelparameter::Acoustic<ValueType>::write(std::string filename) const
{
    std::string filenamePWaveModulus=filename+".pWaveModulus.mtx";
    std::string filenamedensity=filename+".density.mtx";
    this->writeModelparameter(pWaveModulus,filenamePWaveModulus);
    this->writeModelparameter(density,filenamedensity);
};


//! \brief Initializsation of the Averaging matrices
/*!
 *
 \param dist Distribution of the wavefield
 \param ctx Context
 \param NX Total number of grid points in X
 \param NY Total number of grid points in Y
 \param NZ Total number of grid points in Z
 \param DH Grid spacing (equidistant)
 \param DT Temporal sampling interval
 \param spatialFDorderInput FD-order of spatial stencils
 \param comm Communicator
 */
template<typename ValueType>
void KITGPI::Modelparameter::Acoustic<ValueType>::initializeMatrices(dmemo::DistributionPtr dist, hmemo::ContextPtr ctx,IndexType NX, IndexType NY, IndexType NZ, ValueType /*DH*/, ValueType /*DT*/, dmemo::CommunicatorPtr comm )
{
    
    SCAI_REGION( "initializeMatrices" )
    
    HOST_PRINT( comm, "Initialization of the averaging matrices." );
    
    this->calcDensityAverageMatrixX(NX, NY, NZ, dist);
    this->calcDensityAverageMatrixY(NX, NY, NZ, dist);
    this->calcDensityAverageMatrixZ(NX, NY, NZ, dist);
    
    DensityAverageMatrixX.setContextPtr( ctx );
    DensityAverageMatrixY.setContextPtr( ctx );
    DensityAverageMatrixZ.setContextPtr( ctx );
    
    HOST_PRINT( comm, "Finished with initialization of the matrices!\n" );
    
    
}

/*! \brief calculate averaged vectors
 *
 \param dist Distribution
 \param ctx Context
 */
template<typename ValueType>
void KITGPI::Modelparameter::Acoustic<ValueType>::calculateAveraging(){
    this->calculateInverseAveragedDensity(inverseDensityAverageX,DensityAverageMatrixX);
    this->calculateInverseAveragedDensity(inverseDensityAverageY,DensityAverageMatrixY);
    this->calculateInverseAveragedDensity(inverseDensityAverageZ,DensityAverageMatrixZ);
}


/*! \brief Get reference to S-wave modulus
 *
 */
template<typename ValueType>
lama::DenseVector<ValueType>const& KITGPI::Modelparameter::Acoustic<ValueType>::getSWaveModulus(){
    COMMON_THROWEXCEPTION("S-wave modulus is not set for acoustic modelling")
    return(sWaveModulus);
}


/*! \brief Get reference to S-wave velocity
 */
template<typename ValueType>
lama::DenseVector<ValueType>const& KITGPI::Modelparameter::Acoustic<ValueType>::getVelocityS(){
    COMMON_THROWEXCEPTION("The S-wave velocity is not defined in an acoustic simulation.")
    return(velocityS);
}

/*! \brief Get reference to tauP
 *
 */
template<typename ValueType>
lama::DenseVector<ValueType>const& KITGPI::Modelparameter::Acoustic<ValueType>::getTauP(){
    COMMON_THROWEXCEPTION("There is no tau parameter in an elastic modelling")
    return(tauP);
}

/*! \brief Get reference to tauS
 */
template<typename ValueType>
lama::DenseVector<ValueType>const& KITGPI::Modelparameter::Acoustic<ValueType>::getTauS(){
    COMMON_THROWEXCEPTION("There is no tau parameter in an elastic modelling")
    return(tauS);
}


/*! \brief Getter method for relaxation frequency */
template<typename ValueType>
ValueType KITGPI::Modelparameter::Acoustic<ValueType>::getRelaxationFrequency() const
{
    COMMON_THROWEXCEPTION("There is no relaxationFrequency parameter in an elastic modelling")
    return(relaxationFrequency);
}

/*! \brief Getter method for number of relaxation mechanisms */
template<typename ValueType>
IndexType KITGPI::Modelparameter::Acoustic<ValueType>::getNumRelaxationMechanisms() const
{
    COMMON_THROWEXCEPTION("There is no numRelaxationMechanisms parameter in an elastic modelling")
    return(numRelaxationMechanisms);
}


/*! \brief Get reference to S-wave modulus in xy-plane
 */
template<typename ValueType>
lama::DenseVector<ValueType>& KITGPI::Modelparameter::Acoustic<ValueType>::getSWaveModulusAverageXY(){
    COMMON_THROWEXCEPTION("The averaged S-wave modulus is not set for acoustic modelling")
    return(sWaveModulusAverageXY);
}

/*! \brief Get reference to S-wave modulus in xz-plane
 */
template<typename ValueType>
lama::DenseVector<ValueType>& KITGPI::Modelparameter::Acoustic<ValueType>::getSWaveModulusAverageXZ(){
    COMMON_THROWEXCEPTION("The averaged S-wave modulus is not set for acoustic modelling")
    return(sWaveModulusAverageXZ);
}

/*! \brief Get reference to S-wave modulus in yz-plane
 */
template<typename ValueType>
lama::DenseVector<ValueType>& KITGPI::Modelparameter::Acoustic<ValueType>::getSWaveModulusAverageYZ(){
    COMMON_THROWEXCEPTION("The averaged S-wave modulus is not set for acoustic modelling")
    return(sWaveModulusAverageYZ);
}

/*! \brief Get reference to tauS xy-plane
 */
template<typename ValueType>
lama::DenseVector<ValueType>& KITGPI::Modelparameter::Acoustic<ValueType>::getTauSAverageXY(){
    COMMON_THROWEXCEPTION("There is no averaged tau parameter in an elastic modelling")
    return(tauSAverageXY);
}

/*! \brief Get reference to tauS xz-plane
 */
template<typename ValueType>
lama::DenseVector<ValueType>& KITGPI::Modelparameter::Acoustic<ValueType>::getTauSAverageXZ(){
    COMMON_THROWEXCEPTION("There is no averaged tau parameter in an elastic modelling")
    return(tauSAverageXZ);
}

/*! \brief Get reference to tauS yz-plane
 */
template<typename ValueType>
lama::DenseVector<ValueType>& KITGPI::Modelparameter::Acoustic<ValueType>::getTauSAverageYZ(){
    COMMON_THROWEXCEPTION("There is no averaged tau parameter in an elastic modelling")
    return(tauSAverageYZ);
}


/*! \brief Overloading * Operation
 *
 \param rhs Scalar factor with which the vectors are multiplied.
 */
template<typename ValueType>
KITGPI::Modelparameter::Acoustic<ValueType> KITGPI::Modelparameter::Acoustic<ValueType>::operator*(lama::Scalar rhs)
{
    KITGPI::Modelparameter::Acoustic<ValueType> result;
    result.density = this->density * rhs;
    if (parametrisation==0) {
        result.pWaveModulus= this->pWaveModulus * rhs;
        return result;
    } if (parametrisation==1) {
        result.velocityP= this->velocityP * rhs;
        return result;
    } else {
        COMMON_THROWEXCEPTION(" Unknown parametrisation! ");
    }
}


/*! \brief free function to multiply
 *
 \param lhs Scalar factor with which the vectors are multiplied.
 \param rhs Vector
 */
template<typename ValueType>
KITGPI::Modelparameter::Acoustic<ValueType> operator*(lama::Scalar lhs, KITGPI::Modelparameter::Acoustic<ValueType> rhs)
{
    return rhs * lhs;
}


/*! \brief Overloading *= Operation
 *
 \param rhs Scalar factor with which the vectors are multiplied.
 */
template<typename ValueType>
KITGPI::Modelparameter::Acoustic<ValueType> KITGPI::Modelparameter::Acoustic<ValueType>::operator*=(lama::Scalar rhs)
{
    return this * rhs;
}


/*! \brief Overloading + Operation
 *
 \param rhs Model which is added.
 */
template<typename ValueType>
KITGPI::Modelparameter::Acoustic<ValueType> KITGPI::Modelparameter::Acoustic<ValueType>::operator+(KITGPI::Modelparameter::Acoustic<ValueType> rhs)
{
    KITGPI::Modelparameter::Acoustic<ValueType> result;
    result.density = this->density + rhs.density;
    if (parametrisation==0) {
        result.pWaveModulus= this->pWaveModulus + rhs.pWaveModulus;
        return result;
    } if (parametrisation==1) {
        result.velocityP= this->velocityP + rhs.velocityP;
        return result;
    } else {
        COMMON_THROWEXCEPTION(" Unknown parametrisation! ");
    }
}


/*! \brief Overloading += Operation
 *
 \param rhs Model which is added.
 */
template<typename ValueType>
KITGPI::Modelparameter::Acoustic<ValueType> KITGPI::Modelparameter::Acoustic<ValueType>::operator+=(KITGPI::Modelparameter::Acoustic<ValueType> rhs)
{
    return this + rhs;
}


/*! \brief Overloading - Operation
 *
 \param rhs Model which is subtractet.
 */
template<typename ValueType>
KITGPI::Modelparameter::Acoustic<ValueType> KITGPI::Modelparameter::Acoustic<ValueType>::operator-(KITGPI::Modelparameter::Acoustic<ValueType> rhs)
{
    KITGPI::Modelparameter::Acoustic<ValueType> result;
    result.density = this->density - rhs.density;
    if (parametrisation==0) {
        result.pWaveModulus= this->pWaveModulus - rhs.pWaveModulus;
        return result;
    } if (parametrisation==1) {
        result.velocityP= this->velocityP - rhs.velocityP;
        return result;
    } else {
        COMMON_THROWEXCEPTION(" Unknown parametrisation! ");
    }
}


/*! \brief Overloading -= Operation
 *
 \param rhs Model which is subtractet.
 */
template<typename ValueType>
KITGPI::Modelparameter::Acoustic<ValueType> KITGPI::Modelparameter::Acoustic<ValueType>::operator-=(KITGPI::Modelparameter::Acoustic<ValueType> rhs)
{
    return this - rhs;
}

<|MERGE_RESOLUTION|>--- conflicted
+++ resolved
@@ -65,32 +65,23 @@
             void write(std::string filename) const override;
             
             /* Getter methods for not requiered parameters */
-<<<<<<< HEAD
-            lama::DenseVector<ValueType>& getSWaveModulus();
-            lama::DenseVector<ValueType>& getVelocityS();
-            lama::DenseVector<ValueType>& getTauP();
-            lama::DenseVector<ValueType>& getTauS();
-            lama::DenseVector<ValueType>& getSWaveModulusAverageXY();
-            lama::DenseVector<ValueType>& getSWaveModulusAverageXZ();
-            lama::DenseVector<ValueType>& getSWaveModulusAverageYZ();
-            lama::DenseVector<ValueType>& getTauSAverageXY();
-            lama::DenseVector<ValueType>& getTauSAverageXZ();
-            lama::DenseVector<ValueType>& getTauSAverageYZ();
-            IndexType getNumRelaxationMechanisms();
-            ValueType getRelaxationFrequency();
-=======
             lama::DenseVector<ValueType>const& getSWaveModulus() override;
             lama::DenseVector<ValueType>const& getVelocityS() override;
             lama::DenseVector<ValueType>const& getTauP() override;
             lama::DenseVector<ValueType>const& getTauS() override;
+            lama::DenseVector<ValueType>const& getSWaveModulusAverageXY() override;
+            lama::DenseVector<ValueType>const& getSWaveModulusAverageXZ() override;
+            lama::DenseVector<ValueType>const& getSWaveModulusAverageYZ() override;
+            lama::DenseVector<ValueType>const& getTauSAverageXY() override;
+            lama::DenseVector<ValueType>const& getTauSAverageXZ() override;
+            lama::DenseVector<ValueType>const& getTauSAverageYZ() override;
             IndexType getNumRelaxationMechanisms() const override;
             ValueType getRelaxationFrequency() const override;
->>>>>>> b1204865
         
             void switch2velocity() override;
             void switch2modulus() override;
             
-            void prepareForModelling() override;
+            void prepareForModelling(Configuration::Configuration<ValueType> const& config, hmemo::ContextPtr ctx, dmemo::DistributionPtr dist, dmemo::CommunicatorPtr comm) override;
             
             /* Overloading Operators */
             KITGPI::Modelparameter::Acoustic<ValueType> operator*(lama::Scalar rhs);
@@ -102,17 +93,13 @@
         
         private:
             
-<<<<<<< HEAD
-            void refreshModule();
-            void refreshVelocity();
-            void calculateAveraging();
-=======
             void refreshModule() override;
             void refreshVelocity() override;
->>>>>>> b1204865
+            void calculateAveraging() override;
             
             using Modelparameter<ValueType>::dirtyFlagInverseDensity;
             using Modelparameter<ValueType>::dirtyFlagModulus;
+            using Modelparameter<ValueType>::dirtyFlagAveraging;
             using Modelparameter<ValueType>::dirtyFlagVelocity;
             using Modelparameter<ValueType>::parametrisation;
             using Modelparameter<ValueType>::pWaveModulus;
@@ -120,7 +107,9 @@
             using Modelparameter<ValueType>::inverseDensity;
             using Modelparameter<ValueType>::velocityP;
             
-            void initializeMatrices(dmemo::DistributionPtr dist, hmemo::ContextPtr ctx,IndexType NX, IndexType NY, IndexType NZ, ValueType DH, ValueType DT, dmemo::CommunicatorPtr comm );
+            void initializeMatrices(dmemo::DistributionPtr dist, hmemo::ContextPtr ctx,IndexType NX, IndexType NY, IndexType NZ, ValueType DH, ValueType DT, dmemo::CommunicatorPtr comm ) override;
+            
+            void initializeMatrices(dmemo::DistributionPtr dist, hmemo::ContextPtr ctx, Configuration::Configuration<ValueType> config, dmemo::CommunicatorPtr comm );
             
             using Modelparameter<ValueType>::DensityAverageMatrixX;
             using Modelparameter<ValueType>::DensityAverageMatrixY;
@@ -154,8 +143,9 @@
  *
  */
 template<typename ValueType>
-void KITGPI::Modelparameter::Acoustic<ValueType>::prepareForModelling(){
+void KITGPI::Modelparameter::Acoustic<ValueType>::prepareForModelling(Configuration::Configuration<ValueType> const& config, hmemo::ContextPtr ctx, dmemo::DistributionPtr dist, dmemo::CommunicatorPtr comm){
     refreshModule();
+    initializeMatrices(dist,ctx,config,comm);
     calculateAveraging();
 }
 
@@ -169,6 +159,7 @@
 void KITGPI::Modelparameter::Acoustic<ValueType>::switch2modulus(){
     if(parametrisation==1){
         this->calcModuleFromVelocity(velocityP,density,pWaveModulus);
+        dirtyFlagAveraging = true;
         dirtyFlagModulus=false;
         dirtyFlagVelocity=false;
         parametrisation=0;
@@ -209,7 +200,7 @@
 void KITGPI::Modelparameter::Acoustic<ValueType>::refreshModule(){
     if(parametrisation==1){
         this->calcModuleFromVelocity(velocityP,density,pWaveModulus);
-
+        dirtyFlagAveraging = true;
         dirtyFlagModulus=false;
     }
 };
@@ -405,6 +396,20 @@
     this->writeModelparameter(density,filenamedensity);
 };
 
+//! \brief Wrapper to support configuration
+/*!
+ *
+ \param dist Distribution of the wavefield
+ \param ctx Context
+ \param config Configuration
+ \param comm Communicator
+ */
+template<typename ValueType>
+void KITGPI::Modelparameter::Acoustic<ValueType>::initializeMatrices(dmemo::DistributionPtr dist, hmemo::ContextPtr ctx, Configuration::Configuration<ValueType> config, dmemo::CommunicatorPtr comm )
+{
+    initializeMatrices(dist,ctx,config.getNX(), config.getNY(), config.getNZ(), config.getDH(), config.getDT(), comm);
+}
+
 
 //! \brief Initializsation of the Averaging matrices
 /*!
@@ -425,7 +430,7 @@
     
     SCAI_REGION( "initializeMatrices" )
     
-    HOST_PRINT( comm, "Initialization of the averaging matrices." );
+    HOST_PRINT( comm, "Initialization of the averaging matrices.\n" );
     
     this->calcDensityAverageMatrixX(NX, NY, NZ, dist);
     this->calcDensityAverageMatrixY(NX, NY, NZ, dist);
@@ -447,9 +452,10 @@
  */
 template<typename ValueType>
 void KITGPI::Modelparameter::Acoustic<ValueType>::calculateAveraging(){
-    this->calculateInverseAveragedDensity(inverseDensityAverageX,DensityAverageMatrixX);
-    this->calculateInverseAveragedDensity(inverseDensityAverageY,DensityAverageMatrixY);
-    this->calculateInverseAveragedDensity(inverseDensityAverageZ,DensityAverageMatrixZ);
+    this->calculateInverseAveragedDensity(density,inverseDensityAverageX,DensityAverageMatrixX);
+    this->calculateInverseAveragedDensity(density,inverseDensityAverageY,DensityAverageMatrixY);
+    this->calculateInverseAveragedDensity(density,inverseDensityAverageZ,DensityAverageMatrixZ);
+    dirtyFlagAveraging = false;
 }
 
 
@@ -509,7 +515,7 @@
 /*! \brief Get reference to S-wave modulus in xy-plane
  */
 template<typename ValueType>
-lama::DenseVector<ValueType>& KITGPI::Modelparameter::Acoustic<ValueType>::getSWaveModulusAverageXY(){
+lama::DenseVector<ValueType>const& KITGPI::Modelparameter::Acoustic<ValueType>::getSWaveModulusAverageXY(){
     COMMON_THROWEXCEPTION("The averaged S-wave modulus is not set for acoustic modelling")
     return(sWaveModulusAverageXY);
 }
@@ -517,7 +523,7 @@
 /*! \brief Get reference to S-wave modulus in xz-plane
  */
 template<typename ValueType>
-lama::DenseVector<ValueType>& KITGPI::Modelparameter::Acoustic<ValueType>::getSWaveModulusAverageXZ(){
+lama::DenseVector<ValueType>const& KITGPI::Modelparameter::Acoustic<ValueType>::getSWaveModulusAverageXZ(){
     COMMON_THROWEXCEPTION("The averaged S-wave modulus is not set for acoustic modelling")
     return(sWaveModulusAverageXZ);
 }
@@ -525,7 +531,7 @@
 /*! \brief Get reference to S-wave modulus in yz-plane
  */
 template<typename ValueType>
-lama::DenseVector<ValueType>& KITGPI::Modelparameter::Acoustic<ValueType>::getSWaveModulusAverageYZ(){
+lama::DenseVector<ValueType>const& KITGPI::Modelparameter::Acoustic<ValueType>::getSWaveModulusAverageYZ(){
     COMMON_THROWEXCEPTION("The averaged S-wave modulus is not set for acoustic modelling")
     return(sWaveModulusAverageYZ);
 }
@@ -533,7 +539,7 @@
 /*! \brief Get reference to tauS xy-plane
  */
 template<typename ValueType>
-lama::DenseVector<ValueType>& KITGPI::Modelparameter::Acoustic<ValueType>::getTauSAverageXY(){
+lama::DenseVector<ValueType>const& KITGPI::Modelparameter::Acoustic<ValueType>::getTauSAverageXY(){
     COMMON_THROWEXCEPTION("There is no averaged tau parameter in an elastic modelling")
     return(tauSAverageXY);
 }
@@ -541,7 +547,7 @@
 /*! \brief Get reference to tauS xz-plane
  */
 template<typename ValueType>
-lama::DenseVector<ValueType>& KITGPI::Modelparameter::Acoustic<ValueType>::getTauSAverageXZ(){
+lama::DenseVector<ValueType>const& KITGPI::Modelparameter::Acoustic<ValueType>::getTauSAverageXZ(){
     COMMON_THROWEXCEPTION("There is no averaged tau parameter in an elastic modelling")
     return(tauSAverageXZ);
 }
@@ -549,7 +555,7 @@
 /*! \brief Get reference to tauS yz-plane
  */
 template<typename ValueType>
-lama::DenseVector<ValueType>& KITGPI::Modelparameter::Acoustic<ValueType>::getTauSAverageYZ(){
+lama::DenseVector<ValueType>const& KITGPI::Modelparameter::Acoustic<ValueType>::getTauSAverageYZ(){
     COMMON_THROWEXCEPTION("There is no averaged tau parameter in an elastic modelling")
     return(tauSAverageYZ);
 }
@@ -660,5 +666,4 @@
 KITGPI::Modelparameter::Acoustic<ValueType> KITGPI::Modelparameter::Acoustic<ValueType>::operator-=(KITGPI::Modelparameter::Acoustic<ValueType> rhs)
 {
     return this - rhs;
-}
-
+}