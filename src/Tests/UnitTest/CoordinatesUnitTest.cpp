#include <scai/lama.hpp>

#include "Coordinates.hpp"
#include <gtest/gtest.h>

using namespace scai;
using namespace KITGPI;

TEST(CoordinateTest, TestLocatedOnSurface)
{

    int NX = 5;
    int NY = 10;
    int NZ = 15;

    Acquisition::Coordinates test;

    int coord1 = 2;
    ASSERT_TRUE(test.locatedOnSurface(coord1, NX, NY, NZ));

    int coord2 = 52;
    ASSERT_TRUE(test.locatedOnSurface(coord2, NX, NY, NZ));

    int coord3 = 70;
    ASSERT_FALSE(test.locatedOnSurface(coord3, NX, NY, NZ));
}

TEST(CoordinateTest, TestIndex2coordinate)
{

    // Grid
    int NX = 5;
    int NY = 10;
    int NZ = 15;

    // Test coordinates
    int testX = 2;
    int testY = 2;
    int testZ = 2;

    // index of test coordinates
    int testCoord = 112;

    Acquisition::coordinate3D sampleSolution;
    Acquisition::coordinate3D result;

    Acquisition::Coordinates test;

    result = test.index2coordinate(testCoord, NX, NY, NZ);

    sampleSolution.x = testX;
    sampleSolution.y = testY;
    sampleSolution.z = testZ;

    ASSERT_EQ(sampleSolution.x, result.x);
    ASSERT_EQ(sampleSolution.y, result.y);
    ASSERT_EQ(sampleSolution.z, result.z);
}

TEST(CoordinateTest, TestCoordinate2index)
{

    // Grid
    int NX = 5;
    int NY = 10;
    int NZ = 15;

    // Test coordinates
    int testX = 4;
    int testY = 3;
    int testZ = 2;

    // index of test coordinates
    int sampleCordinate2index = 119;

    // Test first interface
<<<<<<< HEAD
    Acquisition::Coordinates<double> test1;
    ASSERT_EQ(sampleCordinate2index, test1.coordinate2index(testX, testY, testZ, NX, NY, NZ));
=======
    Acquisition::Coordinates test1;
    EXPECT_EQ(sampleCordinate2index, test1.coordinate2index(testX, testY, testZ, NX, NY, NZ));
>>>>>>> 910e4e63

    // Test second interface
    Acquisition::coordinate3D testCoord;
    testCoord.x = testX;
    testCoord.y = testY;
    testCoord.z = testZ;
    ASSERT_EQ(sampleCordinate2index, test1.coordinate2index(testCoord, NX, NY, NZ));

    // Test if interface throws if wrong input parameters are given
    ASSERT_ANY_THROW(test1.coordinate2index(testX, testY, testZ, testX, NY, NZ));
    ASSERT_ANY_THROW(test1.coordinate2index(testX, testY, testZ, NX, testY, NZ));
    ASSERT_ANY_THROW(test1.coordinate2index(testX, testY, testZ, NX, NY, testZ));
    ASSERT_ANY_THROW(test1.coordinate2index(-testX, testY, testZ, NX, NY, NZ));
    ASSERT_ANY_THROW(test1.coordinate2index(testX, -testY, testZ, NX, NY, NZ));
    ASSERT_ANY_THROW(test1.coordinate2index(testX, testY, -testZ, NX, NY, NZ));
}

TEST(CoordinateTest, TestEstimateDistanceToEdges3D)
{

    // Grid
    int NX = 5;
    int NY = 10;
    int NZ = 15;

    // Test coordinates
    int testX = 4;
    int testY = 4;
    int testZ = 4;

    // Distance of these coordinates to edges
    Acquisition::coordinate3D solutionDistance;
    solutionDistance.x = 0;
    solutionDistance.y = 4;
    solutionDistance.z = 10;

    Acquisition::coordinate3D testCoord;
    testCoord.x = testX;
    testCoord.y = testY;
    testCoord.z = testZ;

    Acquisition::Coordinates test;
    Acquisition::coordinate3D result;
    result = test.edgeDistance(testCoord, NX, NY, NZ);

    ASSERT_EQ(solutionDistance.x, result.x);
    ASSERT_EQ(solutionDistance.y, result.y);
    ASSERT_EQ(solutionDistance.z, result.z);
}<|MERGE_RESOLUTION|>--- conflicted
+++ resolved
@@ -16,13 +16,13 @@
     Acquisition::Coordinates test;
 
     int coord1 = 2;
-    ASSERT_TRUE(test.locatedOnSurface(coord1, NX, NY, NZ));
+    EXPECT_TRUE(test.locatedOnSurface(coord1, NX, NY, NZ));
 
     int coord2 = 52;
-    ASSERT_TRUE(test.locatedOnSurface(coord2, NX, NY, NZ));
+    EXPECT_TRUE(test.locatedOnSurface(coord2, NX, NY, NZ));
 
     int coord3 = 70;
-    ASSERT_FALSE(test.locatedOnSurface(coord3, NX, NY, NZ));
+    EXPECT_FALSE(test.locatedOnSurface(coord3, NX, NY, NZ));
 }
 
 TEST(CoordinateTest, TestIndex2coordinate)
@@ -52,9 +52,9 @@
     sampleSolution.y = testY;
     sampleSolution.z = testZ;
 
-    ASSERT_EQ(sampleSolution.x, result.x);
-    ASSERT_EQ(sampleSolution.y, result.y);
-    ASSERT_EQ(sampleSolution.z, result.z);
+    EXPECT_EQ(sampleSolution.x, result.x);
+    EXPECT_EQ(sampleSolution.y, result.y);
+    EXPECT_EQ(sampleSolution.z, result.z);
 }
 
 TEST(CoordinateTest, TestCoordinate2index)
@@ -74,28 +74,23 @@
     int sampleCordinate2index = 119;
 
     // Test first interface
-<<<<<<< HEAD
-    Acquisition::Coordinates<double> test1;
-    ASSERT_EQ(sampleCordinate2index, test1.coordinate2index(testX, testY, testZ, NX, NY, NZ));
-=======
     Acquisition::Coordinates test1;
     EXPECT_EQ(sampleCordinate2index, test1.coordinate2index(testX, testY, testZ, NX, NY, NZ));
->>>>>>> 910e4e63
 
     // Test second interface
     Acquisition::coordinate3D testCoord;
     testCoord.x = testX;
     testCoord.y = testY;
     testCoord.z = testZ;
-    ASSERT_EQ(sampleCordinate2index, test1.coordinate2index(testCoord, NX, NY, NZ));
+    EXPECT_EQ(sampleCordinate2index, test1.coordinate2index(testCoord, NX, NY, NZ));
 
     // Test if interface throws if wrong input parameters are given
-    ASSERT_ANY_THROW(test1.coordinate2index(testX, testY, testZ, testX, NY, NZ));
-    ASSERT_ANY_THROW(test1.coordinate2index(testX, testY, testZ, NX, testY, NZ));
-    ASSERT_ANY_THROW(test1.coordinate2index(testX, testY, testZ, NX, NY, testZ));
-    ASSERT_ANY_THROW(test1.coordinate2index(-testX, testY, testZ, NX, NY, NZ));
-    ASSERT_ANY_THROW(test1.coordinate2index(testX, -testY, testZ, NX, NY, NZ));
-    ASSERT_ANY_THROW(test1.coordinate2index(testX, testY, -testZ, NX, NY, NZ));
+    EXPECT_ANY_THROW(test1.coordinate2index(testX, testY, testZ, testX, NY, NZ));
+    EXPECT_ANY_THROW(test1.coordinate2index(testX, testY, testZ, NX, testY, NZ));
+    EXPECT_ANY_THROW(test1.coordinate2index(testX, testY, testZ, NX, NY, testZ));
+    EXPECT_ANY_THROW(test1.coordinate2index(-testX, testY, testZ, NX, NY, NZ));
+    EXPECT_ANY_THROW(test1.coordinate2index(testX, -testY, testZ, NX, NY, NZ));
+    EXPECT_ANY_THROW(test1.coordinate2index(testX, testY, -testZ, NX, NY, NZ));
 }
 
 TEST(CoordinateTest, TestEstimateDistanceToEdges3D)
@@ -126,7 +121,7 @@
     Acquisition::coordinate3D result;
     result = test.edgeDistance(testCoord, NX, NY, NZ);
 
-    ASSERT_EQ(solutionDistance.x, result.x);
-    ASSERT_EQ(solutionDistance.y, result.y);
-    ASSERT_EQ(solutionDistance.z, result.z);
+    EXPECT_EQ(solutionDistance.x, result.x);
+    EXPECT_EQ(solutionDistance.y, result.y);
+    EXPECT_EQ(solutionDistance.z, result.z);
 }