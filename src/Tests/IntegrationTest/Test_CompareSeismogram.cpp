--- conflicted
+++ resolved
@@ -33,32 +33,6 @@
     KITGPI::Acquisition::Seismogram<ValueType> seismogramRef;
     KITGPI::Acquisition::Seismogram<ValueType> seismogramDiff;
 
-<<<<<<< HEAD
-//     std::string filenameRef = config.get<std::string>("SeismogramFilename") + ".mtx";
-//     std::size_t pos = filenameRef.find(".ci.mtx");
-//     std::string filenameSyn = filenameRef.substr(0, pos) + ".ref.mtx";
-// 
-//     std::size_t found = filenameRef.find_last_of(".");
-//     std::string beforeEnding = filenameRef.substr(0, found);
-//     std::string afterEnding = filenameRef.substr(found);
-//     filenameRef = beforeEnding + ".p" + afterEnding;
-
-    std::string filenameSyn = config.get<std::string>("SeismogramFilename") + ".mtx";
-    std::size_t pos = filenameSyn.find(".ci.mtx");
-    std::string filenameRef = filenameSyn.substr(0, pos) + ".ref.mtx";
-
-    std::size_t found = filenameSyn.find_last_of(".");
-    std::string beforeEnding = filenameSyn.substr(0, found);
-    std::string afterEnding = filenameSyn.substr(found);
-    
-    if (config.get<std::string>("equationType").compare("sh"))
-    filenameSyn = beforeEnding + ".p" + afterEnding;
-    else
-    filenameSyn = beforeEnding + ".vz" + afterEnding;
-    
-    seismo_ref.readFromFile(filenameRef);
-    seismo_syn.readFromFile(filenameSyn);
-=======
     Acquisition::Receivers<ValueType> receiversTest(config, ctx, dist);
     Acquisition::Receivers<ValueType> receiversRef(config, ctx, dist);
 
@@ -75,7 +49,6 @@
     for (int i = 0; i < KITGPI::Acquisition::NUM_ELEMENTS_SEISMOGRAMTYPE; i++) {
         seismogramTest = receiversTest.getSeismogramHandler().getSeismogram(static_cast<KITGPI::Acquisition::SeismogramType>(i));
         seismogramRef = receiversRef.getSeismogramHandler().getSeismogram(static_cast<KITGPI::Acquisition::SeismogramType>(i));
->>>>>>> 4a304c67
 
         seismogramDiff = seismogramTest - seismogramRef;
         misfit = seismogramDiff.getData().l2Norm();
