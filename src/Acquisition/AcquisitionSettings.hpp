--- conflicted
+++ resolved
@@ -24,11 +24,11 @@
             ValueType fc;
             ValueType amp;
             ValueType tShift;
-            coordinate3D getCoords() { return sourceCoords; }
-            scai::IndexType getType() { return sourceType; }
+            coordinate3D getCoords() {return sourceCoords;}
+            scai::IndexType getType() {return sourceType;}
             scai::IndexType row;
         };
-
+        
         /*! \brief Struct to save 3-D coordinates
          *
          * This struct saves the coordinates and parameters of a receiver
@@ -36,15 +36,15 @@
         struct receiverSettings {
             coordinate3D receiverCoords;
             scai::IndexType receiverType;
-            coordinate3D getCoords() { return receiverCoords; }
-            scai::IndexType getType() { return receiverType; }
+            coordinate3D getCoords() {return receiverCoords;}
+            scai::IndexType getType() {return receiverType;}
         };
-
+        
         /*! \brief Read all source settings into vector of sourceSettings
-         *
+        *
          \param allSettings vector of sourceSettings structs
-         \param fileName Name of source file
-         */
+        \param fileName Name of source file
+        */
         template <typename ValueType>
         inline void readAllSettings(std::vector<sourceSettings<ValueType>> &allSettings, std::string fileName)
         {
@@ -67,11 +67,11 @@
                         std::string tempStr;
                         while (strings >> tempStr) {
                             vecStrings.push_back(tempStr);
-                        }
-
+            }
+                
                         if (vecStrings.size() != 10) {
                             COMMON_THROWEXCEPTION("Wrong number of parameters in line of source acquisition file (" << fileName << ")")
-                        }
+            }
 
                         try {
                             thisSettings.sourceNo = std::stoi(vecStrings[0]);
@@ -84,11 +84,11 @@
                             thisSettings.fc = std::stof(vecStrings[7]);
                             thisSettings.amp = std::stof(vecStrings[8]);
                             thisSettings.tShift = std::stof(vecStrings[9]);
-                        }
-
+        }
+        
                         catch (const std::invalid_argument &ia) {
                             COMMON_THROWEXCEPTION("Invalid argument while reading file " << fileName << " Bad line: " << line << " Message: " << ia.what());
-                        }
+            }
 
                         catch (const std::out_of_range &oor) {
                             COMMON_THROWEXCEPTION("Argument out of range while reading file " << fileName << " Bad line: " << line << oor.what());
@@ -102,7 +102,7 @@
                 COMMON_THROWEXCEPTION("Could not open source acquisition file " << fileName)
             }
         }
-
+        
         /*! \brief Cut settings for all source settings into settings for one shot number
         *
         \param settings vector of sourceSettings structs corresponding to shotNumber
@@ -120,7 +120,7 @@
                 }
             }
         }
-
+        
         /*! \brief compute vector of unique shot numbers
         *
         \param uniqueShotNo vector with all shot numbers, each included only once
@@ -137,17 +137,9 @@
                 } else {
                     uniqueShotNo.push_back(sourceSettings[i].sourceNo);
                 }
-<<<<<<< HEAD
-                allSettings.pop_back();
-          //      std::cout << fileName << " " << allSettings.size() << std::endl;
-            }
-            else {
-                COMMON_THROWEXCEPTION("Could not open receiver acquisition file")
-=======
->>>>>>> 5cc0017b
             }
         }
-
+        
         /*! \brief Read all receiver settings into vector of receiverSettings
          *
          \param allSettings vector of receiverSettings structs
@@ -172,40 +164,32 @@
                         std::string tempStr;
                         while (strings >> tempStr) {
                             vecStrings.push_back(tempStr);
-                        }
+                }
 
                         if (vecStrings.size() != 4) {
                             COMMON_THROWEXCEPTION("Wrong number of parameters in line of receiver acquisition file (" << fileName << ")")
-                        }
+            }
 
                         try {
                             thisSettings.receiverCoords.x = std::stoi(vecStrings[0]);
                             thisSettings.receiverCoords.y = std::stoi(vecStrings[1]);
                             thisSettings.receiverCoords.z = std::stoi(vecStrings[2]);
                             thisSettings.receiverType = std::stoi(vecStrings[3]);
-                        }
+            }
 
                         catch (const std::invalid_argument &ia) {
                             COMMON_THROWEXCEPTION("Invalid argument while reading file " << fileName << " Bad line: " << line << " Message: " << ia.what());
-                        }
-
+        }
+        
                         catch (const std::out_of_range &oor) {
                             COMMON_THROWEXCEPTION("Argument out of range while reading file " << fileName << " Bad line: " << line << oor.what());
                         }
-                        allSettings.push_back(thisSettings);
-                    }
+                    allSettings.push_back(thisSettings);
                 }
-<<<<<<< HEAD
-                allSettings.pop_back();
-          //      std::cout << fileName << " " << allSettings.size() << std::endl;
             }
-            else {
-                COMMON_THROWEXCEPTION("Could not open receiver acquisition file")
-=======
                 //  std::cout << "Receiver acquisition file (" << fileName << ") read in." << std::endl;
             } else {
                 COMMON_THROWEXCEPTION("Could not open receiver acquisition file " << fileName)
->>>>>>> 5cc0017b
             }
         }
     }
