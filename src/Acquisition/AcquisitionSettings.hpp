--- conflicted
+++ resolved
@@ -165,14 +165,9 @@
                         while (strings >> tempStr) {
                             vecStrings.push_back(tempStr);
                 }
-<<<<<<< HEAD
-                allSettings.pop_back();
-                //std::cout << fileName << " " << allSettings.size() << std::endl;
-=======
 
                         if (vecStrings.size() != 4) {
                             COMMON_THROWEXCEPTION("Wrong number of parameters in line of receiver acquisition file (" << fileName << ")")
->>>>>>> e132c70d
             }
 
                         try {
@@ -191,11 +186,6 @@
                         }
                     allSettings.push_back(thisSettings);
                 }
-<<<<<<< HEAD
-                allSettings.pop_back();
-                //std::cout << fileName << " " << allSettings.size() << std::endl;
-=======
->>>>>>> e132c70d
             }
                 //  std::cout << "Receiver acquisition file (" << fileName << ") read in." << std::endl;
             } else {
