--- conflicted
+++ resolved
@@ -2,95 +2,14 @@
 
 using namespace scai;
 
-<<<<<<< HEAD
-/*! \brief Constructor based on the configuration class and the distribution of the wavefields. This constructor will call an initialisation function
- *
- * If runSimultaneousShots is true all sources are initialized. 
- * 
+/*! \brief Init of a single shot based on the configuration class and the distribution of the wavefields
+ \param allSettings vector of sourceSettings structs with settings for all shots
  \param config Configuration class, which is used to derive all requiered parameters
  \param modelCoordinates Coordinate class, which eg. maps 3D coordinates to 1D model indices
  \param ctx Context
  \param dist_wavefield Distribution of the wavefields
  */
 template <typename ValueType>
-KITGPI::Acquisition::Sources<ValueType>::Sources(Configuration::Configuration const &config, Coordinates<ValueType> const &modelCoordinates, scai::hmemo::ContextPtr ctx, scai::dmemo::DistributionPtr dist_wavefield)
-{
-    init(config, modelCoordinates, ctx, dist_wavefield);
-}
-
-/*! \brief Init based on the configuration class and the distribution of the wavefields. This Init will read the acquistion of a single source from the Sourcefile or from SU. If the acquisition should be read from SU all sources have to be initialized from SU first.
- *
- \param config Configuration class, which is used to derive all requiered parameters
- \param modelCoordinates Coordinate class, which eg. maps 3D coordinates to 1D model indices
- \param ctx Context
- \param dist_wavefield Distribution of the wavefields
- \param shotNumber Number of the source in the Source File
- */
-template <typename ValueType>
-void KITGPI::Acquisition::Sources<ValueType>::init(Configuration::Configuration const &config, Coordinates<ValueType> const &modelCoordinates, scai::hmemo::ContextPtr ctx, scai::dmemo::DistributionPtr dist_wavefield, IndexType shotNumber)
-{
-    /* Read shotNumber row of acquisition matrix */
-    std::vector<sourceSettings<ValueType>> allSettings;
-    sourceSettings<ValueType> settings;
-    
-    if (!config.get<bool>("initSourcesFromSU")) {
-        readSettings(settings, config.get<std::string>("SourceFilename") + ".txt", shotNumber);
-    } else {
-        settings = su.getSourceSettings(shotNumber);
-    }
-
-    allSettings.push_back(settings);
-    this->init(allSettings, config, modelCoordinates, ctx, dist_wavefield);
-}
-
-/*! \brief Init of all sources based on the configuration class and the distribution of the wavefields. This function will read the acquistion from the Sourcefile or from SU.
- * If SU is selected the following header words have to be set: sx, sy, sdepth, scalco and scalel.
- *
- \param config Configuration class, which is used to derive all requiered parameters
- \param modelCoordinates Coordinate class, which eg. maps 3D coordinates to 1D model indices
- \param ctx Context
- \param dist_wavefield Distribution of the wavefields
- */
-template <typename ValueType>
-void KITGPI::Acquisition::Sources<ValueType>::init(Configuration::Configuration const &config, Coordinates<ValueType> const &modelCoordinates, scai::hmemo::ContextPtr ctx, scai::dmemo::DistributionPtr dist_wavefield)
-{
-    /* Read acquisition matrix */
-    std::vector<sourceSettings<ValueType>> allSettings;
-
-    if (config.get<bool>("initSourcesFromSU")) {
-        su.buildAcqMatrixSource(config.get<std::string>("SourceSignalFilename"), modelCoordinates.getDH());
-        allSettings = su.getSourceSettingsVec();
-    } else
-        readAllSettings(allSettings, config.get<std::string>("SourceFilename") + ".txt");
-
-    this->init(allSettings, config, modelCoordinates, ctx, dist_wavefield);
-
-    if (config.get<bool>("runSimultaneousShots")) {
-        numShots = 1;
-    } else {
-        numShots = allSettings.size();
-    }
-}
-
-
-/*! \brief Init of all shots based on the configuration class and the distribution of the wavefields
- *
- * acquistion matrix:
- * |           | X | Y | Z | SOURCE_TYPE | WAVELET_TYPE | WAVELET_SHAPE | FC | AMP | TShift |
- * | ----------| --| --| --| ----------- | -------------| --------------| ---| ----| ------ |
- * | 1. source |   |   |   |             |              |               |    |     |        |
- *
- * 
-=======
-/*! \brief Init of a single shot based on the configuration class and the distribution of the wavefields
- \param allSettings vector of sourceSettings structs with settings for all shots
->>>>>>> 5cc0017b
- \param config Configuration class, which is used to derive all requiered parameters
- \param modelCoordinates Coordinate class, which eg. maps 3D coordinates to 1D model indices
- \param ctx Context
- \param dist_wavefield Distribution of the wavefields
- */
-template <typename ValueType>
 void KITGPI::Acquisition::Sources<ValueType>::init(std::vector<sourceSettings<ValueType>> allSettings, Configuration::Configuration const &config, Coordinates<ValueType> const &modelCoordinates, scai::hmemo::ContextPtr ctx, scai::dmemo::DistributionPtr dist_wavefield)
 {
     /*reset seismograms. This is necessary when init will be called multiple times*/
@@ -101,48 +20,17 @@
     /* Read acquisition from file */
     this->setAcquisition(allSettings, modelCoordinates, dist_wavefield, ctx);
     initOptionalAcquisitionParameter(allSettings, dist_wavefield, ctx);
-    
+
     /* init seismogram handler */
     this->initSeismogramHandler(NT, ctx, dist_wavefield);
     this->getSeismogramHandler().setDT(config.get<ValueType>("DT"));
     this->getSeismogramHandler().setNormalizeTraces(config.get<IndexType>("NormalizeTraces"));
 
     /* Generate Signals */
-<<<<<<< HEAD
-    generateSignals(config, ctx);
-    copySignalsToSeismogramHandler();
-}
-
-/*! \brief Init of a single shot based on the configuration class and the distribution of the wavefields
- \param config Configuration class, which is used to derive all requiered parameters
- \param modelCoordinates Coordinate class, which eg. maps 3D coordinates to 1D model indices
- \param ctx Context
- \param dist_wavefield Distribution of the wavefields
- \param acquisition_matrix Dense Matrix which holds number of sources rows and number of source parameters columns
- \param shotNumber Shot number
- */
-template <typename ValueType>
-void KITGPI::Acquisition::Sources<ValueType>::init(std::vector<sourceSettings<ValueType>> allSettings, Configuration::Configuration const &config, Coordinates<ValueType> const &modelCoordinates, scai::hmemo::ContextPtr ctx, scai::dmemo::DistributionPtr dist_wavefield, scai::IndexType shotNumber)
-{
-    /*reset seismograms. This is necessary when init will be called multiple times*/
-    this->getSeismogramHandler().resetSeismograms();
-
-    IndexType NT = static_cast<IndexType>((config.get<ValueType>("T") / config.get<ValueType>("DT")) + 0.5);
-
-    /* Read acquisition from file */
-    this->setAcquisition(allSettings, modelCoordinates, dist_wavefield, ctx);
-    initOptionalAcquisitionParameter(allSettings, dist_wavefield, ctx);
-    
-    /* init seismogram handler */
-    this->initSeismogramHandler(NT, ctx, dist_wavefield);
-    this->getSeismogramHandler().setDT(config.get<ValueType>("DT"));
-    this->getSeismogramHandler().setNormalizeTraces(config.get<IndexType>("NormalizeTraces"));
-=======
     std::vector<scai::IndexType> readrows;
     for (unsigned long i = 0; i < allSettings.size(); i++) {
         readrows.push_back(allSettings[i].row);
     }
->>>>>>> 5cc0017b
 
     generateSignals(config, ctx, readrows);
     copySignalsToSeismogramHandler();
@@ -167,7 +55,7 @@
     acqMat2settings(acquisition_matrix, allSettings, dist_wavefield);
     this->setAcquisition(allSettings, modelCoordinates, dist_wavefield, ctx);
     initOptionalAcquisitionParameter(allSettings, dist_wavefield, ctx);
- 
+
     /* init seismogram handler */
     this->initSeismogramHandler(NT, ctx, dist_wavefield);
     this->getSeismogramHandler().setDT(config.get<ValueType>("DT"));
@@ -524,6 +412,5 @@
     }
 }
 
-
 template class KITGPI::Acquisition::Sources<double>;
 template class KITGPI::Acquisition::Sources<float>;