#include "Sources.hpp"

using namespace scai;

/*! \brief Constructor based on the configuration class and the distribution of the wavefields. This constructor will call an initialisation function
 *
 * If runSimultaneousShots is true all sources are initialized. 
 * 
 \param config Configuration class, which is used to derive all requiered parameters
 \param modelCoordinates Coordinate class, which eg. maps 3D coordinates to 1D model indices
 \param ctx Context
 \param dist_wavefield Distribution of the wavefields
 */
template <typename ValueType>
KITGPI::Acquisition::Sources<ValueType>::Sources(Configuration::Configuration const &config, Coordinates<ValueType> const &modelCoordinates, scai::hmemo::ContextPtr ctx, scai::dmemo::DistributionPtr dist_wavefield)
{
    init(config, modelCoordinates, ctx, dist_wavefield);
}

/*! \brief Init based on the configuration class and the distribution of the wavefields. This Init will read the acquistion of a single source from the Sourcefile or from SU. If the acquisition should be read from SU all sources have to be initialized from SU first.
 *
 \param config Configuration class, which is used to derive all requiered parameters
 \param modelCoordinates Coordinate class, which eg. maps 3D coordinates to 1D model indices
 \param ctx Context
 \param dist_wavefield Distribution of the wavefields
 \param shotNumber Number of the source in the Source File
 */
template <typename ValueType>
void KITGPI::Acquisition::Sources<ValueType>::init(Configuration::Configuration const &config, Coordinates<ValueType> const &modelCoordinates, scai::hmemo::ContextPtr ctx, scai::dmemo::DistributionPtr dist_wavefield, IndexType shotNumber)
{
    /* Read shotNumber row of acquisition matrix */
    std::vector<sourceSettings<ValueType>> allSettings;
    sourceSettings<ValueType> settings;
    
    if (!config.get<bool>("initSourcesFromSU")) {
        readSettings(settings, config.get<std::string>("SourceFilename") + ".txt", shotNumber);
    } else {
        settings = su.getSourceSettings(shotNumber);
    }

    allSettings.push_back(settings);
    this->init(allSettings, config, modelCoordinates, ctx, dist_wavefield);
}

/*! \brief Init of all sources based on the configuration class and the distribution of the wavefields. This function will read the acquistion from the Sourcefile or from SU.
 * If SU is selected the following header words have to be set: sx, sy, sdepth, scalco and scalel.
 *
 \param config Configuration class, which is used to derive all requiered parameters
 \param modelCoordinates Coordinate class, which eg. maps 3D coordinates to 1D model indices
 \param ctx Context
 \param dist_wavefield Distribution of the wavefields
 */
template <typename ValueType>
void KITGPI::Acquisition::Sources<ValueType>::init(Configuration::Configuration const &config, Coordinates<ValueType> const &modelCoordinates, scai::hmemo::ContextPtr ctx, scai::dmemo::DistributionPtr dist_wavefield)
{
    /* Read acquisition matrix */
    std::vector<sourceSettings<ValueType>> allSettings;

    if (config.get<bool>("initSourcesFromSU")) {
        su.buildAcqMatrixSource(config.get<std::string>("SourceSignalFilename"), modelCoordinates.getDH());
<<<<<<< HEAD
        acquisition_temp = su.getAcquisition();
        std::cout << acquisition_temp << std::endl;
=======
        allSettings = su.getSourceSettingsVec();
>>>>>>> ad0099dd
    } else
        readAllSettings(allSettings, config.get<std::string>("SourceFilename") + ".txt");

    this->init(allSettings, config, modelCoordinates, ctx, dist_wavefield);

    if (config.get<bool>("runSimultaneousShots")) {
        numShots = 1;
    } else {
        numShots = allSettings.size();
    }
}

/*! \brief Init of all shots based on the configuration class and the distribution of the wavefields
 *
 * acquistion matrix:
 * |           | X | Y | Z | SOURCE_TYPE | WAVELET_TYPE | WAVELET_SHAPE | FC | AMP | TShift |
 * | ----------| --| --| --| ----------- | -------------| --------------| ---| ----| ------ |
 * | 1. source |   |   |   |             |              |               |    |     |        |
 *
 * 
 \param config Configuration class, which is used to derive all requiered parameters
 \param modelCoordinates Coordinate class, which eg. maps 3D coordinates to 1D model indices
 \param ctx Context
 \param dist_wavefield Distribution of the wavefields
 \param acquisition_matrix Dense Matrix which holds number of sources rows and number of source parameters columns
 */
template <typename ValueType>
void KITGPI::Acquisition::Sources<ValueType>::init(std::vector<sourceSettings<ValueType>> allSettings, Configuration::Configuration const &config, Coordinates<ValueType> const &modelCoordinates, scai::hmemo::ContextPtr ctx, scai::dmemo::DistributionPtr dist_wavefield)
{
    /*reset seismograms. This is necessary when init will be called multiple times*/
    this->getSeismogramHandler().resetSeismograms();

    IndexType NT = static_cast<IndexType>((config.get<ValueType>("T") / config.get<ValueType>("DT")) + 0.5);

    /* Read acquisition from file */
    this->setAcquisition(allSettings, modelCoordinates, dist_wavefield, ctx);
    initOptionalAcquisitionParameter(allSettings, dist_wavefield, ctx);

    /* init seismogram handler */
    this->initSeismogramHandler(NT, ctx, dist_wavefield);
    this->getSeismogramHandler().setDT(config.get<ValueType>("DT"));
    this->getSeismogramHandler().setNormalizeTraces(config.get<IndexType>("NormalizeTraces"));

    /* Generate Signals */
    generateSignals(config, ctx);
    copySignalsToSeismogramHandler();
}

/*! \brief Init of a single shot based on the configuration class and the distribution of the wavefields
 \param config Configuration class, which is used to derive all requiered parameters
 \param modelCoordinates Coordinate class, which eg. maps 3D coordinates to 1D model indices
 \param ctx Context
 \param dist_wavefield Distribution of the wavefields
 \param acquisition_matrix Dense Matrix which holds number of sources rows and number of source parameters columns
 \param shotNumber Shot number
 */
template <typename ValueType>
void KITGPI::Acquisition::Sources<ValueType>::init(std::vector<sourceSettings<ValueType>> allSettings, Configuration::Configuration const &config, Coordinates<ValueType> const &modelCoordinates, scai::hmemo::ContextPtr ctx, scai::dmemo::DistributionPtr dist_wavefield, scai::IndexType shotNumber)
{
    /*reset seismograms. This is necessary when init will be called multiple times*/
    this->getSeismogramHandler().resetSeismograms();

    IndexType NT = static_cast<IndexType>((config.get<ValueType>("T") / config.get<ValueType>("DT")) + 0.5);

    /* Read acquisition from file */
    this->setAcquisition(allSettings, modelCoordinates, dist_wavefield, ctx);
    initOptionalAcquisitionParameter(allSettings, dist_wavefield, ctx);

    /* init seismogram handler */
    this->initSeismogramHandler(NT, ctx, dist_wavefield);
    this->getSeismogramHandler().setDT(config.get<ValueType>("DT"));
    this->getSeismogramHandler().setNormalizeTraces(config.get<IndexType>("NormalizeTraces"));

    /* Generate Signals */
    generateSignals(config, ctx, shotNumber);
    copySignalsToSeismogramHandler();
}

/*! \brief Init with a signal matrix
 \param config Configuration class, which is used to derive all requiered parameters
 \param modelCoordinates Coordinate class, which eg. maps 3D coordinates to 1D model indices
 \param ctx Context
 \param dist_wavefield Distribution of the wavefields
 \param acquisition_matrix Dense Matrix which holds number of sources rows and number of source parameters columns
 \param signalMatrix Signal matrix
 */
template <typename ValueType>
void KITGPI::Acquisition::Sources<ValueType>::init(scai::lama::DenseMatrix<ValueType> acquisition_matrix, Configuration::Configuration const &config, Coordinates<ValueType> const &modelCoordinates, scai::hmemo::ContextPtr ctx, scai::dmemo::DistributionPtr dist_wavefield, scai::lama::DenseMatrix<ValueType> &signalMatrix)
{
    ValueType DT = config.get<ValueType>("DT");
    IndexType NT = static_cast<IndexType>((config.get<ValueType>("T") / DT) + 0.5);

    /* Read acquisition from file */
    std::vector<sourceSettings<ValueType>> allSettings;
    acqMat2settings(acquisition_matrix, allSettings, dist_wavefield);
    this->setAcquisition(allSettings, modelCoordinates, dist_wavefield, ctx);
    initOptionalAcquisitionParameter(allSettings, dist_wavefield, ctx);

    /* init seismogram handler */
    this->initSeismogramHandler(NT, ctx, dist_wavefield);
    this->getSeismogramHandler().setDT(config.get<ValueType>("DT"));
    this->getSeismogramHandler().setNormalizeTraces(config.get<IndexType>("NormalizeTraces"));

    /* Generate Signals */
    allocateSeismogram(NT, this->getSeismogramTypes().getDistributionPtr(), ctx);
    signals.setDT(DT);
    signalMatrix.redistribute(signals.getData().getRowDistributionPtr(), signals.getData().getColDistributionPtr());
    signals.getData() = signalMatrix;
    copySignalsToSeismogramHandler();
}

/*! \brief Init based on the configuration class and the distribution of the wavefields
 *
 */
template <typename ValueType>
IndexType KITGPI::Acquisition::Sources<ValueType>::getNumShots()
{
    return numShots;
}

/*! \brief Generation of the source signals for all shots
 *
 * Allocation and calculation of the source signals accordingly to the source parameter vectors.
 * The calculation is performed locally on each node.
 *
 \param NT Number of time steps
 \param DT Time step interval
 \param ctx context
 */
template <typename ValueType>
void KITGPI::Acquisition::Sources<ValueType>::generateSignals(Configuration::Configuration const &config, scai::hmemo::ContextPtr ctx)
{
    ValueType DT = config.get<ValueType>("DT");
    IndexType NT = static_cast<IndexType>((config.get<ValueType>("T") / DT) + 0.5);

    SCAI_ASSERT_GT_DEBUG(NT, 0, "NT must be positive");
    SCAI_ASSERT_GT_DEBUG(DT, 0, "DT must be positive");

    allocateSeismogram(NT, this->getSeismogramTypes().getDistributionPtr(), ctx);

    signals.setDT(DT);

    auto read_wavelet_type_LA = hmemo::hostReadAccess(wavelet_type.getLocalValues());

    IndexType wavelet_type_i;

    for (IndexType i = 0; i < this->getNumTracesLocal(); i++) {

        /* Cast to IndexType */
        wavelet_type_i = read_wavelet_type_LA[i];

        switch (wavelet_type_i) {
        case 1:
            /* Synthetic wavelet */
            generateSyntheticSignal(i, NT, DT);
            break;
        case 2: // read one source signal for all sources
            wavelet_type_flag_2 = true;
            SCAI_ASSERT(!wavelet_type_flag_3, "Combination of wavelet type 2 and 3 not supported");
            readSignalFromFile(config, i, 0);
            break;
        case 3:
            wavelet_type_flag_3 = true; // read a source signal for each source
            SCAI_ASSERT(!wavelet_type_flag_2, "Combination of wavelet type 2 and 3 not supported");
            readSignalFromFile(config, i, i);
            break;

        default:
            COMMON_THROWEXCEPTION("Unkown wavelet type ")
            break;
        }
    }
}

/*! \brief Generation of the source signal for a single shot
 *
 * Allocation and calculation of the source signals accordingly to the source parameter vectors.
 * The calculation is performed locally on each node.
 *
 \param NT Number of time steps
 \param DT Time step interval
 \param ctx context
 */
template <typename ValueType>
void KITGPI::Acquisition::Sources<ValueType>::generateSignals(Configuration::Configuration const &config, scai::hmemo::ContextPtr ctx, scai::IndexType shotNumber)
{
    ValueType DT = config.get<ValueType>("DT");
    IndexType NT = static_cast<IndexType>((config.get<ValueType>("T") / DT) + 0.5);

    SCAI_ASSERT_GT_DEBUG(NT, 0, "NT must be positive");
    SCAI_ASSERT_GT_DEBUG(DT, 0, "DT must be positive");

    allocateSeismogram(NT, this->getSeismogramTypes().getDistributionPtr(), ctx);

    signals.setDT(DT);

    IndexType wavelet_type_i = wavelet_type[0];

    switch (wavelet_type_i) {
    case 1:
        /* Synthetic wavelet */
        generateSyntheticSignal(0, NT, DT);
        break;
    case 2: // read one source signal for all sources
        wavelet_type_flag_2 = true;
        SCAI_ASSERT(!wavelet_type_flag_3, "Combination of wavelet type 2 and 3 not supported");
        readSignalFromFile(config, 0, 0);
        break;
    case 3:
        wavelet_type_flag_3 = true; // read a source signal for each source
        SCAI_ASSERT(!wavelet_type_flag_2, "Combination of wavelet type 2 and 3 not supported");
        readSignalFromFile(config, 0, shotNumber);
        break;

    default:
        COMMON_THROWEXCEPTION("Unkown wavelet type ")
        break;
    }
}

/*! \brief Generation of synthetic source signals
 *
 * Calculation of a synthetic source signal accordingly to the source parameter vectors for the given local source number.
 * Uses the entries of the wavelet_shape vector to determine the shape of the wavelet.
 *
 \param SourceLocal Number of the local source
 \param NT Number of time steps
 \param DT Time step interval
 */
template <typename ValueType>
void KITGPI::Acquisition::Sources<ValueType>::generateSyntheticSignal(IndexType SourceLocal, IndexType NT, ValueType DT)
{

    lama::DenseVector<ValueType> signalVector;
    signalVector.allocate(NT);

    /* Cast to IndexType */
    IndexType wavelet_shape_i = wavelet_shape.getLocalValues()[SourceLocal];

    switch (wavelet_shape_i) {
    case 1:
        /* Ricker */
        SourceSignal::Ricker<ValueType>(signalVector, NT, DT, wavelet_fc.getLocalValues()[SourceLocal], wavelet_amp.getLocalValues()[SourceLocal], wavelet_tshift.getLocalValues()[SourceLocal]);
        break;

    case 2:
        /* combination of sin signals */
        SourceSignal::SinW<ValueType>(signalVector, NT, DT, wavelet_fc.getLocalValues()[SourceLocal], wavelet_amp.getLocalValues()[SourceLocal], wavelet_tshift.getLocalValues()[SourceLocal]);
        break;

    case 3:
        /* sin3 signal */
        SourceSignal::SinThree<ValueType>(signalVector, NT, DT, wavelet_fc.getLocalValues()[SourceLocal], wavelet_amp.getLocalValues()[SourceLocal], wavelet_tshift.getLocalValues()[SourceLocal]);
        break;

    case 4:
        /* First derivative of a Gaussian (FGaussian) */
        SourceSignal::FGaussian<ValueType>(signalVector, NT, DT, wavelet_fc.getLocalValues()[SourceLocal], wavelet_amp.getLocalValues()[SourceLocal], wavelet_tshift.getLocalValues()[SourceLocal]);
        break;

    case 5:
        /* Spike signal */
        SourceSignal::Spike<ValueType>(signalVector, NT, DT, 0, wavelet_amp.getLocalValues()[SourceLocal], wavelet_tshift.getLocalValues()[SourceLocal]);
        break;

    case 6:
        /* integral sin3 signal */
        SourceSignal::IntgSinThree<ValueType>(signalVector, NT, DT, wavelet_fc.getLocalValues()[SourceLocal], wavelet_amp.getLocalValues()[SourceLocal], wavelet_tshift.getLocalValues()[SourceLocal]);
        break;

    default:
        COMMON_THROWEXCEPTION("Unkown wavelet shape ")
        break;
    }

    hmemo::HArray<ValueType> localsignal = signalVector.getLocalValues();

    lama::DenseMatrix<ValueType> &signalsMatrix = signals.getData();
    signalsMatrix.setLocalRow(localsignal, SourceLocal, scai::common::BinaryOp::COPY);
}

template <typename ValueType>
void KITGPI::Acquisition::Sources<ValueType>::readSignalFromFile(Configuration::Configuration const &config, scai::IndexType SourceLocal, scai::IndexType numSourceRead)
{
    std::string signalFilename = config.get<std::string>("SourceSignalFilename");

    if (config.get<bool>("initSourcesFromSU")) {
        scai::lama::DenseVector<ValueType> singleSignal;
        scai::IndexType numSourceReadLocal;

        su.locateTrace(signalFilename, numSourceReadLocal, numSourceRead);
        suHandler<ValueType>::readSingleDataSU(signalFilename, singleSignal, numSourceReadLocal);

        SCAI_ASSERT(singleSignal.size() == signals.getData().getNumColumns(), "Source signal has invalid length");

        lama::DenseMatrix<ValueType> &signalsMatrix = signals.getData();
        signalsMatrix.setRow(singleSignal, SourceLocal, scai::common::BinaryOp::COPY);
    } else {
        signalFilename += ".mtx";
        scai::lama::DenseStorage<ValueType> signalsMatrixTmp;
        signalsMatrixTmp.readFromFile(signalFilename, numSourceRead, 1);

        SCAI_ASSERT(signalsMatrixTmp.getNumColumns() == signals.getData().getNumColumns(), "Source signal has invalid length");

        hmemo::HArray<ValueType> localsignal = signalsMatrixTmp.getValues();
        lama::DenseMatrix<ValueType> &signalsMatrix = signals.getData();
        signalsMatrix.setLocalRow(localsignal, SourceLocal, scai::common::BinaryOp::COPY);
    }
}

template <typename ValueType>
void KITGPI::Acquisition::Sources<ValueType>::checkRequiredNumParameter(IndexType numParameterCheck)
{

    if (numParameterCheck < 5 || numParameterCheck > 9) {
        COMMON_THROWEXCEPTION("Source acquisition file has an unkown format ")
    }
}

template <typename ValueType>
void KITGPI::Acquisition::Sources<ValueType>::initOptionalAcquisitionParameter(IndexType numParameter, IndexType numTracesGlobal, scai::lama::DenseMatrix<ValueType> acquisition, scai::dmemo::DistributionPtr dist_wavefield_traces, scai::hmemo::ContextPtr ctx)
{
    /* Allocate source parameter vectors on all processes */
    wavelet_type.allocate(numTracesGlobal);
    if (numParameter > 4) {
        wavelet_shape.allocate(numTracesGlobal);
        wavelet_fc.allocate(numTracesGlobal);
        wavelet_amp.allocate(numTracesGlobal);
        wavelet_tshift.allocate(numTracesGlobal);
    }

    lama::DenseVector<ValueType> tmp; // needed for conversion

    /* Save source configurations from acquisition matrix in vectors */
    acquisition.getRow(tmp, 4);
    wavelet_type = lama::cast<IndexType>(tmp);
    if (numParameter > 4) {
        acquisition.getRow(tmp, 5);
        wavelet_shape = lama::cast<IndexType>(tmp);
        acquisition.getRow(wavelet_fc, 6);
        acquisition.getRow(wavelet_amp, 7);
        acquisition.getRow(wavelet_tshift, 8);
    }

    /* Redistribute source parameter vectors to corresponding processes */
    wavelet_type.redistribute(dist_wavefield_traces);
    wavelet_type.setContextPtr(ctx);
    if (numParameter > 4) {
        wavelet_shape.redistribute(dist_wavefield_traces);
        wavelet_fc.redistribute(dist_wavefield_traces);
        wavelet_amp.redistribute(dist_wavefield_traces);
        wavelet_tshift.redistribute(dist_wavefield_traces);

        wavelet_shape.setContextPtr(ctx);
        wavelet_fc.setContextPtr(ctx);
        wavelet_amp.setContextPtr(ctx);
        wavelet_tshift.setContextPtr(ctx);
    }
}

template <typename ValueType>
void KITGPI::Acquisition::Sources<ValueType>::initOptionalAcquisitionParameter(std::vector<sourceSettings<ValueType>> allSettings, scai::dmemo::DistributionPtr dist_wavefield, scai::hmemo::ContextPtr ctx)
{
    /* Allocate source parameter vectors on all processes */
    scai::IndexType numTracesGlobal = this->getNumTracesGlobal();
    scai::dmemo::DistributionPtr dist_master_numTracesGlobal(new scai::dmemo::CyclicDistribution(numTracesGlobal, numTracesGlobal, dist_wavefield->getCommunicatorPtr()));
    scai::dmemo::DistributionPtr dist_wavefield_traces = this->getSeismogramTypes().getDistributionPtr();
    
    wavelet_type.allocate(dist_master_numTracesGlobal);
    wavelet_shape.allocate(dist_master_numTracesGlobal);
    wavelet_fc.allocate(dist_master_numTracesGlobal);
    wavelet_amp.allocate(dist_master_numTracesGlobal);
    wavelet_tshift.allocate(dist_master_numTracesGlobal);
    
    if (dist_wavefield->getCommunicator().getRank() == 0) {
        /* Get writeAccess to coordinates vector (local) */
        auto write_waveletType_LA = hostWriteAccess(wavelet_type.getLocalValues());
        auto write_waveletShape_LA = hostWriteAccess(wavelet_shape.getLocalValues());
        auto write_waveletFc_LA = hostWriteAccess(wavelet_fc.getLocalValues());
        auto write_amp_LA = hostWriteAccess(wavelet_amp.getLocalValues());
        auto write_tshift_LA = hostWriteAccess(wavelet_tshift.getLocalValues());

        /* 2. Calculate 1-D coordinates from 3-D coordinates */
        for (scai::IndexType i = 0; i < numTracesGlobal; i++) {
            write_waveletType_LA[i] = allSettings[i].waveletType;
            write_waveletShape_LA[i] = allSettings[i].waveletShape;
            write_waveletFc_LA[i] = allSettings[i].fc;
            write_amp_LA[i] = allSettings[i].amp;
            write_tshift_LA[i] = allSettings[i].tShift;
        }
        
        write_waveletType_LA.release();
        write_waveletShape_LA.release();
        write_waveletFc_LA.release();
        write_amp_LA.release();
        write_tshift_LA.release();
    }

    /* Redistribute source parameter vectors to corresponding processes */
    wavelet_type.redistribute(dist_wavefield_traces);
    wavelet_shape.redistribute(dist_wavefield_traces);
    wavelet_fc.redistribute(dist_wavefield_traces);
    wavelet_amp.redistribute(dist_wavefield_traces);
    wavelet_tshift.redistribute(dist_wavefield_traces);

    wavelet_type.setContextPtr(ctx);
    wavelet_shape.setContextPtr(ctx);
    wavelet_fc.setContextPtr(ctx);
    wavelet_amp.setContextPtr(ctx);
    wavelet_tshift.setContextPtr(ctx);
}

template <typename ValueType>
void KITGPI::Acquisition::Sources<ValueType>::copySignalsToSeismogramHandler()
{
    IndexType tempIndexType;
    lama::DenseVector<ValueType> temp;
    SeismogramHandler<ValueType> &seismograms = this->getSeismogramHandler();
    IndexType count[NUM_ELEMENTS_SEISMOGRAMTYPE] = {0, 0, 0, 0};

    /* Copy data to the seismogram handler */
    for (IndexType i = 0; i < this->getNumTracesGlobal(); ++i) {
        tempIndexType = this->getSeismogramTypes().getValue(i) - 1;

        signals.getData().getRow(temp, i);

        seismograms.getSeismogram(static_cast<SeismogramType>(tempIndexType)).getData().setRow(temp, count[tempIndexType], scai::common::BinaryOp::COPY);

        ++count[tempIndexType];
    }

    SCAI_ASSERT_DEBUG(count[0] == seismograms.getNumTracesGlobal(SeismogramType::P), " Size mismatch ");
    SCAI_ASSERT_DEBUG(count[1] == seismograms.getNumTracesGlobal(SeismogramType::VX), " Size mismatch ");
    SCAI_ASSERT_DEBUG(count[2] == seismograms.getNumTracesGlobal(SeismogramType::VY), " Size mismatch ");
    SCAI_ASSERT_DEBUG(count[3] == seismograms.getNumTracesGlobal(SeismogramType::VZ), " Size mismatch ");
}

/*! \brief Allocation of the source signals matrix
 *
 * Allocation of the source signals matrix based on an already defined source distribution and the number of time steps.
 * The source signal matrix is allocated based on the distributions.
 *
 \param NT Number of time steps
 \param ctx context
 */
template <typename ValueType>
void KITGPI::Acquisition::Sources<ValueType>::allocateSeismogram(IndexType NT, scai::dmemo::DistributionPtr dist_traces, scai::hmemo::ContextPtr ctx)
{
    SCAI_ASSERT_DEBUG(NT > 0, "NT<=0");
    if (dist_traces == NULL) {
        COMMON_THROWEXCEPTION("Row distribution of sources (dist_wavefield_sources) is not set!")
    }

    /* Signals matrix is row distributed according to dist_wavefield_sources, No column distribution */
    signals.allocate(ctx, dist_traces, NT);
    signals.setCoordinates(this->get1DCoordinates());
    signals.setContextPtr(ctx);
}

/*! \brief Gets the Acquisition Matrix
 *
 * Uses configuration to determine if sources are initialized by MTX or SU and then get the Acquisition Matrix
 *
 \param config Configuration
 \param acqMat Acquisition Matrix
 */
template <typename ValueType>
void KITGPI::Acquisition::Sources<ValueType>::getAcquisitionMat(Configuration::Configuration const &config, std::vector<sourceSettings<ValueType>> &allSourceSettings)
{
    if (config.get<bool>("initSourcesFromSU"))
        allSourceSettings = su.getSourceSettingsVec();
    else
        readAllSettings(allSourceSettings, config.get<std::string>("SourceFilename") + ".mtx");
}

template <typename ValueType>
void KITGPI::Acquisition::Sources<ValueType>::acqMat2settings(scai::lama::DenseMatrix<ValueType> &acqMat, std::vector<sourceSettings<ValueType>> &allSettings, scai::dmemo::DistributionPtr dist_wavefield) {
    scai::IndexType nRows = acqMat.getNumRows();
    allSettings.reserve(nRows);
    if (dist_wavefield->getCommunicator().getRank() == 0) {
        auto read_acquisition_temp_HA = hostReadAccess(acqMat.getLocalStorage().getData());
        for (IndexType row = 0; row < nRows; row++) {
            allSettings[row].sourceCoords.x = read_acquisition_temp_HA[row*9+0];
            allSettings[row].sourceCoords.y = read_acquisition_temp_HA[row*9+1];
            allSettings[row].sourceCoords.z = read_acquisition_temp_HA[row*9+2];
            allSettings[row].sourceType = read_acquisition_temp_HA[row*9+3];
            allSettings[row].waveletType = read_acquisition_temp_HA[row*9+4];
            allSettings[row].waveletShape = read_acquisition_temp_HA[row*9+5];
            allSettings[row].fc = read_acquisition_temp_HA[row*9+6];
            allSettings[row].amp = read_acquisition_temp_HA[row*9+7];
            allSettings[row].tShift = read_acquisition_temp_HA[row*9+8];
        }
    }
}

template class KITGPI::Acquisition::Sources<double>;
template class KITGPI::Acquisition::Sources<float>;<|MERGE_RESOLUTION|>--- conflicted
+++ resolved
@@ -58,12 +58,7 @@
 
     if (config.get<bool>("initSourcesFromSU")) {
         su.buildAcqMatrixSource(config.get<std::string>("SourceSignalFilename"), modelCoordinates.getDH());
-<<<<<<< HEAD
-        acquisition_temp = su.getAcquisition();
-        std::cout << acquisition_temp << std::endl;
-=======
         allSettings = su.getSourceSettingsVec();
->>>>>>> ad0099dd
     } else
         readAllSettings(allSettings, config.get<std::string>("SourceFilename") + ".txt");
 
@@ -75,6 +70,7 @@
         numShots = allSettings.size();
     }
 }
+
 
 /*! \brief Init of all shots based on the configuration class and the distribution of the wavefields
  *
@@ -101,7 +97,7 @@
     /* Read acquisition from file */
     this->setAcquisition(allSettings, modelCoordinates, dist_wavefield, ctx);
     initOptionalAcquisitionParameter(allSettings, dist_wavefield, ctx);
-
+    
     /* init seismogram handler */
     this->initSeismogramHandler(NT, ctx, dist_wavefield);
     this->getSeismogramHandler().setDT(config.get<ValueType>("DT"));
@@ -131,7 +127,7 @@
     /* Read acquisition from file */
     this->setAcquisition(allSettings, modelCoordinates, dist_wavefield, ctx);
     initOptionalAcquisitionParameter(allSettings, dist_wavefield, ctx);
-
+    
     /* init seismogram handler */
     this->initSeismogramHandler(NT, ctx, dist_wavefield);
     this->getSeismogramHandler().setDT(config.get<ValueType>("DT"));
@@ -161,7 +157,7 @@
     acqMat2settings(acquisition_matrix, allSettings, dist_wavefield);
     this->setAcquisition(allSettings, modelCoordinates, dist_wavefield, ctx);
     initOptionalAcquisitionParameter(allSettings, dist_wavefield, ctx);
-
+ 
     /* init seismogram handler */
     this->initSeismogramHandler(NT, ctx, dist_wavefield);
     this->getSeismogramHandler().setDT(config.get<ValueType>("DT"));
@@ -559,5 +555,6 @@
     }
 }
 
+
 template class KITGPI::Acquisition::Sources<double>;
 template class KITGPI::Acquisition::Sources<float>;