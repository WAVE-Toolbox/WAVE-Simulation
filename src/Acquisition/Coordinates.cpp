--- conflicted
+++ resolved
@@ -3,8 +3,6 @@
 #include <cmath>
 #include <iterator>
 #include <vector>
-
-#include <scai/common/Settings.hpp>
 
 using namespace scai;
 
@@ -122,7 +120,6 @@
             NZmax--;
         }
 
-<<<<<<< HEAD
         if (NXmax != NX) {
             //reduce NX to fit the variable grid
             NX = NXmax;
@@ -131,22 +128,6 @@
             //reduce NZ to fit the variable grid
             NZ = NZmax;
         }
-=======
-        {	//adding communicator so not all PEs print the messages
-			dmemo::CommunicatorPtr commAll = dmemo::Communicator::getCommunicatorPtr(); // default communicator, set by environment variable SCAI_COMMUNICATOR
-			common::Settings::setRank(commAll->getNodeRank());
-			if (commAll->getRank() == 0) {
-				if (NXmax != NX) {
-					std::cout << "NX for the variable grid has been changed from " << NX << " to " << NXmax << std::endl;
-					NX = NXmax;
-				}
-				if (NZmax != NZ) {
-					std::cout << "NZ for the variable grid has been changed from " << NZ << " to " << NZmax << std::endl;
-					NZ = NZmax;
-				}
-			}
-		}
->>>>>>> 3ce6df8c
 
         /* This has to be fixed: Because interface[0]=-1 (should be changed to 0) interface 1 has to be checked seperately */
         IndexType layer = 0;
@@ -154,6 +135,7 @@
             layer++;
             ValueType test = ValueType(interface[layer] - interface[layer - 1] - 1) / dhFactor[layer - 1];
             if (floor(test) != test) {
+                std::cout << "interface[" << layer << "] has been changed from " << interface[layer] << " to " << interface[layer] - 1 << std::endl;
                 interface[layer]--;
                 layer--;
             }
@@ -164,6 +146,7 @@
             layer++;
             ValueType test = ValueType(interface[layer] - interface[layer - 1]) / dhFactor[layer - 1];
             if (floor(test) != test) {
+                std::cout << "interface[" << layer << "] has been changed from " << interface[layer] << " to " << interface[layer] - 1 << std::endl;
                 interface[layer]--;
                 layer--;
             }
