--- conflicted
+++ resolved
@@ -4,7 +4,13 @@
 template<typename ValueType, typename IndexType>
 void KITGPI::CheckParameter::checkNumericalArtefeactsAndInstabilities(const KITGPI::Configuration::Configuration& config, Modelparameter::Modelparameter<ValueType>& model, scai::dmemo::CommunicatorPtr comm)
 {
-  ValueType vMaxTmp = model.getVelocityP().max();
+    ValueType vMaxTmp;
+ if (config.get<std::string>("equationType").compare("sh") == 0) {
+      vMaxTmp = model.getVelocityS().max();
+  }
+  else {
+      vMaxTmp = model.getVelocityP().max();
+  }
   ValueType vMinTmp;
   if (config.get<std::string>("equationType").compare("acoustic") == 0) {
       vMinTmp = model.getVelocityP().min();
@@ -15,17 +21,7 @@
       KITGPI::Common::searchAndReplace<ValueType,IndexType>(velocityS,0,vMaxTmp,5);
       vMinTmp = velocityS.min();
   } 
-  
-<<<<<<< HEAD
-=======
- ValueType vMaxTmp;
- if (config.get<std::string>("equationType").compare("sh") == 0) {
-      vMaxTmp = model.getVelocityS().max();
-  }
-  else {
-      vMaxTmp = model.getVelocityP().max();
-  }
->>>>>>> 0e8fea2e
+
   scai::lama::DenseMatrix<ValueType> acquisition_temp;
   scai::lama::DenseVector<ValueType> wavelet_fc; 
   acquisition_temp.readFromFile(config.get<std::string>("SourceFilename"));
@@ -126,7 +122,7 @@
 	  SCAI_ASSERT_ERROR(false,"Unknown spatial FD order")
       }
       
-      if(dh>vMin/(2*fcMax*N) && vMin > 400){
+      if(dh>vMin/(2*fcMax*N)){
 	std::cerr<<"\nCriterion to avoid numerical dispersion is not met! \ndh is "<<dh<<" but should be less than vMin/(2*fcMax*N)="<<vMin/(2*fcMax*N)<<"\n\n";
       }
     }
