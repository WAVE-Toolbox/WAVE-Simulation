#include <iostream>
#include <scai/common/Settings.hpp>
#include <scai/dmemo/GridDistribution.hpp>
#include <scai/lama.hpp>
#include <scai/lama/GridVector.hpp>
#include <scai/lama/GridWriteAccess.hpp>
#include <string>
#include <vector>

#include "Configuration.hpp"
#include "HostPrint.hpp"

using namespace scai;
/*------------------------------
     TwoLayer - Model Creation
     This is a simple model creation tool which
     reads in the configuration file the model dimension and name
-------------------------------*/
int main(int argc, char *argv[])
{
    typedef double ValueType;

    // parameter
    ValueType vp1 = 3500, vs1 = 2000, rho1 = 2000, tauP1 = 0.1, tauS1 = 0.1;
    ValueType vp2 = 4550, vs2 = 2600, rho2 = 2600, tauP2 = 0.1, tauS2 = 0.1;

    // depth of second layer
    IndexType depth = 40;

    if (argc != 2) {
        std::cout << "\n\nNo configuration file given!\n\n"
                  << std::endl;
        return (2);
    }


    
    // read configuration parameter from file
    KITGPI::Configuration::Configuration config(argv[1]);

    // estimate grid with parameters out of the configuration
    IndexType NX = config.get<IndexType>("NX");
    IndexType NY = config.get<IndexType>("NY");
    IndexType NZ = config.get<IndexType>("NZ");
    common::Grid3D grid(NY, NZ, NX);

<<<<<<< HEAD
    // construct model vectors
    lama::GridVector<ValueType> vp(grid);
    lama::GridVector<ValueType> vs(grid);
    lama::GridVector<ValueType> rho(grid);
    lama::GridVector<ValueType> tauP(grid);
    lama::GridVector<ValueType> tauS(grid);
    
    //set velocities for first layer
    vp = vp1;
    vs = vs1;
    rho = rho1;
    tauP = tauP1;
    tauS = tauS1;
=======
    // construct model vectors and set velocities for first layer

    lama::GridVector<ValueType> vp(grid, vp1);
    lama::GridVector<ValueType> vs(grid, vs1);
    lama::GridVector<ValueType> rho(grid, rho1);
    lama::GridVector<ValueType> tauP(grid, tauP1);
    lama::GridVector<ValueType> tauS(grid, tauS1);
>>>>>>> c0154078

    //set velocities for second layer
    for (IndexType y = depth; y < NY; ++y) {

        vp(y, lama::Range(), lama::Range()) = vp2;
        vs(y, lama::Range(), lama::Range()) = vs2;
        rho(y, lama::Range(), lama::Range()) = rho2;
        tauP(y, lama::Range(), lama::Range()) = tauP2;
        tauS(y, lama::Range(), lama::Range()) = tauS2;
    }

    
    std::string type = config.get<std::string>("equationType");

    //write model to file specified in configuration
    std::string filename = config.get<std::string>("ModelFilename");

    rho.writeToFile(filename + ".density.mtx");

    if (type.compare("sh") != 0) {
        vp.writeToFile(filename + ".vp.mtx");
    }

    if (type.compare("acoustic") != 0) {
        vs.writeToFile(filename + ".vs.mtx");
    }
    if (type.compare("visco") == 0) {
        tauP.writeToFile(filename + ".tauP.mtx");
        tauS.writeToFile(filename + ".tauS.mtx");
    }
    return 0;
}<|MERGE_RESOLUTION|>--- conflicted
+++ resolved
@@ -33,8 +33,6 @@
         return (2);
     }
 
-
-    
     // read configuration parameter from file
     KITGPI::Configuration::Configuration config(argv[1]);
 
@@ -42,23 +40,8 @@
     IndexType NX = config.get<IndexType>("NX");
     IndexType NY = config.get<IndexType>("NY");
     IndexType NZ = config.get<IndexType>("NZ");
-    common::Grid3D grid(NY, NZ, NX);
+    common::Grid3D grid(NZ, NY, NX);
 
-<<<<<<< HEAD
-    // construct model vectors
-    lama::GridVector<ValueType> vp(grid);
-    lama::GridVector<ValueType> vs(grid);
-    lama::GridVector<ValueType> rho(grid);
-    lama::GridVector<ValueType> tauP(grid);
-    lama::GridVector<ValueType> tauS(grid);
-    
-    //set velocities for first layer
-    vp = vp1;
-    vs = vs1;
-    rho = rho1;
-    tauP = tauP1;
-    tauS = tauS1;
-=======
     // construct model vectors and set velocities for first layer
 
     lama::GridVector<ValueType> vp(grid, vp1);
@@ -66,19 +49,17 @@
     lama::GridVector<ValueType> rho(grid, rho1);
     lama::GridVector<ValueType> tauP(grid, tauP1);
     lama::GridVector<ValueType> tauS(grid, tauS1);
->>>>>>> c0154078
 
     //set velocities for second layer
     for (IndexType y = depth; y < NY; ++y) {
 
-        vp(y, lama::Range(), lama::Range()) = vp2;
-        vs(y, lama::Range(), lama::Range()) = vs2;
-        rho(y, lama::Range(), lama::Range()) = rho2;
-        tauP(y, lama::Range(), lama::Range()) = tauP2;
-        tauS(y, lama::Range(), lama::Range()) = tauS2;
+        vp(lama::Range(), y, lama::Range()) = vp2;
+        vs(lama::Range(), y, lama::Range()) = vs2;
+        rho(lama::Range(), y, lama::Range()) = rho2;
+        tauP(lama::Range(), y, lama::Range()) = tauP2;
+        tauS(lama::Range(), y, lama::Range()) = tauS2;
     }
 
-    
     std::string type = config.get<std::string>("equationType");
 
     //write model to file specified in configuration
