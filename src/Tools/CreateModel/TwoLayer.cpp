--- conflicted
+++ resolved
@@ -33,21 +33,16 @@
         return (2);
     }
 
+
+    
     // read configuration parameter from file
     KITGPI::Configuration::Configuration config(argv[1]);
 
     // estimate grid with parameters out of the configuration
-<<<<<<< HEAD
-    int NX = config.get<IndexType>("NX");
-    int NY = config.get<IndexType>("NY");
-    int NZ = config.get<IndexType>("NZ");
-    common::Grid3D grid(NY, NZ, NX);
-=======
     IndexType NX = config.get<IndexType>("NX");
     IndexType NY = config.get<IndexType>("NY");
     IndexType NZ = config.get<IndexType>("NZ");
-    common::Grid3D grid(NZ, NY, NX);
->>>>>>> ad0099dd
+    common::Grid3D grid(NY, NZ, NX);
 
     // construct model vectors
     lama::GridVector<ValueType> vp(grid);
@@ -55,7 +50,7 @@
     lama::GridVector<ValueType> rho(grid);
     lama::GridVector<ValueType> tauP(grid);
     lama::GridVector<ValueType> tauS(grid);
-
+    
     //set velocities for first layer
     vp = vp1;
     vs = vs1;
@@ -73,6 +68,7 @@
         tauS(y, lama::Range(), lama::Range()) = tauS2;
     }
 
+    
     std::string type = config.get<std::string>("equationType");
 
     //write model to file specified in configuration
