

#pragma once
#include <scai/lama.hpp>
#include <scai/lama/DenseVector.hpp>

#include <scai/dmemo/BlockDistribution.hpp>
#include <scai/hmemo/HArray.hpp>

#include "Wavefields.hpp"

namespace KITGPI
{

    namespace Wavefields
    {

        /*! \brief The class FD3Dvisco holds the wavefields for 3D visco elastic simulation
         *
         */
        template <typename ValueType>
        class FD3Dvisco : public Wavefields<ValueType>
        {

          public:
            //! Default constructor
            FD3Dvisco(){};

            //! Default destructor
            ~FD3Dvisco(){};

            explicit FD3Dvisco(scai::hmemo::ContextPtr ctx, scai::dmemo::DistributionPtr dist);

            void resetWavefields() override;

            /* Getter routines for non-required wavefields: Will throw an error */
            scai::lama::DenseVector<ValueType> &getRefP() override;

            scai::hmemo::ContextPtr getContextPtr() override;

            void init(scai::hmemo::ContextPtr ctx, scai::dmemo::DistributionPtr dist) override;

            /* Overloading Operators */
            KITGPI::Wavefields::FD3Dvisco<ValueType> operator*(ValueType rhs);
            KITGPI::Wavefields::FD3Dvisco<ValueType> operator*=(ValueType rhs);
            KITGPI::Wavefields::FD3Dvisco<ValueType> operator*(KITGPI::Wavefields::FD3Dvisco<ValueType> rhs);
            KITGPI::Wavefields::FD3Dvisco<ValueType> operator*=(KITGPI::Wavefields::FD3Dvisco<ValueType> rhs);

<<<<<<< HEAD
            void write(std::string type, scai::IndexType t, scai::IndexType partitionedOut) override;
            void writeSnapshot(scai::IndexType t, scai::IndexType partitionedOut);
=======
            void write(std::string baseName,std::string type, IndexType t, IndexType partitionedOut) override;
            void writeSnapshot(std::string baseName,IndexType t, IndexType partitionedOut);
>>>>>>> 5900b5c3

	    void minusAssign(KITGPI::Wavefields::Wavefields<ValueType>  &rhs);
            void plusAssign(KITGPI::Wavefields::Wavefields<ValueType>  &rhs);
            void assign(KITGPI::Wavefields::Wavefields<ValueType>  &rhs);
	    void timesAssign(ValueType rhs);
	    
          private:
            /* required wavefields */
            using Wavefields<ValueType>::VX;
            using Wavefields<ValueType>::VY;
            using Wavefields<ValueType>::VZ;
            using Wavefields<ValueType>::Sxx;
            using Wavefields<ValueType>::Syy;
            using Wavefields<ValueType>::Szz;
            using Wavefields<ValueType>::Syz;
            using Wavefields<ValueType>::Sxz;
            using Wavefields<ValueType>::Sxy;
            using Wavefields<ValueType>::Rxx;
            using Wavefields<ValueType>::Ryy;
            using Wavefields<ValueType>::Rzz;
            using Wavefields<ValueType>::Ryz;
            using Wavefields<ValueType>::Rxz;
            using Wavefields<ValueType>::Rxy;

            /* non-required wavefields */
            using Wavefields<ValueType>::P; //!< Wavefield

            std::string type = "Visco3D";
        };
    }
}<|MERGE_RESOLUTION|>--- conflicted
+++ resolved
@@ -46,13 +46,8 @@
             KITGPI::Wavefields::FD3Dvisco<ValueType> operator*(KITGPI::Wavefields::FD3Dvisco<ValueType> rhs);
             KITGPI::Wavefields::FD3Dvisco<ValueType> operator*=(KITGPI::Wavefields::FD3Dvisco<ValueType> rhs);
 
-<<<<<<< HEAD
-            void write(std::string type, scai::IndexType t, scai::IndexType partitionedOut) override;
-            void writeSnapshot(scai::IndexType t, scai::IndexType partitionedOut);
-=======
-            void write(std::string baseName,std::string type, IndexType t, IndexType partitionedOut) override;
-            void writeSnapshot(std::string baseName,IndexType t, IndexType partitionedOut);
->>>>>>> 5900b5c3
+            void write(std::string baseName,std::string type, scai::IndexType t, scai::IndexType partitionedOut) override;
+            void writeSnapshot(std::string baseName,scai::IndexType t, scai::IndexType partitionedOut);
 
 	    void minusAssign(KITGPI::Wavefields::Wavefields<ValueType>  &rhs);
             void plusAssign(KITGPI::Wavefields::Wavefields<ValueType>  &rhs);
