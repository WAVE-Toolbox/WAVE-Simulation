--- conflicted
+++ resolved
@@ -62,13 +62,8 @@
             //! \brief Initialization
             virtual void init(scai::hmemo::ContextPtr ctx, scai::dmemo::DistributionPtr dist) = 0;
 
-<<<<<<< HEAD
-            virtual void write(std::string type, scai::IndexType t, scai::IndexType partitionedOut) = 0;
-	    virtual void writeSnapshot(scai::IndexType t, scai::IndexType partitionedOut) = 0;
-=======
-            virtual void write(std::string baseName, std::string type, IndexType t, IndexType partitionedOut) = 0;
-	    virtual void writeSnapshot(std::string baseName, IndexType t, IndexType partitionedOut) = 0;
->>>>>>> 5900b5c3
+            virtual void write(std::string baseName, std::string type, scai::IndexType t, scai::IndexType partitionedOut) = 0;
+	    virtual void writeSnapshot(std::string baseName, scai::IndexType t, scai::IndexType partitionedOut) = 0;
 
             //! Operator overloading
             virtual void minusAssign(KITGPI::Wavefields::Wavefields<ValueType> &rhs) = 0;
@@ -84,11 +79,7 @@
           protected:
             void resetWavefield(scai::lama::DenseVector<ValueType> &vector);
             void initWavefield(scai::lama::DenseVector<ValueType> &vector, scai::hmemo::ContextPtr ctx, scai::dmemo::DistributionPtr dist);
-<<<<<<< HEAD
-            void writeWavefield(scai::lama::DenseVector<ValueType> &vector, std::string vectorName, std::string type, scai::IndexType t, scai::IndexType partitionedOut);
-=======
-            void writeWavefield(scai::lama::DenseVector<ValueType> &vector, std::string component, std::string fileBaseName, IndexType t, IndexType partitionedOut);
->>>>>>> 5900b5c3
+            void writeWavefield(scai::lama::DenseVector<ValueType> &vector, std::string component, std::string fileBaseName, scai::IndexType t, scai::IndexType partitionedOut);
 
             scai::lama::DenseVector<ValueType> VX;  //!< Wavefield for velocity in x
             scai::lama::DenseVector<ValueType> VY;  //!< Wavefield for velocity in y
