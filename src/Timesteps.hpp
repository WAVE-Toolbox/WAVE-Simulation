--- conflicted
+++ resolved
@@ -29,12 +29,7 @@
  *  storing seismogram data
  */
 template <typename ValueType>
-<<<<<<< HEAD
-void timesteps( lama::DenseVector<ValueType>& seismogram, lama::DenseVector<ValueType>& source, Modelparameter3Dacoustic<ValueType>& model, lama::DenseVector<ValueType>& p,
-               lama::Vector& vX, lama::Vector& vY, lama::Vector& vZ,
-=======
-void timesteps( lama::DenseVector<ValueType>& seismogram, lama::DenseVector<ValueType>& source, Modelparameter<ValueType>& model, Wavefields3Dacoustic<ValueType>& wavefield,
->>>>>>> 95323d0b
+void timesteps( lama::DenseVector<ValueType>& seismogram, lama::DenseVector<ValueType>& source, Modelparameter3Dacoustic<ValueType>& model, Wavefields3Dacoustic<ValueType>& wavefield,
                lama::Matrix& A, lama::Matrix& B, lama::Matrix& C, lama::Matrix& D, lama::Matrix& E, lama::Matrix& F,
                lama::Scalar v_factor, lama::Scalar p_factor,
                IndexType NT, lama::Scalar DH_INV, IndexType source_index, IndexType seismogram_index,
@@ -47,9 +42,9 @@
     
     
     // create new Vector(Pointer) with same configuration as vZ
-    common::unique_ptr<lama::Vector> helpPtr( wavefield.vX.newVector() );
+    common::unique_ptr<lama::Vector> updatePtr( wavefield.vX.newVector() );
     // get Reference of VectorPointer
-    lama::Vector& help = *helpPtr;
+    lama::Vector& update = *updatePtr;
     
     for ( IndexType t = 0; t < NT; t++ )
     {
@@ -60,23 +55,23 @@
         
         // update velocity, v_factor is 'DT / DH'
         // velocity z: vZ = vZ + DT / ( DH * rho ) * A * p;
-        help=v_factor * A * wavefield.p; // Update=DT / ( DH) * A * p
-        wavefield.vZ += help.scale(model.density); // Update+1/RHO
+        update=v_factor * A * wavefield.p; // Update=DT / ( DH) * A * p
+        wavefield.vZ += update.scale(model.density); // Update+1/RHO
         
         // velocity x: vX = vX + DT / ( DH * rho ) * B * p;
-        help=v_factor * B * wavefield.p; // Update=DT / ( DH) * B * p
-        wavefield.vX += help.scale(model.density); // Update+1/RHO
+        update=v_factor * B * wavefield.p; // Update=DT / ( DH) * B * p
+        wavefield.vX += update.scale(model.density); // Update+1/RHO
         
         // velocity y: vY = vY + DT / ( DH * rho ) * C * p;
-        help=v_factor * C * wavefield.p; // Update=DT / ( DH) * C * p
-        wavefield.vY += help.scale(model.density); // Update+1/RHO
+        update=v_factor * C * wavefield.p; // Update=DT / ( DH) * C * p
+        wavefield.vY += update.scale(model.density); // Update+1/RHO
         
         
         // pressure update
-        help =  DH_INV * D * wavefield.vZ;
-        help += DH_INV * E * wavefield.vX;
-        help += DH_INV * F * wavefield.vY;
-        wavefield.p += p_factor * help.scale(model.pi); // p= DT (p_factor) * Update * Model (M)
+        update =  DH_INV * D * wavefield.vZ;
+        update += DH_INV * E * wavefield.vX;
+        update += DH_INV * F * wavefield.vY;
+        wavefield.p += p_factor * update.scale(model.pi); // p= DT (p_factor) * Update * Model (M)
         
         // update seismogram and pressure with source terms
         // CAUTION: elementwise access by setVal and getVal cause performace issues executed on CUDA
