--- conflicted
+++ resolved
@@ -18,13 +18,10 @@
 #include <geographer/Wrappers.h>
 #endif
 #endif
-<<<<<<< HEAD
-=======
 
 #include <scai/common/ContextType.hpp>
 #include <scai/dmemo/CommunicatorStack.hpp>
 
->>>>>>> 26565398
 namespace KITGPI
 {
     //! \brief Partitioning namespace
@@ -94,6 +91,7 @@
         }
 
 #ifdef USE_GEOGRAPHER
+
         /*! \brief 
             \param config configuration object
             \param commShot communicator of a shot domain
@@ -127,13 +125,12 @@
             settings.numBlocks = commShot->getSize();
             settings.coarseningStepsBetweenRefinement = 1;
 
-			//const IndexType N = graph.getNumRows();
+	  		//const IndexType N = graph.getNumRows();
 			const IndexType M = graph.getNumValues(); 
 			//set minimum gain to 1% of the average number of edges per block
 			settings.minGainForNextRound = M/settings.numBlocks*0.01;    
             //settings.maxKMeansIterations = 10;
 
-<<<<<<< HEAD
             //settings.minSamplingNodes = -1;
             settings.storeInfo = true;
 		    //look at ITI Settings.h for the enum ITI::Tool
@@ -187,9 +184,6 @@
 			}
 
             ITI::Metrics<ValueType> metrics(settings); //by default, settings.numBlocks = p (where p is: mpirun -np p ...)
-=======
-            struct ITI::Metrics<ValueType> metrics(settings); //by default, settings.numBlocks = p (where p is: mpirun -np p ...)
->>>>>>> 26565398
 
             if (commShot->getRank() == 0) {
                 settings.print(std::cout);
@@ -214,31 +208,17 @@
 
             dmemo::DistributionPtr dist = scai::dmemo::generalDistributionByNewOwners(partition.getDistribution(), partition.getLocalValues());
 
-<<<<<<< HEAD
-            //redistribute all data to get metrics
-            scai::dmemo::DistributionPtr noDistPtr(new scai::dmemo::NoDistribution(graph.getNumRows()));
-            graph.redistribute(dist, noDistPtr);
-            partition.redistribute(dist);
-            weightVector[0].redistribute(dist);
-
-            metrics.getEasyMetrics(graph, partition, weightVector, settings);
-
-            if (commShot->getRank() == 0) {
-                metrics.print(std::cout);
-            }
-=======
             //redistribute all data to get metrics (uncommend for debugging or monitiring the partitioner results)
 //             scai::dmemo::DistributionPtr noDistPtr(new scai::dmemo::NoDistribution(graph.getNumRows()));
 //             graph.redistribute(dist, noDistPtr);
 //             partition.redistribute(dist);
 //             weightVector[0].redistribute(dist);
 // 
-//             metrics.getAllMetrics(graph, partition, weightVector, settings);
+//             metrics.getEasyMetrics(graph, partition, weightVector, settings);
 // 
 //             if (commShot->getRank() == 0) {
 //                 metrics.print(std::cout);
 //             }
->>>>>>> 26565398
 
             return (dist);
         }
@@ -342,6 +322,7 @@
             if (useNodeWeights) {
                 lama::VectorAssembly<ValueType> assembly;
                 assembly.reserve(ownedIndexes.size());
+
                 std::vector<scai::IndexType> spatialFDorderVec;
                 if (config.get<bool>("useVariableFDoperators")) {
                     std::ifstream is(config.get<std::string>("spatialFDorderFilename"));
@@ -461,15 +442,8 @@
             
             HOST_PRINT(commShot, "", "calculate node weights for partioner \n");
             auto &&weights = Weights(config, BlockDist, modelCoordinates);
-<<<<<<< HEAD
-
-			if (config.get<bool>("coordinateWrite"))
-				modelCoordinates.writeCoordinates(BlockDist, ctx, config.get<std::string>("coordinateFilename"));
-			
-=======
             weights.setContextPtr(loc);
             
->>>>>>> 26565398
             end_t = common::Walltime::get();
             HOST_PRINT(commShot, "", "created partioner input  in " << end_t - start_t << " sec.\n\n");
 
