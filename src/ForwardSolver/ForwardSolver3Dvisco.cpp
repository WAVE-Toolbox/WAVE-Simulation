#include "ForwardSolver3Dvisco.hpp"
using namespace scai;

/*! \brief Initialitation of the ForwardSolver
 *
 *
 \param config Configuration
 \param derivatives Derivatives matrices
 \param wavefield Wavefields for the modelling
 \param ctx Context
 */
template <typename ValueType>
void KITGPI::ForwardSolver::FD3Dvisco<ValueType>::initForwardSolver(Configuration::Configuration const &config, Derivatives::Derivatives<ValueType> &derivatives, Wavefields::Wavefields<ValueType> &wavefield, const Modelparameter::Modelparameter<ValueType> &model, scai::hmemo::ContextPtr ctx, ValueType DT)
{
    /* Check if distributions of wavefields and models are the same */
    SCAI_ASSERT_ERROR(wavefield.getRefVX().getDistributionPtr()==model.getDensity().getDistributionPtr(),"Distributions of wavefields and models are not the same");
    
    /* Get distribibution */
    dmemo::DistributionPtr dist;
    lama::Vector &vX = wavefield.getRefVX();
    dist=vX.getDistributionPtr();
    
    /* Initialisation of Boundary Conditions */
    if (config.get<IndexType>("FreeSurface") && config.get<IndexType>("DampingBoundaryType")) {
	this->prepareBoundaryConditions(config, derivatives, dist, ctx);
    }
    
    /* Initialisation of auxiliary vectors and scalars*/
    common::unique_ptr<lama::Vector> tmp1(vX.newVector());  	// create new Vector(Pointer) with same configuration as vX (goes out of scope at functions end)
    updatePtr=std::move(tmp1); 					// assign tmp1 to updatePtr
    common::unique_ptr<lama::Vector> tmp2(vX.newVector()); 
    update_tempPtr=std::move(tmp2); 	
    common::unique_ptr<lama::Vector> tmp3(vX.newVector());
    vxxPtr=std::move(tmp3); 
    common::unique_ptr<lama::Vector> tmp4(vX.newVector());
    vyyPtr=std::move(tmp4);
    common::unique_ptr<lama::Vector> tmp5(vX.newVector());
    vyyPtr=std::move(tmp5);
    scai::common::unique_ptr<scai::lama::Vector> tmp6(vX.newVector());
    update2Ptr=std::move(tmp6);
    scai::common::unique_ptr<scai::lama::Vector> tmp7(vX.newVector());
    onePlusLtauPPtr=std::move(tmp7);
    scai::common::unique_ptr<scai::lama::Vector> tmp8(vX.newVector());
    onePlusLtauSPtr=std::move(tmp8);
    
    numRelaxationMechanisms = model.getNumRelaxationMechanisms();         
    relaxationTime = 1.0 / (2.0 * M_PI * model.getRelaxationFrequency());
    inverseRelaxationTime = 1.0 / relaxationTime;                         
    viscoCoeff1 = (1.0 - DT / (2.0 * relaxationTime));                    
    viscoCoeff2 = 1.0 / (1.0 + DT / (2.0 * relaxationTime));              
    DThalf = DT / 2.0;                                                    
}

/*! \brief Initialitation of the boundary conditions
 *
 *
 \param config Configuration
 \param derivatives Derivatives matrices
 \param dist Distribution of the wave fields
 \param ctx Context
 */
template <typename ValueType>
void KITGPI::ForwardSolver::FD3Dvisco<ValueType>::prepareBoundaryConditions(Configuration::Configuration const &config, Derivatives::Derivatives<ValueType> &derivatives, scai::dmemo::DistributionPtr dist, scai::hmemo::ContextPtr ctx)
{

    /* Prepare Free Surface */
    if (config.get<IndexType>("FreeSurface")) {
        useFreeSurface = true;
        FreeSurface.init(dist, derivatives, config.get<IndexType>("NX"), config.get<IndexType>("NY"), config.get<IndexType>("NZ"), config.get<ValueType>("DT"), config.get<ValueType>("DH"));
    }

    /* Prepare Damping Boundary */
    if (config.get<IndexType>("DampingBoundary") == 1) {
        if (config.get<IndexType>("DampingBoundaryType") == 1) {
            useDampingBoundary = true;
            DampingBoundary.init(dist, ctx, config.get<IndexType>("NX"), config.get<IndexType>("NY"), config.get<IndexType>("NZ"), config.get<IndexType>("BoundaryWidth"), config.get<ValueType>("DampingCoeff"), useFreeSurface);
        }

        if (config.get<IndexType>("DampingBoundaryType") == 2) {
            useConvPML = true;
            ConvPML.init(dist, ctx, config.get<IndexType>("NX"), config.get<IndexType>("NY"), config.get<IndexType>("NZ"), config.get<ValueType>("DT"), config.get<IndexType>("DH"), config.get<IndexType>("BoundaryWidth"), config.get<ValueType>("NPower"), config.get<ValueType>("KMaxCPML"), config.get<ValueType>("CenterFrequencyCPML"), config.get<ValueType>("VMaxCPML"), useFreeSurface);
        }
    }
}

/*! \brief Running the 3-D visco-elastic foward solver
 *
 * Start the 3-D forward solver as defined by the given parameters
 *
 \param receiver Configuration of the receivers
 \param sources Configuration of the sources
 \param model Configuration of the modelparameter
 \param wavefield Wavefields for the modelling
 \param derivatives Derivations matrices to calculate the spatial derivatives
 \param tStart Counter start in for loop over time steps
 \param tEnd Counter end  in for loop over time steps
 \param DT Temporal Sampling intervall in seconds
 */
template <typename ValueType>
void KITGPI::ForwardSolver::FD3Dvisco<ValueType>::run(Acquisition::AcquisitionGeometry<ValueType> &receiver, Acquisition::AcquisitionGeometry<ValueType> const &sources, Modelparameter::Modelparameter<ValueType> const &model, Wavefields::Wavefields<ValueType> &wavefield, Derivatives::Derivatives<ValueType> const &derivatives, IndexType tStart, IndexType tEnd)
{

    SCAI_REGION("timestep")

    SCAI_ASSERT_ERROR((tEnd - tStart) >= 1, " Number of time steps has to be greater than zero. ");

    /* Get references to required modelparameter */
    lama::Vector<ValueType> const &inverseDensity = model.getInverseDensity();
    lama::Vector<ValueType> const &pWaveModulus = model.getPWaveModulus();
    lama::Vector<ValueType> const &sWaveModulus = model.getSWaveModulus();
    lama::Vector<ValueType> const &inverseDensityAverageX = model.getInverseDensityAverageX();
    lama::Vector<ValueType> const &inverseDensityAverageY = model.getInverseDensityAverageY();
    lama::Vector<ValueType> const &inverseDensityAverageZ = model.getInverseDensityAverageZ();
    lama::Vector<ValueType> const &sWaveModulusAverageXY = model.getSWaveModulusAverageXY();
    lama::Vector<ValueType> const &sWaveModulusAverageXZ = model.getSWaveModulusAverageXZ();
    lama::Vector<ValueType> const &sWaveModulusAverageYZ = model.getSWaveModulusAverageYZ();
    lama::Vector<ValueType> const &tauSAverageXY = model.getTauSAverageXY();
    lama::Vector<ValueType> const &tauSAverageXZ = model.getTauSAverageXZ();
    lama::Vector<ValueType> const &tauSAverageYZ = model.getTauSAverageYZ();

    /* Get references to required wavefields */
    lama::Vector<ValueType> &vX = wavefield.getRefVX();
    lama::Vector<ValueType> &vY = wavefield.getRefVY();
    lama::Vector<ValueType> &vZ = wavefield.getRefVZ();

    lama::Vector<ValueType> &Sxx = wavefield.getRefSxx();
    lama::Vector<ValueType> &Syy = wavefield.getRefSyy();
    lama::Vector<ValueType> &Szz = wavefield.getRefSzz();
    lama::Vector<ValueType> &Syz = wavefield.getRefSyz();
    lama::Vector<ValueType> &Sxz = wavefield.getRefSxz();
    lama::Vector<ValueType> &Sxy = wavefield.getRefSxy();

    lama::Vector<ValueType> &Rxx = wavefield.getRefRxx();
    lama::Vector<ValueType> &Ryy = wavefield.getRefRyy();
    lama::Vector<ValueType> &Rzz = wavefield.getRefRzz();
    lama::Vector<ValueType> &Ryz = wavefield.getRefRyz();
    lama::Vector<ValueType> &Rxz = wavefield.getRefRxz();
    lama::Vector<ValueType> &Rxy = wavefield.getRefRxy();

    /* Get references to required derivatives matrixes */
    lama::Matrix<ValueType> const &Dxf = derivatives.getDxf();
    lama::Matrix<ValueType> const &Dzf = derivatives.getDzf();
    lama::Matrix<ValueType> const &Dxb = derivatives.getDxb();
    lama::Matrix<ValueType> const &Dzb = derivatives.getDzb();

    lama::Matrix<ValueType> const &Dyb = derivatives.getDyb();
    lama::Matrix<ValueType> const &DybFreeSurface = derivatives.getDybFreeSurface();
    lama::Matrix<ValueType> const &Dyf = derivatives.getDyf();
    lama::Matrix<ValueType> const &DyfFreeSurface = derivatives.getDyfFreeSurface();

    SourceReceiverImpl::FDTD3Delastic<ValueType> SourceReceiver(sources, receiver, wavefield);

<<<<<<< HEAD
/* Get references to auxiliary vectors */
    lama::Vector &update = *updatePtr;                          // get Reference of VectorPointer
    lama::Vector &update_temp = *update_tempPtr;                // get Reference of VectorPointer
    lama::Vector &vxx = *vxxPtr;
    lama::Vector &vyy = *vyyPtr;
    lama::Vector &vzz = *vzzPtr;
    lama::Vector &update2= *update2Ptr;
    lama::Vector &onePlusLtauP=*onePlusLtauPPtr; 
    lama::Vector &onePlusLtauS=*onePlusLtauSPtr; 

    /* Get reference to required model vectors */ 
    lama::Vector const &tauS = model.getTauS();
    lama::Vector const &tauP = model.getTauP();

    onePlusLtauP = 1.0;
    onePlusLtauP += numRelaxationMechanisms * tauP;

    onePlusLtauS = 1.0;
    onePlusLtauS += numRelaxationMechanisms * tauS;
=======
    std::unique_ptr<lama::Vector<ValueType>> updatePtr(vX.newVector()); // create new Vector(Pointer) with same configuration as vZ
    lama::Vector<ValueType> &update = *updatePtr;                       // get Reference of VectorPointer

    std::unique_ptr<lama::Vector<ValueType>> update_tempPtr(vX.newVector()); // create new Vector(Pointer) with same configuration as vZ
    lama::Vector<ValueType> &update_temp = *update_tempPtr;                  // get Reference of VectorPointer

    lama::DenseVector<ValueType> update2;

    std::unique_ptr<lama::Vector<ValueType>> vxxPtr(vX.newVector());
    std::unique_ptr<lama::Vector<ValueType>> vyyPtr(vX.newVector());
    std::unique_ptr<lama::Vector<ValueType>> vzzPtr(vX.newVector());

    lama::Vector<ValueType> &vxx = *vxxPtr;
    lama::Vector<ValueType> &vyy = *vyyPtr;
    lama::Vector<ValueType> &vzz = *vzzPtr;

    lama::Vector<ValueType> const &tauS = model.getTauS();
    lama::Vector<ValueType> const &tauP = model.getTauP();

    IndexType numRelaxationMechanisms = model.getNumRelaxationMechanisms();         // = Number of relaxation mechanisms
    ValueType relaxationTime = 1.0 / (2.0 * M_PI * model.getRelaxationFrequency()); // = 1 / ( 2 * Pi * f_relax )
    ValueType inverseRelaxationTime = 1.0 / relaxationTime;                         // = 1 / relaxationTime
    ValueType viscoCoeff1 = (1.0 - DT / (2.0 * relaxationTime));                    // = 1 - DT / ( 2 * tau_Sigma_l )
    ValueType viscoCoeff2 = 1.0 / (1.0 + DT / (2.0 * relaxationTime));              // = ( 1.0 + DT / ( 2 * tau_Sigma_l ) ) ^ - 1
    ValueType DThalf = DT / 2.0;                                                    // = DT / 2.0

    auto onePlusLtauP = lama::eval<lama::DenseVector<ValueType>>(1.0 + numRelaxationMechanisms * tauP); // = ( 1 + L * tauP )
    auto onePlusLtauS = lama::eval<lama::DenseVector<ValueType>>(1.0 + numRelaxationMechanisms * tauS); // = ( 1 + L * tauS )
>>>>>>> ff96a09d

    if (useFreeSurface) {
        FreeSurface.setModelparameter(model, onePlusLtauP, onePlusLtauS, DT);
    }

    dmemo::CommunicatorPtr comm = inverseDensity.getDistributionPtr()->getCommunicatorPtr();

    /* --------------------------------------- */
    /* Start runtime critical part             */
    /* --------------------------------------- */

    for (IndexType t = tStart; t < tEnd; t++) {

        if (t % 100 == 0 && t != 0) {
            HOST_PRINT(comm, "Calculating time step " << t << "\n");
        }

        /* ----------------*/
        /* update velocity */
        /* ----------------*/
        update = Dxf * Sxx;
        if (useConvPML) {
            ConvPML.apply_sxx_x(update);
        }

        if (useFreeSurface) {
            /* Apply image method */
            update_temp = DybFreeSurface * Sxy;
        } else {
            update_temp = Dyb * Sxy;
        }

        if (useConvPML) {
            ConvPML.apply_sxy_y(update_temp);
        }
        update += update_temp;

        update_temp = Dzb * Sxz;
        if (useConvPML) {
            ConvPML.apply_sxz_z(update_temp);
        }
        update += update_temp;

        update *= inverseDensityAverageX;
        vX += update;

        update = Dxb * Sxy;
        if (useConvPML) {
            ConvPML.apply_sxy_x(update);
        }

        if (useFreeSurface) {
            /* Apply image method */
            update_temp = DyfFreeSurface * Syy;
        } else {
            update_temp = Dyf * Syy;
        }

        if (useConvPML) {
            ConvPML.apply_syy_y(update_temp);
        }
        update += update_temp;

        update_temp = Dzb * Syz;
        if (useConvPML) {
            ConvPML.apply_syz_z(update_temp);
        }
        update += update_temp;

        update *= inverseDensityAverageY;
        vY += update;

        update = Dxb * Sxz;
        if (useConvPML) {
            ConvPML.apply_sxz_x(update);
        }

        if (useFreeSurface) {
            /* Apply image method */
            update_temp = DybFreeSurface * Syz;
        } else {
            update_temp = Dyb * Syz;
        }

        if (useConvPML) {
            ConvPML.apply_syz_y(update_temp);
        }
        update += update_temp;

        update_temp = Dzf * Szz;
        if (useConvPML) {
            ConvPML.apply_szz_z(update_temp);
        }
        update += update_temp;

        update *= inverseDensityAverageZ;
        vZ += update;

        /* ----------------*/
        /* pressure update */
        /* ----------------*/

        vxx = Dxb * vX;
        vyy = Dyb * vY;
        vzz = Dzb * vZ;
        if (useConvPML) {
            ConvPML.apply_vxx(vxx);
            ConvPML.apply_vyy(vyy);
            ConvPML.apply_vzz(vzz);
        }

        update = vxx;
        update += vyy;
        update += vzz;
        update *= pWaveModulus;

        update2 = inverseRelaxationTime * update;
        update2 *= tauP;

        Sxx += DThalf * Rxx;
        Rxx *= viscoCoeff1;
        Rxx -= update2;

        Syy += DThalf * Ryy;
        Ryy *= viscoCoeff1;
        Ryy -= update2;

        Szz += DThalf * Rzz;
        Rzz *= viscoCoeff1;
        Rzz -= update2;

        update *= onePlusLtauP;
        Sxx += update;
        Syy += update;
        Szz += update;

        /* Update Sxx and Rxx */
        update = vyy + vzz;
        update *= sWaveModulus;
        update *= 2.0;

        update2 = inverseRelaxationTime * update;
        update2 *= tauS;
        Rxx += update2;
        update *= onePlusLtauS;
        Sxx -= update;

        Rxx *= viscoCoeff2;
        Sxx += DThalf * Rxx;

        /* Update Syy and Ryy */
        update = vxx + vzz;
        update *= sWaveModulus;
        update *= 2.0;

        update2 = inverseRelaxationTime * update;
        update2 *= tauS;
        Ryy += update2;
        update *= onePlusLtauS;
        Syy -= update;

        Ryy *= viscoCoeff2;
        Syy += DThalf * Ryy;

        /* Update Szz and Szz */
        update = vxx + vyy;
        update *= sWaveModulus;
        update *= 2.0;

        update2 = inverseRelaxationTime * update;
        update2 *= tauS;
        Rzz += update2;
        update *= onePlusLtauS;
        Szz -= update;

        Rzz *= viscoCoeff2;
        Szz += DThalf * Rzz;

        /* Update Sxy and Rxy*/
        Sxy += DThalf * Rxy;
        Rxy *= viscoCoeff1;

        update = Dyf * vX;
        if (useConvPML) {
            ConvPML.apply_vxy(update);
        }
        update_temp = Dxf * vY;
        if (useConvPML) {
            ConvPML.apply_vyx(update_temp);
        }
        update += update_temp;

        update *= sWaveModulusAverageXY;

        update2 = inverseRelaxationTime * update;
        update2 *= tauSAverageXY;
        Rxy -= update2;
        update *= onePlusLtauS;
        Sxy += update;

        Rxy *= viscoCoeff2;
        Sxy += DThalf * Rxy;

        /* Update Sxz and Rxz */
        Sxz += DThalf * Rxz;
        Rxz *= viscoCoeff1;

        update = Dzf * vX;
        if (useConvPML) {
            ConvPML.apply_vxz(update);
        }

        update_temp = Dxf * vZ;
        if (useConvPML) {
            ConvPML.apply_vzx(update_temp);
        }
        update += update_temp;

        update *= sWaveModulusAverageXZ;

        update2 = inverseRelaxationTime * update;
        update2 *= tauSAverageXZ;
        Rxz -= update2;
        update *= onePlusLtauS;
        Sxz += update;

        Rxz *= viscoCoeff2;
        Sxz += DThalf * Rxz;

        /* Update Syz and Syz */
        Syz += DThalf * Ryz;
        Ryz *= viscoCoeff1;

        update = Dzf * vY;
        if (useConvPML) {
            ConvPML.apply_vyz(update);
        }

        update_temp = Dyf * vZ;
        if (useConvPML) {
            ConvPML.apply_vzy(update_temp);
        }
        update += update_temp;
        update *= sWaveModulusAverageYZ;

        update2 = inverseRelaxationTime * update;
        update2 *= tauSAverageYZ;
        Ryz -= update2;
        update *= onePlusLtauS;
        Syz += update;

        Ryz *= viscoCoeff2;
        Syz += DThalf * Ryz;

        /* Apply free surface to stress update */
        if (useFreeSurface) {
            update = vxx + vzz;
            FreeSurface.exchangeHorizontalUpdate(update, vyy, Sxx, Szz, Rxx, Rzz, DThalf);
            FreeSurface.setMemoryVariableToZero(Ryy);
        }

        /* Apply the damping boundary */
        if (useDampingBoundary) {
            DampingBoundary.apply(Sxx, Syy, Szz, Sxy, Sxz, Syz, vX, vY, vZ);
        }

        /* Apply source and save seismogram */
        SourceReceiver.applySource(t);
        SourceReceiver.gatherSeismogram(t);
    }

    /* --------------------------------------- */
    /* Stop runtime critical part             */
    /* --------------------------------------- */
}

template class KITGPI::ForwardSolver::FD3Dvisco<float>;
template class KITGPI::ForwardSolver::FD3Dvisco<double>;<|MERGE_RESOLUTION|>--- conflicted
+++ resolved
@@ -17,7 +17,7 @@
     
     /* Get distribibution */
     dmemo::DistributionPtr dist;
-    lama::Vector &vX = wavefield.getRefVX();
+    lama::Vector<ValueType> &vX = wavefield.getRefVX();
     dist=vX.getDistributionPtr();
     
     /* Initialisation of Boundary Conditions */
@@ -26,21 +26,21 @@
     }
     
     /* Initialisation of auxiliary vectors and scalars*/
-    common::unique_ptr<lama::Vector> tmp1(vX.newVector());  	// create new Vector(Pointer) with same configuration as vX (goes out of scope at functions end)
+    std::unique_ptr<lama::Vector<ValueType>> tmp1(vX.newVector());  	// create new Vector(Pointer) with same configuration as vX (goes out of scope at functions end)
     updatePtr=std::move(tmp1); 					// assign tmp1 to updatePtr
-    common::unique_ptr<lama::Vector> tmp2(vX.newVector()); 
+    std::unique_ptr<lama::Vector<ValueType>> tmp2(vX.newVector()); 
     update_tempPtr=std::move(tmp2); 	
-    common::unique_ptr<lama::Vector> tmp3(vX.newVector());
+    std::unique_ptr<lama::Vector<ValueType>> tmp3(vX.newVector());
     vxxPtr=std::move(tmp3); 
-    common::unique_ptr<lama::Vector> tmp4(vX.newVector());
+    std::unique_ptr<lama::Vector<ValueType>> tmp4(vX.newVector());
     vyyPtr=std::move(tmp4);
-    common::unique_ptr<lama::Vector> tmp5(vX.newVector());
-    vyyPtr=std::move(tmp5);
-    scai::common::unique_ptr<scai::lama::Vector> tmp6(vX.newVector());
+    std::unique_ptr<lama::Vector<ValueType>> tmp5(vX.newVector());
+    vzzPtr=std::move(tmp5);
+    std::unique_ptr<scai::lama::Vector<ValueType>> tmp6(vX.newVector());
     update2Ptr=std::move(tmp6);
-    scai::common::unique_ptr<scai::lama::Vector> tmp7(vX.newVector());
+    std::unique_ptr<scai::lama::Vector<ValueType>> tmp7(vX.newVector());
     onePlusLtauPPtr=std::move(tmp7);
-    scai::common::unique_ptr<scai::lama::Vector> tmp8(vX.newVector());
+    std::unique_ptr<scai::lama::Vector<ValueType>> tmp8(vX.newVector());
     onePlusLtauSPtr=std::move(tmp8);
     
     numRelaxationMechanisms = model.getNumRelaxationMechanisms();         
@@ -97,7 +97,7 @@
  \param DT Temporal Sampling intervall in seconds
  */
 template <typename ValueType>
-void KITGPI::ForwardSolver::FD3Dvisco<ValueType>::run(Acquisition::AcquisitionGeometry<ValueType> &receiver, Acquisition::AcquisitionGeometry<ValueType> const &sources, Modelparameter::Modelparameter<ValueType> const &model, Wavefields::Wavefields<ValueType> &wavefield, Derivatives::Derivatives<ValueType> const &derivatives, IndexType tStart, IndexType tEnd)
+void KITGPI::ForwardSolver::FD3Dvisco<ValueType>::run(Acquisition::AcquisitionGeometry<ValueType> &receiver, Acquisition::AcquisitionGeometry<ValueType> const &sources, Modelparameter::Modelparameter<ValueType> const &model, Wavefields::Wavefields<ValueType> &wavefield, Derivatives::Derivatives<ValueType> const &derivatives, IndexType tStart, IndexType tEnd, ValueType DT)
 {
 
     SCAI_REGION("timestep")
@@ -150,56 +150,25 @@
 
     SourceReceiverImpl::FDTD3Delastic<ValueType> SourceReceiver(sources, receiver, wavefield);
 
-<<<<<<< HEAD
 /* Get references to auxiliary vectors */
-    lama::Vector &update = *updatePtr;                          // get Reference of VectorPointer
-    lama::Vector &update_temp = *update_tempPtr;                // get Reference of VectorPointer
-    lama::Vector &vxx = *vxxPtr;
-    lama::Vector &vyy = *vyyPtr;
-    lama::Vector &vzz = *vzzPtr;
-    lama::Vector &update2= *update2Ptr;
-    lama::Vector &onePlusLtauP=*onePlusLtauPPtr; 
-    lama::Vector &onePlusLtauS=*onePlusLtauSPtr; 
-
-    /* Get reference to required model vectors */ 
-    lama::Vector const &tauS = model.getTauS();
-    lama::Vector const &tauP = model.getTauP();
-
-    onePlusLtauP = 1.0;
-    onePlusLtauP += numRelaxationMechanisms * tauP;
-
-    onePlusLtauS = 1.0;
-    onePlusLtauS += numRelaxationMechanisms * tauS;
-=======
-    std::unique_ptr<lama::Vector<ValueType>> updatePtr(vX.newVector()); // create new Vector(Pointer) with same configuration as vZ
-    lama::Vector<ValueType> &update = *updatePtr;                       // get Reference of VectorPointer
-
-    std::unique_ptr<lama::Vector<ValueType>> update_tempPtr(vX.newVector()); // create new Vector(Pointer) with same configuration as vZ
-    lama::Vector<ValueType> &update_temp = *update_tempPtr;                  // get Reference of VectorPointer
-
-    lama::DenseVector<ValueType> update2;
-
-    std::unique_ptr<lama::Vector<ValueType>> vxxPtr(vX.newVector());
-    std::unique_ptr<lama::Vector<ValueType>> vyyPtr(vX.newVector());
-    std::unique_ptr<lama::Vector<ValueType>> vzzPtr(vX.newVector());
-
+    lama::Vector<ValueType> &update = *updatePtr;                          // get Reference of VectorPointer
+    lama::Vector<ValueType> &update_temp = *update_tempPtr;                // get Reference of VectorPointer
     lama::Vector<ValueType> &vxx = *vxxPtr;
     lama::Vector<ValueType> &vyy = *vyyPtr;
     lama::Vector<ValueType> &vzz = *vzzPtr;
-
+    lama::Vector<ValueType> &update2= *update2Ptr;
+    lama::Vector<ValueType> &onePlusLtauP=*onePlusLtauPPtr; 
+    lama::Vector<ValueType> &onePlusLtauS=*onePlusLtauSPtr; 
+
+    /* Get reference to required model vectors */ 
     lama::Vector<ValueType> const &tauS = model.getTauS();
     lama::Vector<ValueType> const &tauP = model.getTauP();
 
-    IndexType numRelaxationMechanisms = model.getNumRelaxationMechanisms();         // = Number of relaxation mechanisms
-    ValueType relaxationTime = 1.0 / (2.0 * M_PI * model.getRelaxationFrequency()); // = 1 / ( 2 * Pi * f_relax )
-    ValueType inverseRelaxationTime = 1.0 / relaxationTime;                         // = 1 / relaxationTime
-    ValueType viscoCoeff1 = (1.0 - DT / (2.0 * relaxationTime));                    // = 1 - DT / ( 2 * tau_Sigma_l )
-    ValueType viscoCoeff2 = 1.0 / (1.0 + DT / (2.0 * relaxationTime));              // = ( 1.0 + DT / ( 2 * tau_Sigma_l ) ) ^ - 1
-    ValueType DThalf = DT / 2.0;                                                    // = DT / 2.0
-
-    auto onePlusLtauP = lama::eval<lama::DenseVector<ValueType>>(1.0 + numRelaxationMechanisms * tauP); // = ( 1 + L * tauP )
-    auto onePlusLtauS = lama::eval<lama::DenseVector<ValueType>>(1.0 + numRelaxationMechanisms * tauS); // = ( 1 + L * tauS )
->>>>>>> ff96a09d
+    onePlusLtauP = 1.0;
+    onePlusLtauP += numRelaxationMechanisms * tauP;
+
+    onePlusLtauS = 1.0;
+    onePlusLtauS += numRelaxationMechanisms * tauS;
 
     if (useFreeSurface) {
         FreeSurface.setModelparameter(model, onePlusLtauP, onePlusLtauS, DT);
