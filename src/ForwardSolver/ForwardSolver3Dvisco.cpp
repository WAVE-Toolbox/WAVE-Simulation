#include "ForwardSolver3Dvisco.hpp"
using namespace scai;

/*! \brief Initialitation of the ForwardSolver
 *
 *
 \param config Configuration
 \param derivatives Derivatives matrices
 \param wavefield Wavefields for the modelling
 \param ctx Context
 */
template <typename ValueType>
void KITGPI::ForwardSolver::FD3Dvisco<ValueType>::initForwardSolver(Configuration::Configuration const &config, Derivatives::Derivatives<ValueType> &derivatives, Wavefields::Wavefields<ValueType> &wavefield, const Modelparameter::Modelparameter<ValueType> &model, scai::hmemo::ContextPtr ctx, ValueType DT)
{
    /* Check if distributions of wavefields and models are the same */
    SCAI_ASSERT_ERROR(wavefield.getRefVX().getDistributionPtr() == model.getDensity().getDistributionPtr(), "Distributions of wavefields and models are not the same");

    /* Get distribibution */
    dmemo::DistributionPtr dist;
    lama::Vector<ValueType> &vX = wavefield.getRefVX();
    dist = vX.getDistributionPtr();

    /* Initialisation of Boundary Conditions */
    if (config.get<IndexType>("FreeSurface") || config.get<IndexType>("DampingBoundary")) {
        this->prepareBoundaryConditions(config, derivatives, dist, ctx);
    }

    /* aalocation of auxiliary vectors*/
    update.allocate(dist);
    update_temp.allocate(dist);
    vxx.allocate(dist);
    vyy.allocate(dist);
    vzz.allocate(dist);
    update2.allocate(dist);
    onePlusLtauP.allocate(dist);
    onePlusLtauS.allocate(dist);

    update.setContextPtr(ctx);
    update_temp.setContextPtr(ctx);
    vxx.setContextPtr(ctx);
    vyy.setContextPtr(ctx);
    vzz.setContextPtr(ctx);
    update2.setContextPtr(ctx);
    onePlusLtauP.setContextPtr(ctx);
    onePlusLtauS.setContextPtr(ctx);

    numRelaxationMechanisms = model.getNumRelaxationMechanisms();
    relaxationTime = 1.0 / (2.0 * M_PI * model.getRelaxationFrequency());
    inverseRelaxationTime = 1.0 / relaxationTime;
    viscoCoeff1 = (1.0 - DT / (2.0 * relaxationTime));
    viscoCoeff2 = 1.0 / (1.0 + DT / (2.0 * relaxationTime));
    DThalf = DT / 2.0;
}

/*! \brief Initialitation of the boundary conditions
 *
 *
 \param config Configuration
 \param derivatives Derivatives matrices
 \param dist Distribution of the wave fields
 \param ctx Context
 */
template <typename ValueType>
void KITGPI::ForwardSolver::FD3Dvisco<ValueType>::prepareBoundaryConditions(Configuration::Configuration const &config, Derivatives::Derivatives<ValueType> &derivatives, scai::dmemo::DistributionPtr dist, scai::hmemo::ContextPtr ctx)
{

    /* Prepare Free Surface */
    if (config.get<IndexType>("FreeSurface")) {
        useFreeSurface = true;
        FreeSurface.init(dist, derivatives, config.get<IndexType>("NX"), config.get<IndexType>("NY"), config.get<IndexType>("NZ"), config.get<ValueType>("DT"), config.get<ValueType>("DH"));
    }

    /* Prepare Damping Boundary */
    if (config.get<IndexType>("DampingBoundary") == 1) {
        if (config.get<IndexType>("DampingBoundaryType") == 1) {
            useDampingBoundary = true;
            DampingBoundary.init(dist, ctx, config.get<IndexType>("NX"), config.get<IndexType>("NY"), config.get<IndexType>("NZ"), config.get<IndexType>("BoundaryWidth"), config.get<ValueType>("DampingCoeff"), useFreeSurface);
        }

        if (config.get<IndexType>("DampingBoundaryType") == 2) {
            useConvPML = true;
            ConvPML.init(dist, ctx, config.get<IndexType>("NX"), config.get<IndexType>("NY"), config.get<IndexType>("NZ"), config.get<ValueType>("DT"), config.get<IndexType>("DH"), config.get<IndexType>("BoundaryWidth"), config.get<ValueType>("NPower"), config.get<ValueType>("KMaxCPML"), config.get<ValueType>("CenterFrequencyCPML"), config.get<ValueType>("VMaxCPML"), useFreeSurface);
        }
    }
}

/*! \brief resets PML (use after each modelling!)
 *
 *
 */
template <typename ValueType>
void KITGPI::ForwardSolver::FD3Dvisco<ValueType>::resetCPML()
{
    if (useConvPML) {
        ConvPML.resetCPML();
    }
}

/*! \brief Preparations before each modelling
 *
 *
 \param model model parameter object

 */
template <typename ValueType>
void KITGPI::ForwardSolver::FD3Dvisco<ValueType>::prepareForModelling(Modelparameter::Modelparameter<ValueType> const &model, ValueType DT)
{
    /* Get reference to required model vectors */
    lama::Vector<ValueType> const &tauS = model.getTauS();
    lama::Vector<ValueType> const &tauP = model.getTauP();

    onePlusLtauP = 1.0;
    onePlusLtauP += numRelaxationMechanisms * tauP;

    onePlusLtauS = 1.0;
    onePlusLtauS += numRelaxationMechanisms * tauS;

    if (useFreeSurface) {
        FreeSurface.setModelparameter(model, onePlusLtauP, onePlusLtauS, DT);
    }
}

/*! \brief Running the 3-D visco-elastic foward solver
 *
 * Start the 3-D forward solver as defined by the given parameters
 *
 \param receiver Configuration of the receivers
 \param sources Configuration of the sources
 \param model Configuration of the modelparameter
 \param wavefield Wavefields for the modelling
 \param derivatives Derivations matrices to calculate the spatial derivatives
 \param tStart Counter start in for loop over time steps
 \param tEnd Counter end  in for loop over time steps
 \param DT Temporal Sampling intervall in seconds
 */
template <typename ValueType>
void KITGPI::ForwardSolver::FD3Dvisco<ValueType>::run(Acquisition::AcquisitionGeometry<ValueType> &receiver, Acquisition::AcquisitionGeometry<ValueType> const &sources, Modelparameter::Modelparameter<ValueType> const &model, Wavefields::Wavefields<ValueType> &wavefield, Derivatives::Derivatives<ValueType> const &derivatives, IndexType t)
{

    SCAI_REGION("timestep");

    /* Get references to required modelparameter */
    lama::Vector<ValueType> const &pWaveModulus = model.getPWaveModulus();
    lama::Vector<ValueType> const &sWaveModulus = model.getSWaveModulus();
    lama::Vector<ValueType> const &inverseDensityAverageX = model.getInverseDensityAverageX();
    lama::Vector<ValueType> const &inverseDensityAverageY = model.getInverseDensityAverageY();
    lama::Vector<ValueType> const &inverseDensityAverageZ = model.getInverseDensityAverageZ();
    lama::Vector<ValueType> const &sWaveModulusAverageXY = model.getSWaveModulusAverageXY();
    lama::Vector<ValueType> const &sWaveModulusAverageXZ = model.getSWaveModulusAverageXZ();
    lama::Vector<ValueType> const &sWaveModulusAverageYZ = model.getSWaveModulusAverageYZ();
    lama::Vector<ValueType> const &tauSAverageXY = model.getTauSAverageXY();
    lama::Vector<ValueType> const &tauSAverageXZ = model.getTauSAverageXZ();
    lama::Vector<ValueType> const &tauSAverageYZ = model.getTauSAverageYZ();

    /* Get references to required wavefields */
    lama::Vector<ValueType> &vX = wavefield.getRefVX();
    lama::Vector<ValueType> &vY = wavefield.getRefVY();
    lama::Vector<ValueType> &vZ = wavefield.getRefVZ();

    lama::Vector<ValueType> &Sxx = wavefield.getRefSxx();
    lama::Vector<ValueType> &Syy = wavefield.getRefSyy();
    lama::Vector<ValueType> &Szz = wavefield.getRefSzz();
    lama::Vector<ValueType> &Syz = wavefield.getRefSyz();
    lama::Vector<ValueType> &Sxz = wavefield.getRefSxz();
    lama::Vector<ValueType> &Sxy = wavefield.getRefSxy();

    lama::Vector<ValueType> &Rxx = wavefield.getRefRxx();
    lama::Vector<ValueType> &Ryy = wavefield.getRefRyy();
    lama::Vector<ValueType> &Rzz = wavefield.getRefRzz();
    lama::Vector<ValueType> &Ryz = wavefield.getRefRyz();
    lama::Vector<ValueType> &Rxz = wavefield.getRefRxz();
    lama::Vector<ValueType> &Rxy = wavefield.getRefRxy();

    /* Get references to required derivatives matrixes */
    lama::Matrix<ValueType> const &Dxf = derivatives.getDxf();
    lama::Matrix<ValueType> const &Dzf = derivatives.getDzf();
    lama::Matrix<ValueType> const &Dxb = derivatives.getDxb();
    lama::Matrix<ValueType> const &Dzb = derivatives.getDzb();

    lama::Matrix<ValueType> const &Dyb = derivatives.getDyb();
    lama::Matrix<ValueType> const &DybFreeSurface = derivatives.getDybFreeSurface();
    lama::Matrix<ValueType> const &Dyf = derivatives.getDyf();
    lama::Matrix<ValueType> const &DyfFreeSurface = derivatives.getDyfFreeSurface();

    SourceReceiverImpl::FDTD3Delastic<ValueType> SourceReceiver(sources, receiver, wavefield);

    /* Get reference to required model vectors */
    lama::Vector<ValueType> const &tauS = model.getTauS();
    lama::Vector<ValueType> const &tauP = model.getTauP();

    /* ----------------*/
    /* update velocity */
    /* ----------------*/
    update = Dxf * Sxx;
    if (useConvPML) {
        ConvPML.apply_sxx_x(update);
    }

<<<<<<< HEAD
    if (useFreeSurface == 1) {
        FreeSurface.setModelparameter(model, onePlusLtauP, onePlusLtauS, DT);
=======
    if (useFreeSurface) {
        /* Apply image method */
        update_temp = DybFreeSurface * Sxy;
    } else {
        update_temp = Dyb * Sxy;
>>>>>>> 4a304c67
    }

    if (useConvPML) {
        ConvPML.apply_sxy_y(update_temp);
    }
    update += update_temp;

    update_temp = Dzb * Sxz;
    if (useConvPML) {
        ConvPML.apply_sxz_z(update_temp);
    }
    update += update_temp;

    update *= inverseDensityAverageX;
    vX += update;

    update = Dxb * Sxy;
    if (useConvPML) {
        ConvPML.apply_sxy_x(update);
    }

    if (useFreeSurface) {
        /* Apply image method */
        update_temp = DyfFreeSurface * Syy;
    } else {
        update_temp = Dyf * Syy;
    }

<<<<<<< HEAD
        if (useFreeSurface == 1) {
            /* Apply image method */
            update_temp = DybFreeSurface * Sxy;
        } else {
            update_temp = Dyb * Sxy;
        }
=======
    if (useConvPML) {
        ConvPML.apply_syy_y(update_temp);
    }
    update += update_temp;
>>>>>>> 4a304c67

    update_temp = Dzb * Syz;
    if (useConvPML) {
        ConvPML.apply_syz_z(update_temp);
    }
    update += update_temp;

    update *= inverseDensityAverageY;
    vY += update;

    update = Dxb * Sxz;
    if (useConvPML) {
        ConvPML.apply_sxz_x(update);
    }

    if (useFreeSurface) {
        /* Apply image method */
        update_temp = DybFreeSurface * Syz;
    } else {
        update_temp = Dyb * Syz;
    }

<<<<<<< HEAD
        if (useFreeSurface == 1) {
            /* Apply image method */
            update_temp = DyfFreeSurface * Syy;
        } else {
            update_temp = Dyf * Syy;
        }
=======
    if (useConvPML) {
        ConvPML.apply_syz_y(update_temp);
    }
    update += update_temp;
>>>>>>> 4a304c67

    update_temp = Dzf * Szz;
    if (useConvPML) {
        ConvPML.apply_szz_z(update_temp);
    }
    update += update_temp;

    update *= inverseDensityAverageZ;
    vZ += update;

    /* ----------------*/
    /* pressure update */
    /* ----------------*/

    vxx = Dxb * vX;
    vyy = Dyb * vY;
    vzz = Dzb * vZ;
    if (useConvPML) {
        ConvPML.apply_vxx(vxx);
        ConvPML.apply_vyy(vyy);
        ConvPML.apply_vzz(vzz);
    }

    update = vxx;
    update += vyy;
    update += vzz;
    update *= pWaveModulus;

    update2 = inverseRelaxationTime * update;
    update2 *= tauP;

    Sxx += DThalf * Rxx;
    Rxx *= viscoCoeff1;
    Rxx -= update2;

    Syy += DThalf * Ryy;
    Ryy *= viscoCoeff1;
    Ryy -= update2;

    Szz += DThalf * Rzz;
    Rzz *= viscoCoeff1;
    Rzz -= update2;

    update *= onePlusLtauP;
    Sxx += update;
    Syy += update;
    Szz += update;

    /* Update Sxx and Rxx */
    update = vyy + vzz;
    update *= sWaveModulus;
    update *= 2.0;

    update2 = inverseRelaxationTime * update;
    update2 *= tauS;
    Rxx += update2;
    update *= onePlusLtauS;
    Sxx -= update;

    Rxx *= viscoCoeff2;
    Sxx += DThalf * Rxx;

    /* Update Syy and Ryy */
    update = vxx + vzz;
    update *= sWaveModulus;
    update *= 2.0;

    update2 = inverseRelaxationTime * update;
    update2 *= tauS;
    Ryy += update2;
    update *= onePlusLtauS;
    Syy -= update;

    Ryy *= viscoCoeff2;
    Syy += DThalf * Ryy;

    /* Update Szz and Szz */
    update = vxx + vyy;
    update *= sWaveModulus;
    update *= 2.0;

    update2 = inverseRelaxationTime * update;
    update2 *= tauS;
    Rzz += update2;
    update *= onePlusLtauS;
    Szz -= update;

    Rzz *= viscoCoeff2;
    Szz += DThalf * Rzz;

    /* Update Sxy and Rxy*/
    Sxy += DThalf * Rxy;
    Rxy *= viscoCoeff1;

    update = Dyf * vX;
    if (useConvPML) {
        ConvPML.apply_vxy(update);
    }
    update_temp = Dxf * vY;
    if (useConvPML) {
        ConvPML.apply_vyx(update_temp);
    }
    update += update_temp;

    update *= sWaveModulusAverageXY;

    update2 = inverseRelaxationTime * update;
    update2 *= tauSAverageXY;
    Rxy -= update2;
    update *= onePlusLtauS;
    Sxy += update;

<<<<<<< HEAD
        if (useFreeSurface == 1) {
            /* Apply image method */
            update_temp = DybFreeSurface * Syz;
        } else {
            update_temp = Dyb * Syz;
        }
=======
    Rxy *= viscoCoeff2;
    Sxy += DThalf * Rxy;
>>>>>>> 4a304c67

    /* Update Sxz and Rxz */
    Sxz += DThalf * Rxz;
    Rxz *= viscoCoeff1;

    update = Dzf * vX;
    if (useConvPML) {
        ConvPML.apply_vxz(update);
    }

    update_temp = Dxf * vZ;
    if (useConvPML) {
        ConvPML.apply_vzx(update_temp);
    }
    update += update_temp;

    update *= sWaveModulusAverageXZ;

    update2 = inverseRelaxationTime * update;
    update2 *= tauSAverageXZ;
    Rxz -= update2;
    update *= onePlusLtauS;
    Sxz += update;

    Rxz *= viscoCoeff2;
    Sxz += DThalf * Rxz;

    /* Update Syz and Syz */
    Syz += DThalf * Ryz;
    Ryz *= viscoCoeff1;

    update = Dzf * vY;
    if (useConvPML) {
        ConvPML.apply_vyz(update);
    }

    update_temp = Dyf * vZ;
    if (useConvPML) {
        ConvPML.apply_vzy(update_temp);
    }
    update += update_temp;
    update *= sWaveModulusAverageYZ;

    update2 = inverseRelaxationTime * update;
    update2 *= tauSAverageYZ;
    Ryz -= update2;
    update *= onePlusLtauS;
    Syz += update;

    Ryz *= viscoCoeff2;
    Syz += DThalf * Ryz;

    /* Apply free surface to stress update */
    if (useFreeSurface) {
        update = vxx + vzz;
<<<<<<< HEAD
        update *= sWaveModulus;
        update *= 2.0;

        update2 = inverseRelaxationTime * update;
        update2 *= tauS;
        Ryy += update2;
        update *= onePlusLtauS;
        Syy -= update;

        Ryy *= viscoCoeff2;
        Syy += DThalf * Ryy;

        /* Update Szz and Szz */
        update = vxx + vyy;
        update *= sWaveModulus;
        update *= 2.0;

        update2 = inverseRelaxationTime * update;
        update2 *= tauS;
        Rzz += update2;
        update *= onePlusLtauS;
        Szz -= update;

        Rzz *= viscoCoeff2;
        Szz += DThalf * Rzz;

        /* Update Sxy and Rxy*/
        Sxy += DThalf * Rxy;
        Rxy *= viscoCoeff1;

        update = Dyf * vX;
        if (useConvPML) {
            ConvPML.apply_vxy(update);
        }
        update_temp = Dxf * vY;
        if (useConvPML) {
            ConvPML.apply_vyx(update_temp);
        }
        update += update_temp;

        update *= sWaveModulusAverageXY;

        update2 = inverseRelaxationTime * update;
        update2 *= tauSAverageXY;
        Rxy -= update2;
        update *= onePlusLtauS;
        Sxy += update;

        Rxy *= viscoCoeff2;
        Sxy += DThalf * Rxy;

        /* Update Sxz and Rxz */
        Sxz += DThalf * Rxz;
        Rxz *= viscoCoeff1;

        update = Dzf * vX;
        if (useConvPML) {
            ConvPML.apply_vxz(update);
        }

        update_temp = Dxf * vZ;
        if (useConvPML) {
            ConvPML.apply_vzx(update_temp);
        }
        update += update_temp;

        update *= sWaveModulusAverageXZ;

        update2 = inverseRelaxationTime * update;
        update2 *= tauSAverageXZ;
        Rxz -= update2;
        update *= onePlusLtauS;
        Sxz += update;

        Rxz *= viscoCoeff2;
        Sxz += DThalf * Rxz;

        /* Update Syz and Syz */
        Syz += DThalf * Ryz;
        Ryz *= viscoCoeff1;

        update = Dzf * vY;
        if (useConvPML) {
            ConvPML.apply_vyz(update);
        }

        update_temp = Dyf * vZ;
        if (useConvPML) {
            ConvPML.apply_vzy(update_temp);
        }
        update += update_temp;
        update *= sWaveModulusAverageYZ;

        update2 = inverseRelaxationTime * update;
        update2 *= tauSAverageYZ;
        Ryz -= update2;
        update *= onePlusLtauS;
        Syz += update;

        Ryz *= viscoCoeff2;
        Syz += DThalf * Ryz;

        /* Apply free surface to stress update */
        if (useFreeSurface == 1) {
            update = vxx + vzz;
            FreeSurface.exchangeHorizontalUpdate(update, vyy, Sxx, Szz, Rxx, Rzz, DThalf);
            FreeSurface.setMemoryVariableToZero(Ryy);
        }

        /* Apply the damping boundary */
        if (useDampingBoundary) {
            DampingBoundary.apply(Sxx, Syy, Szz, Sxy, Sxz, Syz, vX, vY, vZ);
        }
=======
        FreeSurface.exchangeHorizontalUpdate(update, vyy, Sxx, Szz, Rxx, Rzz, DThalf);
        FreeSurface.setMemoryVariableToZero(Ryy);
    }
>>>>>>> 4a304c67

    /* Apply the damping boundary */
    if (useDampingBoundary) {
        DampingBoundary.apply(Sxx, Syy, Szz, Sxy, Sxz, Syz, vX, vY, vZ);
    }

    /* Apply source and save seismogram */
    SourceReceiver.applySource(t);
    SourceReceiver.gatherSeismogram(t);
}

template class KITGPI::ForwardSolver::FD3Dvisco<float>;
template class KITGPI::ForwardSolver::FD3Dvisco<double>;<|MERGE_RESOLUTION|>--- conflicted
+++ resolved
@@ -64,9 +64,10 @@
 void KITGPI::ForwardSolver::FD3Dvisco<ValueType>::prepareBoundaryConditions(Configuration::Configuration const &config, Derivatives::Derivatives<ValueType> &derivatives, scai::dmemo::DistributionPtr dist, scai::hmemo::ContextPtr ctx)
 {
 
+    useFreeSurface = config.get<IndexType>("FreeSurface");
+
     /* Prepare Free Surface */
-    if (config.get<IndexType>("FreeSurface")) {
-        useFreeSurface = true;
+    if (useFreeSurface==1) {
         FreeSurface.init(dist, derivatives, config.get<IndexType>("NX"), config.get<IndexType>("NY"), config.get<IndexType>("NZ"), config.get<ValueType>("DT"), config.get<ValueType>("DH"));
     }
 
@@ -115,7 +116,7 @@
     onePlusLtauS = 1.0;
     onePlusLtauS += numRelaxationMechanisms * tauS;
 
-    if (useFreeSurface) {
+    if (useFreeSurface==1) {
         FreeSurface.setModelparameter(model, onePlusLtauP, onePlusLtauS, DT);
     }
 }
@@ -188,279 +189,141 @@
     lama::Vector<ValueType> const &tauS = model.getTauS();
     lama::Vector<ValueType> const &tauP = model.getTauP();
 
-    /* ----------------*/
-    /* update velocity */
-    /* ----------------*/
-    update = Dxf * Sxx;
-    if (useConvPML) {
-        ConvPML.apply_sxx_x(update);
-    }
-
-<<<<<<< HEAD
-    if (useFreeSurface == 1) {
-        FreeSurface.setModelparameter(model, onePlusLtauP, onePlusLtauS, DT);
-=======
-    if (useFreeSurface) {
-        /* Apply image method */
-        update_temp = DybFreeSurface * Sxy;
-    } else {
-        update_temp = Dyb * Sxy;
->>>>>>> 4a304c67
-    }
-
-    if (useConvPML) {
-        ConvPML.apply_sxy_y(update_temp);
-    }
-    update += update_temp;
-
-    update_temp = Dzb * Sxz;
-    if (useConvPML) {
-        ConvPML.apply_sxz_z(update_temp);
-    }
-    update += update_temp;
-
-    update *= inverseDensityAverageX;
-    vX += update;
-
-    update = Dxb * Sxy;
-    if (useConvPML) {
-        ConvPML.apply_sxy_x(update);
-    }
-
-    if (useFreeSurface) {
-        /* Apply image method */
-        update_temp = DyfFreeSurface * Syy;
-    } else {
-        update_temp = Dyf * Syy;
-    }
-
-<<<<<<< HEAD
+        /* ----------------*/
+        /* update velocity */
+        /* ----------------*/
+        update = Dxf * Sxx;
+        if (useConvPML) {
+            ConvPML.apply_sxx_x(update);
+        }
+
         if (useFreeSurface == 1) {
             /* Apply image method */
             update_temp = DybFreeSurface * Sxy;
         } else {
             update_temp = Dyb * Sxy;
         }
-=======
-    if (useConvPML) {
-        ConvPML.apply_syy_y(update_temp);
-    }
-    update += update_temp;
->>>>>>> 4a304c67
-
-    update_temp = Dzb * Syz;
-    if (useConvPML) {
-        ConvPML.apply_syz_z(update_temp);
-    }
-    update += update_temp;
-
-    update *= inverseDensityAverageY;
-    vY += update;
-
-    update = Dxb * Sxz;
-    if (useConvPML) {
-        ConvPML.apply_sxz_x(update);
-    }
-
-    if (useFreeSurface) {
-        /* Apply image method */
-        update_temp = DybFreeSurface * Syz;
-    } else {
-        update_temp = Dyb * Syz;
-    }
-
-<<<<<<< HEAD
+
+        if (useConvPML) {
+            ConvPML.apply_sxy_y(update_temp);
+        }
+        update += update_temp;
+
+        update_temp = Dzb * Sxz;
+        if (useConvPML) {
+            ConvPML.apply_sxz_z(update_temp);
+        }
+        update += update_temp;
+
+        update *= inverseDensityAverageX;
+        vX += update;
+
+        update = Dxb * Sxy;
+        if (useConvPML) {
+            ConvPML.apply_sxy_x(update);
+        }
+
         if (useFreeSurface == 1) {
             /* Apply image method */
             update_temp = DyfFreeSurface * Syy;
         } else {
             update_temp = Dyf * Syy;
         }
-=======
-    if (useConvPML) {
-        ConvPML.apply_syz_y(update_temp);
-    }
-    update += update_temp;
->>>>>>> 4a304c67
-
-    update_temp = Dzf * Szz;
-    if (useConvPML) {
-        ConvPML.apply_szz_z(update_temp);
-    }
-    update += update_temp;
-
-    update *= inverseDensityAverageZ;
-    vZ += update;
-
-    /* ----------------*/
-    /* pressure update */
-    /* ----------------*/
-
-    vxx = Dxb * vX;
-    vyy = Dyb * vY;
-    vzz = Dzb * vZ;
-    if (useConvPML) {
-        ConvPML.apply_vxx(vxx);
-        ConvPML.apply_vyy(vyy);
-        ConvPML.apply_vzz(vzz);
-    }
-
-    update = vxx;
-    update += vyy;
-    update += vzz;
-    update *= pWaveModulus;
-
-    update2 = inverseRelaxationTime * update;
-    update2 *= tauP;
-
-    Sxx += DThalf * Rxx;
-    Rxx *= viscoCoeff1;
-    Rxx -= update2;
-
-    Syy += DThalf * Ryy;
-    Ryy *= viscoCoeff1;
-    Ryy -= update2;
-
-    Szz += DThalf * Rzz;
-    Rzz *= viscoCoeff1;
-    Rzz -= update2;
-
-    update *= onePlusLtauP;
-    Sxx += update;
-    Syy += update;
-    Szz += update;
-
-    /* Update Sxx and Rxx */
-    update = vyy + vzz;
-    update *= sWaveModulus;
-    update *= 2.0;
-
-    update2 = inverseRelaxationTime * update;
-    update2 *= tauS;
-    Rxx += update2;
-    update *= onePlusLtauS;
-    Sxx -= update;
-
-    Rxx *= viscoCoeff2;
-    Sxx += DThalf * Rxx;
-
-    /* Update Syy and Ryy */
-    update = vxx + vzz;
-    update *= sWaveModulus;
-    update *= 2.0;
-
-    update2 = inverseRelaxationTime * update;
-    update2 *= tauS;
-    Ryy += update2;
-    update *= onePlusLtauS;
-    Syy -= update;
-
-    Ryy *= viscoCoeff2;
-    Syy += DThalf * Ryy;
-
-    /* Update Szz and Szz */
-    update = vxx + vyy;
-    update *= sWaveModulus;
-    update *= 2.0;
-
-    update2 = inverseRelaxationTime * update;
-    update2 *= tauS;
-    Rzz += update2;
-    update *= onePlusLtauS;
-    Szz -= update;
-
-    Rzz *= viscoCoeff2;
-    Szz += DThalf * Rzz;
-
-    /* Update Sxy and Rxy*/
-    Sxy += DThalf * Rxy;
-    Rxy *= viscoCoeff1;
-
-    update = Dyf * vX;
-    if (useConvPML) {
-        ConvPML.apply_vxy(update);
-    }
-    update_temp = Dxf * vY;
-    if (useConvPML) {
-        ConvPML.apply_vyx(update_temp);
-    }
-    update += update_temp;
-
-    update *= sWaveModulusAverageXY;
-
-    update2 = inverseRelaxationTime * update;
-    update2 *= tauSAverageXY;
-    Rxy -= update2;
-    update *= onePlusLtauS;
-    Sxy += update;
-
-<<<<<<< HEAD
+
+        if (useConvPML) {
+            ConvPML.apply_syy_y(update_temp);
+        }
+        update += update_temp;
+
+        update_temp = Dzb * Syz;
+        if (useConvPML) {
+            ConvPML.apply_syz_z(update_temp);
+        }
+        update += update_temp;
+
+        update *= inverseDensityAverageY;
+        vY += update;
+
+        update = Dxb * Sxz;
+        if (useConvPML) {
+            ConvPML.apply_sxz_x(update);
+        }
+
         if (useFreeSurface == 1) {
             /* Apply image method */
             update_temp = DybFreeSurface * Syz;
         } else {
             update_temp = Dyb * Syz;
         }
-=======
-    Rxy *= viscoCoeff2;
-    Sxy += DThalf * Rxy;
->>>>>>> 4a304c67
-
-    /* Update Sxz and Rxz */
-    Sxz += DThalf * Rxz;
-    Rxz *= viscoCoeff1;
-
-    update = Dzf * vX;
-    if (useConvPML) {
-        ConvPML.apply_vxz(update);
-    }
-
-    update_temp = Dxf * vZ;
-    if (useConvPML) {
-        ConvPML.apply_vzx(update_temp);
-    }
-    update += update_temp;
-
-    update *= sWaveModulusAverageXZ;
-
-    update2 = inverseRelaxationTime * update;
-    update2 *= tauSAverageXZ;
-    Rxz -= update2;
-    update *= onePlusLtauS;
-    Sxz += update;
-
-    Rxz *= viscoCoeff2;
-    Sxz += DThalf * Rxz;
-
-    /* Update Syz and Syz */
-    Syz += DThalf * Ryz;
-    Ryz *= viscoCoeff1;
-
-    update = Dzf * vY;
-    if (useConvPML) {
-        ConvPML.apply_vyz(update);
-    }
-
-    update_temp = Dyf * vZ;
-    if (useConvPML) {
-        ConvPML.apply_vzy(update_temp);
-    }
-    update += update_temp;
-    update *= sWaveModulusAverageYZ;
-
-    update2 = inverseRelaxationTime * update;
-    update2 *= tauSAverageYZ;
-    Ryz -= update2;
-    update *= onePlusLtauS;
-    Syz += update;
-
-    Ryz *= viscoCoeff2;
-    Syz += DThalf * Ryz;
-
-    /* Apply free surface to stress update */
-    if (useFreeSurface) {
+
+        if (useConvPML) {
+            ConvPML.apply_syz_y(update_temp);
+        }
+        update += update_temp;
+
+        update_temp = Dzf * Szz;
+        if (useConvPML) {
+            ConvPML.apply_szz_z(update_temp);
+        }
+        update += update_temp;
+
+        update *= inverseDensityAverageZ;
+        vZ += update;
+
+        /* ----------------*/
+        /* pressure update */
+        /* ----------------*/
+
+        vxx = Dxb * vX;
+        vyy = Dyb * vY;
+        vzz = Dzb * vZ;
+        if (useConvPML) {
+            ConvPML.apply_vxx(vxx);
+            ConvPML.apply_vyy(vyy);
+            ConvPML.apply_vzz(vzz);
+        }
+
+        update = vxx;
+        update += vyy;
+        update += vzz;
+        update *= pWaveModulus;
+
+        update2 = inverseRelaxationTime * update;
+        update2 *= tauP;
+
+        Sxx += DThalf * Rxx;
+        Rxx *= viscoCoeff1;
+        Rxx -= update2;
+
+        Syy += DThalf * Ryy;
+        Ryy *= viscoCoeff1;
+        Ryy -= update2;
+
+        Szz += DThalf * Rzz;
+        Rzz *= viscoCoeff1;
+        Rzz -= update2;
+
+        update *= onePlusLtauP;
+        Sxx += update;
+        Syy += update;
+        Szz += update;
+
+        /* Update Sxx and Rxx */
+        update = vyy + vzz;
+        update *= sWaveModulus;
+        update *= 2.0;
+
+        update2 = inverseRelaxationTime * update;
+        update2 *= tauS;
+        Rxx += update2;
+        update *= onePlusLtauS;
+        Sxx -= update;
+
+        Rxx *= viscoCoeff2;
+        Sxx += DThalf * Rxx;
+
+        /* Update Syy and Ryy */
         update = vxx + vzz;
-<<<<<<< HEAD
         update *= sWaveModulus;
         update *= 2.0;
 
@@ -574,20 +437,10 @@
         if (useDampingBoundary) {
             DampingBoundary.apply(Sxx, Syy, Szz, Sxy, Sxz, Syz, vX, vY, vZ);
         }
-=======
-        FreeSurface.exchangeHorizontalUpdate(update, vyy, Sxx, Szz, Rxx, Rzz, DThalf);
-        FreeSurface.setMemoryVariableToZero(Ryy);
-    }
->>>>>>> 4a304c67
-
-    /* Apply the damping boundary */
-    if (useDampingBoundary) {
-        DampingBoundary.apply(Sxx, Syy, Szz, Sxy, Sxz, Syz, vX, vY, vZ);
-    }
-
-    /* Apply source and save seismogram */
-    SourceReceiver.applySource(t);
-    SourceReceiver.gatherSeismogram(t);
+
+        /* Apply source and save seismogram */
+        SourceReceiver.applySource(t);
+        SourceReceiver.gatherSeismogram(t);
 }
 
 template class KITGPI::ForwardSolver::FD3Dvisco<float>;
