--- conflicted
+++ resolved
@@ -17,7 +17,7 @@
     
     /* Get distribibution of the wavefields */
     dmemo::DistributionPtr dist;
-    lama::Vector &vX = wavefield.getRefVX();
+    lama::Vector<ValueType> &vX = wavefield.getRefVX();
     dist=vX.getDistributionPtr();
     
     /* Initialisation of Boundary Conditions */
@@ -26,9 +26,9 @@
     }
     
     /* Initialisation of auxiliary vectors*/
-    common::unique_ptr<lama::Vector> tmp1(vX.newVector());  	// create new Vector(Pointer) with same configuration as vX (goes out of scope at functions end)
+    std::unique_ptr<lama::Vector<ValueType>> tmp1(vX.newVector());  	// create new Vector(Pointer) with same configuration as vX (goes out of scope at functions end)
     updatePtr=std::move(tmp1); 					// assign tmp1 to updatePtr
-    common::unique_ptr<lama::Vector> tmp2(vX.newVector()); 
+    std::unique_ptr<lama::Vector<ValueType>> tmp2(vX.newVector()); 
     update_tempPtr=std::move(tmp2); 	
 }
 
@@ -78,7 +78,7 @@
  \param DT Temporal Sampling intervall in seconds
  */
 template <typename ValueType>
-void KITGPI::ForwardSolver::FD3Dacoustic<ValueType>::run(Acquisition::AcquisitionGeometry<ValueType> &receiver, Acquisition::AcquisitionGeometry<ValueType> const &sources, Modelparameter::Modelparameter<ValueType> const &model, Wavefields::Wavefields<ValueType> &wavefield, Derivatives::Derivatives<ValueType> const &derivatives, IndexType tStart, IndexType tEnd)
+void KITGPI::ForwardSolver::FD3Dacoustic<ValueType>::run(Acquisition::AcquisitionGeometry<ValueType> &receiver, Acquisition::AcquisitionGeometry<ValueType> const &sources, Modelparameter::Modelparameter<ValueType> const &model, Wavefields::Wavefields<ValueType> &wavefield, Derivatives::Derivatives<ValueType> const &derivatives, IndexType tStart, IndexType tEnd, ValueType)
 {
 
     SCAI_REGION("timestep")
@@ -108,19 +108,12 @@
     lama::Matrix<ValueType> const &DyfFreeSurface = derivatives.getDyfFreeSurface();
 
     SourceReceiverImpl::FDTD3Dacoustic<ValueType> SourceReceiver(sources, receiver, wavefield);
-<<<<<<< HEAD
-    
-    /* Get reference to auxiliary vector */
-    lama::Vector &update = *updatePtr;                  
-    lama::Vector &update_temp = *update_tempPtr;        
-=======
 
     std::unique_ptr<lama::Vector<ValueType>> updatePtr(vX.newVector()); // create new Vector(Pointer) with same configuration as vZ
     lama::Vector<ValueType> &update = *updatePtr;                       // get Reference of VectorPointer
 
     std::unique_ptr<lama::Vector<ValueType>> update_tempPtr(vX.newVector()); // create new Vector(Pointer) with same configuration as vZ
     lama::Vector<ValueType> &update_temp = *update_tempPtr;                  // get Reference of VectorPointer
->>>>>>> ff96a09d
 
     dmemo::CommunicatorPtr comm = inverseDensity.getDistributionPtr()->getCommunicatorPtr();
 
