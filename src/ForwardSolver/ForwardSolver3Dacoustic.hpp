--- conflicted
+++ resolved
@@ -49,16 +49,11 @@
             BoundaryCondition::ABS3D<ValueType> DampingBoundary; //!< Damping boundary condition class
             using ForwardSolver<ValueType>::useDampingBoundary;
             
-<<<<<<< HEAD
 	    BoundaryCondition::CPML3DAcoustic<ValueType> ConvPML; //!< Damping boundary condition class
             using ForwardSolver<ValueType>::useConvPML;
-	    
-            void gatherSeismograms(Wavefields::Wavefields<ValueType>& wavefield,IndexType NT, IndexType t);
-            void applySource(Acquisition::Sources<ValueType>& sources, Wavefields::Wavefields<ValueType>& wavefield,IndexType NT, IndexType t);
-=======
+
             void gatherSeismograms(Wavefields::Wavefields<ValueType>& wavefield,IndexType NT, IndexType t) override;
             void applySource(Acquisition::Sources<ValueType> const& sources, Wavefields::Wavefields<ValueType>& wavefield,IndexType NT, IndexType t) override;
->>>>>>> a67632ac
             
         };
     } /* end namespace ForwardSolver */
