--- conflicted
+++ resolved
@@ -8,6 +8,7 @@
 
 #include "../Acquisition/Receivers.hpp"
 #include "../Acquisition/Sources.hpp"
+#include "../Acquisition/Seismogram.hpp"
 
 #include "../Modelparameter/Modelparameter.hpp"
 #include "../Wavefields/Wavefields.hpp"
@@ -16,6 +17,7 @@
 #include "BoundaryCondition/ABS3D.hpp"
 #include "BoundaryCondition/CPML3DAcoustic.hpp"
 #include "SourceReceiverImpl/FDTD3Dacoustic.hpp"
+
 namespace KITGPI {
     
     namespace ForwardSolver {
@@ -36,7 +38,6 @@
             void run(Acquisition::Receivers<ValueType>& receiver, Acquisition::Sources<ValueType> const& sources, Modelparameter::Modelparameter<ValueType> const& model, Wavefields::Wavefields<ValueType>& wavefield, Derivatives::Derivatives<ValueType>const& derivatives, IndexType NT, ValueType DT) override;
             
             void prepareBoundaryConditions(Configuration::Configuration const& config, Derivatives::Derivatives<ValueType>& derivatives,dmemo::DistributionPtr dist, hmemo::ContextPtr ctx) override;
-            
             
         private:
             
@@ -74,23 +75,15 @@
     }
     
     /* Prepare Damping Boundary */
-<<<<<<< HEAD
-    if(config.getDampingBoundary()==1){
-=======
     if(config.get<IndexType>("DampingBoundary")){
->>>>>>> f9a75482
         useDampingBoundary=true;
         DampingBoundary.init(dist,ctx,config.get<IndexType>("NX"),config.get<IndexType>("NY"),config.get<IndexType>("NZ"),config.get<IndexType>("BoundaryWidth"), config.get<ValueType>("DampingCoeff"),useFreeSurface);
     }
     
-        if(config.getDampingBoundary()==2){
-	useConvPML=true;
-	ConvPML.init(dist,ctx,config.getNX(),config.getNY(),config.getNZ(),config.getDT(),config.getDH(),config.getBoundaryWidth(),useFreeSurface,config.getPMLVariables());
-    }
-    
+    if(config.get<IndexType>("DampingBoundary")==2){
+	useConvPML=true;	ConvPML.init(dist,ctx,config.get<IndexType>("NX"),config.get<IndexType>("NY"),config.get<IndexType>("NZ"),config.get<IndexType>("DT"),config.get<IndexType>("DH"),config.get<IndexType>("BoundaryWidth"),config.get<ValueType>("NPower"),config.get<ValueType>("KMaxCPML"),config.get<ValueType>("CenterFrequencyCPML"),config.get<ValueType>("VMaxCPML"),useFreeSurface);
+    }
 }
-
-
 
 /*! \brief Running the 3-D acoustic foward solver
  *
@@ -158,26 +151,16 @@
         
         /* update velocity */
         update= Dxf * p;
-<<<<<<< HEAD
 	if(useConvPML) { ConvPML.apply_p_x(update);}
-        vX += update.scale(inverseDensity);
+        vX += update.scale(inverseDensityAverageX);
 
         update= Dyf * p;
 	if(useConvPML) { ConvPML.apply_p_y(update);}
-        vY += update.scale(inverseDensity);
+        vY += update.scale(inverseDensityAverageY);
 
         update=  Dzf * p;
 	if(useConvPML) { ConvPML.apply_p_z(update);}
-        vZ += update.scale(inverseDensity);
-=======
-        vX += update.scale(inverseDensityAverageX);
-
-        update= Dyf * p;
-        vY += update.scale(inverseDensityAverageY);
-
-        update=  Dzf * p;
         vZ += update.scale(inverseDensityAverageZ);
->>>>>>> f9a75482
 
         
         /* pressure update */
