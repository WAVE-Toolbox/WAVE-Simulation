--- conflicted
+++ resolved
@@ -31,21 +31,16 @@
 
               protected:
                 typedef typename scai::lama::SparseVector<ValueType> VectorType; //!< Define Vector Type as Dense vector. For big models switch to SparseVector
-                                                                                 //     typedef typename scai::lama::DenseVector<ValueType> VectorType; //!< Define Vector Type as Dense vector. For big models switch to SparseVector
+                                                                                //     ////
+//typedef typename scai::lama::DenseVector<ValueType> VectorType; //!< Define Vector Type as Dense vector. For big models switch to SparseVector
 
                 void resetVector(scai::lama::Vector<ValueType> &vector);
 
                 void initVector(scai::lama::Vector<ValueType> &vector, scai::hmemo::ContextPtr const ctx, scai::dmemo::DistributionPtr const dist);
 
-<<<<<<< HEAD
                 void calcCoeffCPML(std::vector<ValueType> &a, std::vector<ValueType> &b, ValueType const NPower, ValueType const CenterFrequencyCPML, ValueType const VMaxCPML, ValueType const DT, ValueType const DH, bool const shiftGrid = false);
 
                 /*inline*/ void applyCPML(scai::lama::DenseVector<ValueType> &Vec, VectorType &Psi, VectorType const &a, VectorType const &b);
-=======
-                /*inline*/ void applyCPML(scai::lama::Vector<ValueType> &Vec, scai::lama::Vector<ValueType> &Psi, const scai::lama::Vector<ValueType> &a, const scai::lama::Vector<ValueType> &b, const scai::lama::Vector<ValueType> &kInv);
-
-                typedef typename scai::lama::SparseVector<ValueType> VectorType; //!< Define Vector Type as Dense vector. For big models switch to SparseVector
->>>>>>> a99caa3f
 
                 VectorType temp; //!< temporary vector for pml application
 
