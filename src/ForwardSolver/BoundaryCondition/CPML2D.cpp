#include "CPML2D.hpp"
using namespace scai;

//! \brief resetting the CPML memory variables
template <typename ValueType>
void KITGPI::ForwardSolver::BoundaryCondition::CPML2D<ValueType>::resetCPML()
{
    this->resetVector(psi_vxx);
    this->resetVector(psi_vyx);
    this->resetVector(psi_vxy);
    this->resetVector(psi_vyy);

    this->resetVector(psi_sxx_x);
    this->resetVector(psi_sxy_x);
    this->resetVector(psi_sxy_y);
    this->resetVector(psi_syy_y);
}

//! \brief application of cpml on the derivation of sxx in x direction
template <typename ValueType>
void KITGPI::ForwardSolver::BoundaryCondition::CPML2D<ValueType>::apply_sxx_x(scai::lama::Vector<ValueType> &sxx_x)
{
    this->applyCPML(sxx_x, psi_sxx_x, a_x_half, b_x_half, k_x_half);
}

//! \brief application of cpml on the derivation of sxy in x direction
template <typename ValueType>
void KITGPI::ForwardSolver::BoundaryCondition::CPML2D<ValueType>::apply_sxy_x(scai::lama::Vector<ValueType> &sxy_x)
{
    this->applyCPML(sxy_x, psi_sxy_x, a_x, b_x, k_x);
}

//! \brief application of cpml on the derivation of sxy in y direction
template <typename ValueType>
void KITGPI::ForwardSolver::BoundaryCondition::CPML2D<ValueType>::apply_sxy_y(scai::lama::Vector<ValueType> &sxy_y)
{
    this->applyCPML(sxy_y, psi_sxy_y, a_y, b_y, k_y);
}

//! \brief application of cpml on the derivation of syy in y direction
template <typename ValueType>
void KITGPI::ForwardSolver::BoundaryCondition::CPML2D<ValueType>::apply_syy_y(scai::lama::Vector<ValueType> &syy_y)
{
    this->applyCPML(syy_y, psi_syy_y, a_y_half, b_y_half, k_y_half);
}

//! \brief application of cpml on the derivation of vx in x direction
template <typename ValueType>
void KITGPI::ForwardSolver::BoundaryCondition::CPML2D<ValueType>::apply_vxx(scai::lama::Vector<ValueType> &vxx)
{
    this->applyCPML(vxx, psi_vxx, a_x, b_x, k_x);
}

//! \brief application of cpml on the derivation of vy in x direction
template <typename ValueType>
void KITGPI::ForwardSolver::BoundaryCondition::CPML2D<ValueType>::apply_vyx(scai::lama::Vector<ValueType> &vyx)
{
    this->applyCPML(vyx, psi_vyx, a_x_half, b_x_half, k_x_half);
}

//! \brief application of cpml on the derivation of vx in y direction
template <typename ValueType>
void KITGPI::ForwardSolver::BoundaryCondition::CPML2D<ValueType>::apply_vxy(scai::lama::Vector<ValueType> &vxy)
{
    this->applyCPML(vxy, psi_vxy, a_y_half, b_y_half, k_y_half);
}

//! \brief application of cpml on the derivation of vy in y direction
template <typename ValueType>
void KITGPI::ForwardSolver::BoundaryCondition::CPML2D<ValueType>::apply_vyy(scai::lama::Vector<ValueType> &vyy)
{
    this->applyCPML(vyy, psi_vyy, a_y, b_y, k_y);
}

//! \brief Initializsation of the absorbing coefficient matrix
/*!
 *
 \param dist Distribution of the wavefield
 \param ctx Context
 \param NX Total number of grid points in X
 \param NY Total number of grid points in Y
 \param NZ Total number of grid points in Z
 \param DT Time sampling
 \param DH Grid spacing
 \param BoundaryWidth Width of damping boundary
 \param useFreeSurface Indicator which free surface is in use
 \param NPower degree of the damping profile
 \param KMaxCPML 
 \param CenterFrequencyCPML Center frequency inside the boundaries
 \param VMaxCPML Maximum p-wave velocity in the boundaries
 */
template <typename ValueType>
void KITGPI::ForwardSolver::BoundaryCondition::CPML2D<ValueType>::init(scai::dmemo::DistributionPtr dist, scai::hmemo::ContextPtr ctx, IndexType NX, IndexType NY, IndexType NZ, ValueType DT, IndexType DH, IndexType BoundaryWidth, ValueType NPower, ValueType KMaxCPML, ValueType CenterFrequencyCPML, ValueType VMaxCPML, scai::IndexType useFreeSurface)
{

    HOST_PRINT(dist->getCommunicatorPtr(), "Initialization of the PMl Coefficients...\n");
    
    active = true;

    dmemo::CommunicatorPtr comm = dist->getCommunicatorPtr();

    /* Get local "global" indices */
    hmemo::HArray<IndexType> localIndices;
    dist->getOwnedIndexes(localIndices);

    IndexType numLocalIndices = localIndices.size(); // Number of local indices

    hmemo::ReadAccess<IndexType> read_localIndices(localIndices); // Get read access to localIndices
    IndexType read_localIndices_temp;                             // Temporary storage, so we do not have to access the array

    // 	update_PmlTemp.allocate ( dist );
    // 	update_PmlTemp=0;

    /* Distributed vectors */

    /* Distributed vectors */
    this->initVector(psi_vxx, ctx, dist);
    this->initVector(psi_vyx, ctx, dist);
    this->initVector(psi_vxy, ctx, dist);
    this->initVector(psi_vyy, ctx, dist);

    this->initVector(psi_sxx_x, ctx, dist);
    this->initVector(psi_sxy_x, ctx, dist);
    this->initVector(psi_sxy_y, ctx, dist);
    this->initVector(psi_syy_y, ctx, dist);

    std::cout << psi_syy_y << std::endl;

    /* Distributed vectors */
    k_x.setSameValue(dist, 1.0);
    k_y.setSameValue(dist, 1.0);
    k_x_half.setSameValue(dist, 1.0);
    k_y_half.setSameValue(dist, 1.0);

    lama::DenseVector<ValueType> k_x_temp(dist, 1.0, ctx);
    lama::DenseVector<ValueType> k_y_temp(dist, 1.0, ctx);
    lama::DenseVector<ValueType> k_x_half_temp(dist, 1.0, ctx);
    lama::DenseVector<ValueType> k_y_half_temp(dist, 1.0, ctx);

    lama::DenseVector<ValueType> a_x_temp(dist, 0.0, ctx);
    lama::DenseVector<ValueType> a_y_temp(dist, 0.0, ctx);
    lama::DenseVector<ValueType> a_x_half_temp(dist, 0.0, ctx);
    lama::DenseVector<ValueType> a_y_half_temp(dist, 0.0, ctx);

    lama::DenseVector<ValueType> b_x_temp(dist, 0.0, ctx);
    lama::DenseVector<ValueType> b_y_temp(dist, 0.0, ctx);
    lama::DenseVector<ValueType> b_x_half_temp(dist, 0.0, ctx);
    lama::DenseVector<ValueType> b_y_half_temp(dist, 0.0, ctx);

    Acquisition::Coordinates coordTransform;
    Acquisition::coordinate3D coordinate;
    Acquisition::coordinate3D gdist;

    for (IndexType i = 0; i < numLocalIndices; i++) {

        read_localIndices_temp = read_localIndices[i];

        coordinate = coordTransform.index2coordinate(read_localIndices_temp, NX, NY, NZ);
        gdist = coordTransform.edgeDistance(coordinate, NX, NY, NZ);

        if ((gdist.x < BoundaryWidth) || (gdist.y < BoundaryWidth)) {
            if (gdist.x < BoundaryWidth) {
                this->SetCoeffCPML(a_x_temp, b_x_temp, k_x_temp, a_x_half_temp, b_x_half_temp, k_x_half_temp, coordinate.x, gdist.x, BoundaryWidth, NPower, KMaxCPML, CenterFrequencyCPML, VMaxCPML, i, DT, DH);
            }
            if (gdist.y < BoundaryWidth) {
<<<<<<< HEAD
                this->SetCoeffCPML(a_y, b_y, k_y, a_y_half, b_y_half, k_y_half, coordinate.y, gdist.y, BoundaryWidth, NPower, KMaxCPML, CenterFrequencyCPML, VMaxCPML, i, DT, DH);
                if (useFreeSurface > 0) {
=======
                this->SetCoeffCPML(a_y_temp, b_y_temp, k_y_temp, a_y_half_temp, b_y_half_temp, k_y_half_temp, coordinate.y, gdist.y, BoundaryWidth, NPower, KMaxCPML, CenterFrequencyCPML, VMaxCPML, i, DT, DH);
                if (useFreeSurface) {
>>>>>>> 4a304c67
                    if (coordinate.y < BoundaryWidth) {
                        this->ResetCoeffFreeSurface(a_y_temp, b_y_temp, k_y_temp, a_y_half_temp, b_y_half_temp, k_y_half_temp, i);
                    }
                }
            }
        }
    }
    //
    k_x = k_x_temp;
    k_y = k_y_temp;
    k_x_half = k_x_half_temp;
    k_y_half = k_y_half_temp;
    a_x = a_x_temp;
    a_y = a_y_temp;
    a_x_half = a_x_half_temp;
    a_y_half = a_y_half_temp;
    b_x = b_x_temp;
    b_y = b_y_temp;
    b_x_half = b_x_half_temp;
    b_y_half = b_y_half_temp;

    //     /* Release all read and write access */
    read_localIndices.release();

    HOST_PRINT(dist->getCommunicatorPtr(), "Finished with initialization of the CPML coefficients!\n\n");
}

template class KITGPI::ForwardSolver::BoundaryCondition::CPML2D<double>;
template class KITGPI::ForwardSolver::BoundaryCondition::CPML2D<float>;<|MERGE_RESOLUTION|>--- conflicted
+++ resolved
@@ -124,7 +124,6 @@
     this->initVector(psi_sxy_y, ctx, dist);
     this->initVector(psi_syy_y, ctx, dist);
 
-    std::cout << psi_syy_y << std::endl;
 
     /* Distributed vectors */
     k_x.setSameValue(dist, 1.0);
@@ -163,13 +162,8 @@
                 this->SetCoeffCPML(a_x_temp, b_x_temp, k_x_temp, a_x_half_temp, b_x_half_temp, k_x_half_temp, coordinate.x, gdist.x, BoundaryWidth, NPower, KMaxCPML, CenterFrequencyCPML, VMaxCPML, i, DT, DH);
             }
             if (gdist.y < BoundaryWidth) {
-<<<<<<< HEAD
-                this->SetCoeffCPML(a_y, b_y, k_y, a_y_half, b_y_half, k_y_half, coordinate.y, gdist.y, BoundaryWidth, NPower, KMaxCPML, CenterFrequencyCPML, VMaxCPML, i, DT, DH);
-                if (useFreeSurface > 0) {
-=======
                 this->SetCoeffCPML(a_y_temp, b_y_temp, k_y_temp, a_y_half_temp, b_y_half_temp, k_y_half_temp, coordinate.y, gdist.y, BoundaryWidth, NPower, KMaxCPML, CenterFrequencyCPML, VMaxCPML, i, DT, DH);
                 if (useFreeSurface) {
->>>>>>> 4a304c67
                     if (coordinate.y < BoundaryWidth) {
                         this->ResetCoeffFreeSurface(a_y_temp, b_y_temp, k_y_temp, a_y_half_temp, b_y_half_temp, k_y_half_temp, i);
                     }
