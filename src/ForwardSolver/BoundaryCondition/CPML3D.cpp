--- conflicted
+++ resolved
@@ -163,7 +163,7 @@
  \param DT Time sampling
  \param DH Grid spacing
  \param BoundaryWidth Width of damping boundary
- \param useFreeSurface Indicator which free surface is in use
+ \param useFreeSurface Bool if free surface is in use
  \param NPower degree of the damping profile
  \param KMaxCPML 
  \param CenterFrequencyCPML Center frequency inside the boundaries
@@ -174,7 +174,7 @@
 {
 
     HOST_PRINT(dist->getCommunicatorPtr(), "Initialization of the PMl Coefficients...\n");
-    
+
     active = true;
 
     dmemo::CommunicatorPtr comm = dist->getCommunicatorPtr();
@@ -259,13 +259,8 @@
                 this->SetCoeffCPML(a_x_temp, b_x_temp, k_x_temp, a_x_half_temp, b_x_half_temp, k_x_half_temp, coordinate.x, gdist.x, BoundaryWidth, NPower, KMaxCPML, CenterFrequencyCPML, VMaxCPML, i, DT, DH);
             }
             if (gdist.y < BoundaryWidth) {
-<<<<<<< HEAD
-                this->SetCoeffCPML(a_y, b_y, k_y, a_y_half, b_y_half, k_y_half, coordinate.y, gdist.y, BoundaryWidth, NPower, KMaxCPML, CenterFrequencyCPML, VMaxCPML, i, DT, DH);
+                this->SetCoeffCPML(a_y_temp, b_y_temp, k_y_temp, a_y_half_temp, b_y_half_temp, k_y_half_temp, coordinate.y, gdist.y, BoundaryWidth, NPower, KMaxCPML, CenterFrequencyCPML, VMaxCPML, i, DT, DH);
                 if (useFreeSurface > 0) {
-=======
-                this->SetCoeffCPML(a_y_temp, b_y_temp, k_y_temp, a_y_half_temp, b_y_half_temp, k_y_half_temp, coordinate.y, gdist.y, BoundaryWidth, NPower, KMaxCPML, CenterFrequencyCPML, VMaxCPML, i, DT, DH);
-                if (useFreeSurface) {
->>>>>>> 4a304c67
                     if (coordinate.y < BoundaryWidth) {
                         this->ResetCoeffFreeSurface(a_y_temp, b_y_temp, k_y_temp, a_y_half_temp, b_y_half_temp, k_y_half_temp, i);
                     }
