
#pragma once

#include <scai/dmemo.hpp>
#include <scai/hmemo.hpp>
#include <scai/lama.hpp>

#include <iostream>

#include "ForwardSolver.hpp"

#include "BoundaryCondition/ABS2D.hpp"
#include "BoundaryCondition/CPML2DAcoustic.hpp"
#include "BoundaryCondition/FreeSurface2Dacoustic.hpp"
#include "SourceReceiverImpl/FDTD2Dacoustic.hpp"

namespace KITGPI
{

    namespace ForwardSolver
    {

        //! \brief 2-D Acoustic forward solver
        template <typename ValueType>
        class FD2Dacoustic : public ForwardSolver<ValueType>
        {
          public:
            //! Default constructor
            FD2Dacoustic(){};

            //! Default destructor
            ~FD2Dacoustic(){};

<<<<<<< HEAD
            void run(Acquisition::AcquisitionGeometry<ValueType> &receiver, Acquisition::AcquisitionGeometry<ValueType> const &sources, Modelparameter::Modelparameter<ValueType> const &model, Wavefields::Wavefields<ValueType> &wavefield, Derivatives::Derivatives<ValueType> const &derivatives, IndexType TStart, IndexType TEnd) override;
=======
            void run(Acquisition::AcquisitionGeometry<ValueType> &receiver, Acquisition::AcquisitionGeometry<ValueType> const &sources, Modelparameter::Modelparameter<ValueType> const &model, Wavefields::Wavefields<ValueType> &wavefield, Derivatives::Derivatives<ValueType> const &derivatives, scai::IndexType TStart, scai::IndexType TEnd, ValueType DT) override;
>>>>>>> ff96a09d

            void prepareBoundaryConditions(Configuration::Configuration const &config, Derivatives::Derivatives<ValueType> &derivatives, scai::dmemo::DistributionPtr dist, scai::hmemo::ContextPtr ctx) override;
	    
	    void initForwardSolver(Configuration::Configuration const &config, Derivatives::Derivatives<ValueType> &derivatives, Wavefields::Wavefields<ValueType> &wavefield, Modelparameter::Modelparameter<ValueType> const &model, scai::hmemo::ContextPtr ctx, ValueType /*DT*/) override;

          private:
            /* Boundary Conditions */
            BoundaryCondition::FreeSurface2Dacoustic<ValueType> FreeSurface; //!< Free Surface boundary condition class
            using ForwardSolver<ValueType>::useFreeSurface;

            BoundaryCondition::ABS2D<ValueType> DampingBoundary; //!< Damping boundary condition class
            using ForwardSolver<ValueType>::useDampingBoundary;

            BoundaryCondition::CPML2DAcoustic<ValueType> ConvPML; //!< Damping boundary condition class
            using ForwardSolver<ValueType>::useConvPML;
	    
	    /* Auxiliary Vectors */
	    scai::common::unique_ptr<scai::lama::Vector> updatePtr;
	    scai::common::unique_ptr<scai::lama::Vector> update_tempPtr;
        };
    } /* end namespace ForwardSolver */
} /* end namespace KITGPI */<|MERGE_RESOLUTION|>--- conflicted
+++ resolved
@@ -24,6 +24,7 @@
         template <typename ValueType>
         class FD2Dacoustic : public ForwardSolver<ValueType>
         {
+
           public:
             //! Default constructor
             FD2Dacoustic(){};
@@ -31,11 +32,7 @@
             //! Default destructor
             ~FD2Dacoustic(){};
 
-<<<<<<< HEAD
-            void run(Acquisition::AcquisitionGeometry<ValueType> &receiver, Acquisition::AcquisitionGeometry<ValueType> const &sources, Modelparameter::Modelparameter<ValueType> const &model, Wavefields::Wavefields<ValueType> &wavefield, Derivatives::Derivatives<ValueType> const &derivatives, IndexType TStart, IndexType TEnd) override;
-=======
-            void run(Acquisition::AcquisitionGeometry<ValueType> &receiver, Acquisition::AcquisitionGeometry<ValueType> const &sources, Modelparameter::Modelparameter<ValueType> const &model, Wavefields::Wavefields<ValueType> &wavefield, Derivatives::Derivatives<ValueType> const &derivatives, scai::IndexType TStart, scai::IndexType TEnd, ValueType DT) override;
->>>>>>> ff96a09d
+            void run(Acquisition::AcquisitionGeometry<ValueType> &receiver, Acquisition::AcquisitionGeometry<ValueType> const &sources, Modelparameter::Modelparameter<ValueType> const &model, Wavefields::Wavefields<ValueType> &wavefield, Derivatives::Derivatives<ValueType> const &derivatives, scai::IndexType TStart, scai::IndexType TEnd, ValueType) override;
 
             void prepareBoundaryConditions(Configuration::Configuration const &config, Derivatives::Derivatives<ValueType> &derivatives, scai::dmemo::DistributionPtr dist, scai::hmemo::ContextPtr ctx) override;
 	    
@@ -53,8 +50,8 @@
             using ForwardSolver<ValueType>::useConvPML;
 	    
 	    /* Auxiliary Vectors */
-	    scai::common::unique_ptr<scai::lama::Vector> updatePtr;
-	    scai::common::unique_ptr<scai::lama::Vector> update_tempPtr;
+	    std::unique_ptr<scai::lama::Vector<ValueType>> updatePtr;
+	    std::unique_ptr<scai::lama::Vector<ValueType>> update_tempPtr;
         };
     } /* end namespace ForwardSolver */
 } /* end namespace KITGPI */