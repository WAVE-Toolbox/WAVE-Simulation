--- conflicted
+++ resolved
@@ -8,18 +8,14 @@
 
 #include "../Acquisition/Receivers.hpp"
 #include "../Acquisition/Sources.hpp"
-#include "../Acquisition/Seismogram.hpp"
 
 #include "../Modelparameter/Modelparameter.hpp"
 #include "../Wavefields/Wavefields.hpp"
 #include "Derivatives/Derivatives.hpp"
 #include "BoundaryCondition/FreeSurface2Dacoustic.hpp"
 #include "BoundaryCondition/ABS2D.hpp"
-<<<<<<< HEAD
 #include "BoundaryCondition/CPML2DAcoustic.hpp"
-=======
 #include "SourceReceiverImpl/FDTD2Dacoustic.hpp"
->>>>>>> 2657cee5
 
 namespace KITGPI {
     
@@ -41,7 +37,7 @@
             void run(Acquisition::Receivers<ValueType>& receiver, Acquisition::Sources<ValueType> const& sources, Modelparameter::Modelparameter<ValueType>& model, Wavefields::Wavefields<ValueType>& wavefield, Derivatives::Derivatives<ValueType>const& derivatives, IndexType NT, ValueType DT) override;
             
             void prepareBoundaryConditions(Configuration::Configuration<ValueType> const& config, Derivatives::Derivatives<ValueType>& derivatives,dmemo::DistributionPtr dist, hmemo::ContextPtr ctx) override;
-            
+
         private:
             
             /* Boundary Conditions */
@@ -51,15 +47,8 @@
             BoundaryCondition::ABS2D<ValueType> DampingBoundary; //!< Damping boundary condition class
             using ForwardSolver<ValueType>::useDampingBoundary;
             
-<<<<<<< HEAD
 	    BoundaryCondition::CPML2DAcoustic<ValueType> ConvPML; //!< Damping boundary condition class
             using ForwardSolver<ValueType>::useConvPML;
-
-            void gatherSeismograms(Wavefields::Wavefields<ValueType>& wavefield,IndexType NT, IndexType t) override;
-            void applySource(Acquisition::Sources<ValueType> const& sources, Wavefields::Wavefields<ValueType>& wavefield,IndexType NT, IndexType t) override;
-            
-=======
->>>>>>> 2657cee5
         };
     } /* end namespace ForwardSolver */
 } /* end namespace KITGPI */
@@ -92,10 +81,9 @@
 	useConvPML=true;
 	ConvPML.init(dist,ctx,config.getNX(),config.getNY(),config.getNZ(),config.getDT(),config.getDH(),config.getBoundaryWidth(),useFreeSurface,config.getPMLVariables());
     }
-    
 }
 
-/*! \brief Running the 3-D acoustic foward solver
+                                                                                /*! \brief Running the 3-D acoustic foward solver
  *
  * Start the 3-D forward solver as defined by the given parameters
  *
