
#pragma once

#include <scai/dmemo.hpp>
#include <scai/hmemo.hpp>
#include <scai/lama.hpp>

#include <iostream>

#include "ForwardSolver.hpp"

#include "BoundaryCondition/ABS2D.hpp"
#include "BoundaryCondition/CPML2D.hpp"
#include "BoundaryCondition/FreeSurface2Dvisco.hpp"
#include "SourceReceiverImpl/FDTD2Delastic.hpp"

namespace KITGPI
{

    namespace ForwardSolver
    {

        //! \brief 2-D visco forward solver
        template <typename ValueType>
        class FD2Dvisco : public ForwardSolver<ValueType>
        {

          public:
            //! Default constructor
            FD2Dvisco(){};

            //! Default destructor
            ~FD2Dvisco(){};

<<<<<<< HEAD
            void run(Acquisition::AcquisitionGeometry<ValueType> &receiver, const Acquisition::AcquisitionGeometry<ValueType> &sources, const Modelparameter::Modelparameter<ValueType> &model, Wavefields::Wavefields<ValueType> &wavefield, const Derivatives::Derivatives<ValueType> &derivatives, IndexType TStart, IndexType TEnd) override;
=======
            void run(Acquisition::AcquisitionGeometry<ValueType> &receiver, const Acquisition::AcquisitionGeometry<ValueType> &sources, const Modelparameter::Modelparameter<ValueType> &model, Wavefields::Wavefields<ValueType> &wavefield, const Derivatives::Derivatives<ValueType> &derivatives, scai::IndexType TStart, scai::IndexType TEnd, ValueType DT) override;
>>>>>>> ff96a09d

            void prepareBoundaryConditions(Configuration::Configuration const &config, Derivatives::Derivatives<ValueType> &derivatives, scai::dmemo::DistributionPtr dist, scai::hmemo::ContextPtr ctx) override;

	    void initForwardSolver(Configuration::Configuration const &config, Derivatives::Derivatives<ValueType> &derivatives, Wavefields::Wavefields<ValueType> &wavefield, const Modelparameter::Modelparameter<ValueType> &model, scai::hmemo::ContextPtr ctx, ValueType DT) override;
	    
          private:
            /* Boundary Conditions */
            BoundaryCondition::FreeSurface2Dvisco<ValueType> FreeSurface; //!< Free Surface boundary condition class
            using ForwardSolver<ValueType>::useFreeSurface;

            BoundaryCondition::ABS2D<ValueType> DampingBoundary; //!< Damping boundary condition class
            using ForwardSolver<ValueType>::useDampingBoundary;

            BoundaryCondition::CPML2D<ValueType> ConvPML; //!< Damping boundary condition class
            using ForwardSolver<ValueType>::useConvPML;
	    
	    /* Auxiliary vectors and scalars */
	    scai::common::unique_ptr<scai::lama::Vector> updatePtr;
	    scai::common::unique_ptr<scai::lama::Vector> update_tempPtr;
	    scai::common::unique_ptr<scai::lama::Vector> vxxPtr;
	    scai::common::unique_ptr<scai::lama::Vector> vyyPtr;
	    scai::common::unique_ptr<scai::lama::Vector> update2Ptr;
	    scai::common::unique_ptr<scai::lama::Vector> onePlusLtauPPtr;
	    scai::common::unique_ptr<scai::lama::Vector> onePlusLtauSPtr;
	    
	    IndexType numRelaxationMechanisms;          // = Number of relaxation mechanisms
	    ValueType relaxationTime; 			// = 1 / ( 2 * Pi * f_relax )
	    ValueType inverseRelaxationTime;            // = 1 / relaxationTime
	    ValueType viscoCoeff1;                    	// = 1 - DT / ( 2 * tau_Sigma_l )
	    ValueType viscoCoeff2;              	// = ( 1.0 + DT / ( 2 * tau_Sigma_l ) ) ^ - 1
	    ValueType DThalf;                           // = DT / 2.0
        };
    } /* end namespace ForwardSolver */
} /* end namespace KITGPI */<|MERGE_RESOLUTION|>--- conflicted
+++ resolved
@@ -32,11 +32,7 @@
             //! Default destructor
             ~FD2Dvisco(){};
 
-<<<<<<< HEAD
-            void run(Acquisition::AcquisitionGeometry<ValueType> &receiver, const Acquisition::AcquisitionGeometry<ValueType> &sources, const Modelparameter::Modelparameter<ValueType> &model, Wavefields::Wavefields<ValueType> &wavefield, const Derivatives::Derivatives<ValueType> &derivatives, IndexType TStart, IndexType TEnd) override;
-=======
             void run(Acquisition::AcquisitionGeometry<ValueType> &receiver, const Acquisition::AcquisitionGeometry<ValueType> &sources, const Modelparameter::Modelparameter<ValueType> &model, Wavefields::Wavefields<ValueType> &wavefield, const Derivatives::Derivatives<ValueType> &derivatives, scai::IndexType TStart, scai::IndexType TEnd, ValueType DT) override;
->>>>>>> ff96a09d
 
             void prepareBoundaryConditions(Configuration::Configuration const &config, Derivatives::Derivatives<ValueType> &derivatives, scai::dmemo::DistributionPtr dist, scai::hmemo::ContextPtr ctx) override;
 
@@ -54,13 +50,13 @@
             using ForwardSolver<ValueType>::useConvPML;
 	    
 	    /* Auxiliary vectors and scalars */
-	    scai::common::unique_ptr<scai::lama::Vector> updatePtr;
-	    scai::common::unique_ptr<scai::lama::Vector> update_tempPtr;
-	    scai::common::unique_ptr<scai::lama::Vector> vxxPtr;
-	    scai::common::unique_ptr<scai::lama::Vector> vyyPtr;
-	    scai::common::unique_ptr<scai::lama::Vector> update2Ptr;
-	    scai::common::unique_ptr<scai::lama::Vector> onePlusLtauPPtr;
-	    scai::common::unique_ptr<scai::lama::Vector> onePlusLtauSPtr;
+	    std::unique_ptr<scai::lama::Vector<ValueType>> updatePtr;
+	    std::unique_ptr<scai::lama::Vector<ValueType>> update_tempPtr;
+	    std::unique_ptr<scai::lama::Vector<ValueType>> vxxPtr;
+	    std::unique_ptr<scai::lama::Vector<ValueType>> vyyPtr;
+	    std::unique_ptr<scai::lama::Vector<ValueType>> update2Ptr;
+	    std::unique_ptr<scai::lama::Vector<ValueType>> onePlusLtauPPtr;
+	    std::unique_ptr<scai::lama::Vector<ValueType>> onePlusLtauSPtr;
 	    
 	    IndexType numRelaxationMechanisms;          // = Number of relaxation mechanisms
 	    ValueType relaxationTime; 			// = 1 / ( 2 * Pi * f_relax )
