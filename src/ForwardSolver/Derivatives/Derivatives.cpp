#include "Derivatives.hpp"
using namespace scai;

//! \brief Setup configuration of the derivative object
/*!
 *
 \param config Configuration
 */
template <typename ValueType>
void KITGPI::ForwardSolver::Derivatives::Derivatives<ValueType>::setup(Configuration::Configuration const &config)
{
    useFreeSurface = config.get<IndexType>("FreeSurface");
    useVarGrid = config.get<bool>("useVariableGrid");

    std::string type = config.get<std::string>("equationType");
    std::transform(type.begin(), type.end(), type.begin(), ::tolower);
    if ((type.compare("elastic") == 0) || (type.compare("visco") == 0)) {
        isElastic = true;
    }

    DT = config.get<ValueType>("DT");
    setFDCoef();

    if (config.get<IndexType>("partitioning") != 1)
        useSparse = true;

    if ((useSparse) && (config.get<bool>("useVariableFDoperators"))) {
        useVarFDorder = true;
        setFDOrder(config.get<std::string>("spatialFDorderFilename"));
    } else {
        SCAI_ASSERT(!config.get<bool>("useVariableFDoperators"), "Variable FD operators are not available for grid distribution")
        // Set FD-order to class member
        setFDOrder(config.get<IndexType>("spatialFDorder"));
    }
}

//! \brief Setup configuration of the derivative object
/*!
 *
 \param config Configuration
 \param FDorder std::vector with FD orders per layer
 */
template <typename ValueType>
void KITGPI::ForwardSolver::Derivatives::Derivatives<ValueType>::setup(Configuration::Configuration const &config, std::vector<IndexType> &FDorder)
{
    useFreeSurface = config.get<IndexType>("FreeSurface");
    useVarGrid = config.get<bool>("useVariableGrid");

    DT = config.get<ValueType>("DT");

    useSparse = true;
    SCAI_ASSERT(config.get<IndexType>("partitioning") != 1, "grid partition is not available for varoable FDorders")

    useVarFDorder = true;
    setFDCoef();
    setFDOrder(FDorder);
}

//! \brief Calculate Dxf matrix
/*!
 *
 \param dist Distribution
 */
template <typename ValueType>
void KITGPI::ForwardSolver::Derivatives::Derivatives<ValueType>::calcDxf(scai::dmemo::DistributionPtr dist)
{
    // Attention: keep in mind topology NZ x NY x NX

    common::Stencil1D<ValueType> stencilId(1);
    common::Stencil3D<ValueType> stencil(stencilId, stencilId, stencilFDmap[spatialFDorderVec.at(0)]);
    // use dist for distribution
    Dxf.define(dist, stencil);
}
//! \brief Calculate Dxf sparse matrix
/*!
 *
 \param modelCoordinates Coordinate class, which eg. maps 3D coordinates to 1D model indices
 \param dist Distribution
 */
template <typename ValueType>
void KITGPI::ForwardSolver::Derivatives::Derivatives<ValueType>::calcDxf(Acquisition::Coordinates<ValueType> const &modelCoordinates, scai::dmemo::DistributionPtr dist)
{
    hmemo::HArray<IndexType> ownedIndexes; // all (global) points owned by this process
    dist->getOwnedIndexes(ownedIndexes);

    lama::MatrixAssembly<ValueType> assembly;
    assembly.reserve(ownedIndexes.size() * 6);
    IndexType X = 0;
    IndexType columnIndex = 0;
    IndexType j = 0;

    for (IndexType ownedIndex : hmemo::hostReadAccess(ownedIndexes)) {

        Acquisition::coordinate3D coordinate = modelCoordinates.index2coordinate(ownedIndex);
        const IndexType &dhFactor = modelCoordinates.getDHFactor(coordinate);

        auto spatialFDorder = spatialFDorderVec.at(0);
        if (useVarFDorder) {
            const auto layer = modelCoordinates.getLayer(coordinate);
            spatialFDorder = spatialFDorderVec[layer];
        }

        for (j = 0; j < spatialFDorder; j++) {

            if (!modelCoordinates.locatedOnInterface(coordinate))
                X = coordinate.x + modelCoordinates.getDHFactor(coordinate) * (j - spatialFDorder / 2 + 1);
            else
                X = coordinate.x - dhFactor / 3 + modelCoordinates.getDHFactor(coordinate) * (j - spatialFDorder / 2 + 1);

            if ((X >= 0) && (X < modelCoordinates.getNX())) {
                columnIndex = modelCoordinates.coordinate2index(X, coordinate.y, coordinate.z);
                assembly.push(ownedIndex, columnIndex, stencilFDmap[spatialFDorder].values()[j] / modelCoordinates.getDH(coordinate));
            }
        }
    }

    DxfSparse = lama::zero<SparseFormat>(dist, dist);
    DxfSparse.fillFromAssembly(assembly);
}

//! \brief Calculate Dyf matrix
/*!
 *
 \param dist Distribution
 */
template <typename ValueType>
void KITGPI::ForwardSolver::Derivatives::Derivatives<ValueType>::calcDyf(scai::dmemo::DistributionPtr dist)
{
    common::Stencil1D<ValueType> stencilId(1);
    common::Stencil3D<ValueType> stencil(stencilFDmap[spatialFDorderVec.at(0)], stencilId, stencilId);
    // use dist for distribution
    Dyf.define(dist, stencil);
}

//! \brief Calculate Dyf sparse matrix
/*!
 *
 \param modelCoordinates Coordinate class, which eg. maps 3D coordinates to 1D model indices
 \param dist Distribution
 */
template <typename ValueType>
void KITGPI::ForwardSolver::Derivatives::Derivatives<ValueType>::calcDyf(Acquisition::Coordinates<ValueType> const &modelCoordinates, scai::dmemo::DistributionPtr dist)
{
    hmemo::HArray<IndexType> ownedIndexes; // all (global) points owned by this process
    dist->getOwnedIndexes(ownedIndexes);

    lama::MatrixAssembly<ValueType> assembly;
    assembly.reserve(ownedIndexes.size() * 6);
    IndexType Y = 0;
    IndexType columnIndex = 0;
    IndexType j = 0;
    ValueType DH = 0;
    IndexType dhFactor = 0;
    IndexType layer = 0;

    for (IndexType ownedIndex : hmemo::hostReadAccess(ownedIndexes)) {

        Acquisition::coordinate3D coordinate = modelCoordinates.index2coordinate(ownedIndex);

        layer = modelCoordinates.getLayer(coordinate);
        auto spatialFDorder = spatialFDorderVec.at(0);
        if (useVarFDorder) {
            spatialFDorder = spatialFDorderVec[layer];
        }

        /* reduce FDorder at the variable grid interfaces*/
        if (useVarGrid) {
            auto distance = modelCoordinates.distToInterface(coordinate.y) / modelCoordinates.getDHFactor(layer);
            if (distance == 0)
                spatialFDorder = 2;
            else if (spatialFDorder > distance * 2)
                spatialFDorder = distance * 2;
        }

        //Transition from coarse (layer) to fine grid (layer+1) uses fine operator for Dyf
        if ((modelCoordinates.locatedOnInterface(coordinate)) && (modelCoordinates.getTransition(coordinate) == -1)) {
            dhFactor = modelCoordinates.getDHFactor(layer + 1);
            DH = modelCoordinates.getDH(layer + 1);
        } else {
            dhFactor = modelCoordinates.getDHFactor(layer);
            DH = modelCoordinates.getDH(layer);
        }

        for (j = 0; j < spatialFDorder; j++) {
            Y = coordinate.y + dhFactor * (j - spatialFDorder / 2 + 1);

            if ((Y >= 0) && (Y < modelCoordinates.getNY())) {
                columnIndex = modelCoordinates.coordinate2index(coordinate.x, Y, coordinate.z);
                assembly.push(ownedIndex, columnIndex, stencilFDmap[spatialFDorder].values()[j] / DH);
            }
        }
    }

    DyfSparse = lama::zero<SparseFormat>(dist, dist);
    DyfSparse.fillFromAssembly(assembly);
}

//! \brief Calculate Dzf matrix
/*!
 *
 \param dist Distribution
 */
template <typename ValueType>
void KITGPI::ForwardSolver::Derivatives::Derivatives<ValueType>::calcDzf(scai::dmemo::DistributionPtr dist)
{
    common::Stencil1D<ValueType> stencilId(1);
    common::Stencil3D<ValueType> stencil(stencilId, stencilFDmap[spatialFDorderVec.at(0)], stencilId);
    // use dist for distribution
    Dzf.define(dist, stencil);
}

//! \brief Calculate Dzf sparse matrix
/*!
 *
\param modelCoordinates Coordinate class, which eg. maps 3D coordinates to 1D model indices
 \param dist Distribution
 */
template <typename ValueType>
void KITGPI::ForwardSolver::Derivatives::Derivatives<ValueType>::calcDzf(Acquisition::Coordinates<ValueType> const &modelCoordinates, scai::dmemo::DistributionPtr dist)
{
    hmemo::HArray<IndexType> ownedIndexes; // all (global) points owned by this process
    dist->getOwnedIndexes(ownedIndexes);

    lama::MatrixAssembly<ValueType> assembly;
    assembly.reserve(ownedIndexes.size() * 6);
    IndexType Z = 0;
    IndexType columnIndex = 0;
    IndexType j = 0;

    for (IndexType ownedIndex : hmemo::hostReadAccess(ownedIndexes)) {

        Acquisition::coordinate3D coordinate = modelCoordinates.index2coordinate(ownedIndex);

        const IndexType &dhFactor = modelCoordinates.getDHFactor(coordinate);
        auto spatialFDorder = spatialFDorderVec.at(0);
        if (useVarFDorder) {
            const auto layer = modelCoordinates.getLayer(coordinate);
            spatialFDorder = spatialFDorderVec[layer];
        }

        for (j = 0; j < spatialFDorder; j++) {

            if (!modelCoordinates.locatedOnInterface(coordinate))
                Z = coordinate.z + modelCoordinates.getDHFactor(coordinate) * (j - spatialFDorder / 2 + 1);
            else
                Z = coordinate.z - dhFactor / 3 + modelCoordinates.getDHFactor(coordinate) * (j - spatialFDorder / 2 + 1);

            if ((Z >= 0) && (Z < modelCoordinates.getNZ())) {
                columnIndex = modelCoordinates.coordinate2index(coordinate.x, coordinate.y, Z);
                assembly.push(ownedIndex, columnIndex, stencilFDmap[spatialFDorder].values()[j] / modelCoordinates.getDH(coordinate));
            }
        }
    }
    DzfSparse = lama::zero<SparseFormat>(dist, dist);
    DzfSparse.fillFromAssembly(assembly);
}
//! \brief Calculate DyfFreeSurface matrix
/*!
 *
 \param modelCoordinates Coordinate class, which eg. maps 3D coordinates to 1D model indices
 \param dist Distribution
 */
template <typename ValueType>
void KITGPI::ForwardSolver::Derivatives::Derivatives<ValueType>::calcDyfFreeSurface(Acquisition::Coordinates<ValueType> const &modelCoordinates, scai::dmemo::DistributionPtr dist)
{
    hmemo::HArray<IndexType> ownedIndexes; // all (global) points owned by this process
    dist->getOwnedIndexes(ownedIndexes);

    lama::MatrixAssembly<ValueType> assembly;
<<<<<<< HEAD
    assembly.reserve(ownedIndexes.size() * 6);
    IndexType Y = 0;
    IndexType columnIndex = 0;
    ValueType DH = 0;
    IndexType dhFactor = 0;
    IndexType layer = 0;

    ValueType fdCoeff = 0;
    IndexType ImageIndex = 0;
=======

    const ValueType ZERO = 0;  
>>>>>>> a99caa3f

    for (IndexType ownedIndex : hmemo::hostReadAccess(ownedIndexes)) {

        Acquisition::coordinate3D coordinate = modelCoordinates.index2coordinate(ownedIndex);
        layer = modelCoordinates.getLayer(coordinate);

<<<<<<< HEAD
        //Transition from coarse (layer) to fine grid (layer+1) uses fine operator for Dyf
        if ((modelCoordinates.locatedOnInterface(coordinate)) && (modelCoordinates.getTransition(coordinate) == -1)) {
            dhFactor = modelCoordinates.getDHFactor(layer + 1);
            DH = modelCoordinates.getDH(layer + 1);
        } else {
            dhFactor = modelCoordinates.getDHFactor(layer);
            DH = modelCoordinates.getDH(layer);
        }
        auto spatialFDorder = spatialFDorderVec.at(0);
        if (useVarFDorder) {
            spatialFDorder = spatialFDorderVec[layer];
        }

        if (useVarGrid) {
            /* reduce FDorder at the variable grid interfaces*/
            auto distance = modelCoordinates.distToInterface(coordinate.y) / modelCoordinates.getDHFactor(layer);
            if (distance == 0)
                spatialFDorder = 2;
            else if (spatialFDorder > distance * 2)
                spatialFDorder = distance * 2;
        }

        for (IndexType j = 0; j < spatialFDorder; j++) {
            Y = coordinate.y + dhFactor * (j - spatialFDorder / 2 + 1);
            fdCoeff = stencilFDmap[spatialFDorder].values()[j];

            if (spatialFDorder >= (2 + 2 * coordinate.y / dhFactor + j)) {
                ImageIndex = spatialFDorder - 2 - 2 * coordinate.y / dhFactor - j;
                fdCoeff -= stencilFDmap[spatialFDorder].values()[ImageIndex];
            }

            if ((Y >= 0) && (Y < modelCoordinates.getNY())) {
                columnIndex = modelCoordinates.coordinate2index(coordinate.x, Y, coordinate.z);
                assembly.push(ownedIndex, columnIndex, fdCoeff / DH);
            }
        }
    }

    DyfFreeSurface = lama::zero<SparseFormat>(dist, dist);
    DyfFreeSurface.fillFromAssembly(assembly);
=======
        for (IndexType j = 0; j < spatialFDorder; j++) {
            IndexType Y = coordinate.y + (j - spatialFDorder / 2 + 1);

            ValueType fdCoeff = stencilFD.values()[j];
            ValueType diffCoeff = ZERO;

            //   ImageIndex = spatialFDorder - (2 + 2 * coordinate.y + j);
            if (spatialFDorder >= (2 + 2 * coordinate.y + j)) {
                IndexType ImageIndex = spatialFDorder - 2 - 2 * coordinate.y - j;
                diffCoeff = stencilFD.values()[ImageIndex];
            }

            if ((Y >= 0) && (Y < modelCoordinates.getNY())) {
                IndexType columnIndex = modelCoordinates.coordinate2index(coordinate.x, Y, coordinate.z);
                if (useSparseFreeSurface)
                    assembly.push(ownedIndex, columnIndex, fdCoeff - diffCoeff);
                else if (ZERO != diffCoeff)
                    assembly.push(ownedIndex, columnIndex, -diffCoeff );
            }
        }
    }

    DyfFreeSurfaceSparse = lama::zero<SparseFormat>(dist, dist);
    DyfFreeSurfaceSparse.fillFromAssembly(assembly);
    DyfFreeSurfaceSparse *= 1 / modelCoordinates.getDH();

    if (!useSparseFreeSurface)
    {
        // define the stencil matrix for hybrid matrix
        // ToDo: why not simply use the stencil matrix Dyb
        common::Stencil1D<ValueType> stencilId(1);
        common::Stencil3D<ValueType> stencil(stencilId, stencilFD, stencilId);
        DyfFreeSurfaceStencil.define(dist, stencil);
        DyfFreeSurfaceStencil *= 1 / modelCoordinates.getDH();
    }

    // std::cout << "memory usage DyfFreeSurface = " << getDyfFreeSurface().getMemoryUsage() << std::endl;
>>>>>>> a99caa3f
}

//! \brief Calculate DybFreeSurface matrix
/*!
  \param modelCoordinates Coordinate class, which eg. maps 3D coordinates to 1D model indices
 \param dist Distribution
 */
template <typename ValueType>
void KITGPI::ForwardSolver::Derivatives::Derivatives<ValueType>::calcDybFreeSurface(Acquisition::Coordinates<ValueType> const &modelCoordinates, scai::dmemo::DistributionPtr dist)
{

    hmemo::HArray<IndexType> ownedIndexes; // all (global) points owned by this process
    dist->getOwnedIndexes(ownedIndexes);

    lama::MatrixAssembly<ValueType> assembly;
<<<<<<< HEAD
    assembly.reserve(ownedIndexes.size() * 6);
    IndexType Y = 0;
    ValueType fdCoeff = 0;
    IndexType ImageIndex = 0;
    IndexType columnIndex = 0;
    IndexType j = 0;
=======
    assembly.reserve(ownedIndexes.size() * spatialFDorder);

    const ValueType ZERO = 0;
>>>>>>> a99caa3f

    for (IndexType ownedIndex : hmemo::hostReadAccess(ownedIndexes)) {

        Acquisition::coordinate3D coordinate = modelCoordinates.index2coordinate(ownedIndex);
        const IndexType &layer = modelCoordinates.getLayer(coordinate);
        const IndexType &dhFactor = modelCoordinates.getDHFactor(coordinate);

        auto spatialFDorder = spatialFDorderVec.at(0);
        if (useVarFDorder) {
            spatialFDorder = spatialFDorderVec[layer];
        }

        if (useVarGrid) {
            auto distance = modelCoordinates.distToInterface(coordinate.y) / modelCoordinates.getDHFactor(layer);

            /* reduce FDorder at the variable grid interfaces*/
            if (distance == 0)
                spatialFDorder = 2;
            else if (spatialFDorder > distance * 2)
                spatialFDorder = distance * 2;
        }

<<<<<<< HEAD
        for (j = 0; j < spatialFDorder; j++) {
            Y = coordinate.y + dhFactor * (j - spatialFDorder / 2);

            // apply coordinate correction in the fine staggered grid (staggered in y-direction, coordinates are only correct for full grid points)
            if (modelCoordinates.locatedOnInterface(coordinate)) {
                // fG<->cG transotion=1 -> layer-1, cG<->fG transotion=-1  -> layer+1
                if ((j == 0) && (modelCoordinates.getTransition(coordinate) == 1))
                    Y += modelCoordinates.getDHFactor(layer - 1);
                if ((j == 1) && (modelCoordinates.getTransition(coordinate) == -1))
                    Y += modelCoordinates.getDHFactor(layer + 1);
            }

            fdCoeff = stencilFDmap[spatialFDorder].values()[j];

            if (spatialFDorder >= (1 + 2 * coordinate.y / dhFactor + j)) {
                ImageIndex = spatialFDorder - 1 - 2 * coordinate.y / dhFactor - j;
                fdCoeff -= stencilFDmap[spatialFDorder].values()[ImageIndex];
=======
        for (IndexType j = 0; j < spatialFDorder; j++) {
            IndexType Y = coordinate.y + (j - spatialFDorder / 2);

            ValueType fdCoeff = stencilFD.values()[j];
            ValueType diffCoeff = ZERO;

            if (spatialFDorder >= (1 + 2 * coordinate.y + j)) {
                IndexType ImageIndex = spatialFDorder - (1 + 2 * coordinate.y + j);
                diffCoeff = stencilFD.values()[ImageIndex];
>>>>>>> a99caa3f
            }

            if ((Y >= 0) && (Y < modelCoordinates.getNY())) {
<<<<<<< HEAD
                columnIndex = modelCoordinates.coordinate2index(coordinate.x, Y, coordinate.z);
                assembly.push(ownedIndex, columnIndex, fdCoeff / modelCoordinates.getDH(coordinate));
            }
        }
    }

    DybFreeSurface = lama::zero<SparseFormat>(dist, dist);
    DybFreeSurface.fillFromAssembly(assembly);
=======
                IndexType columnIndex = modelCoordinates.coordinate2index(coordinate.x, Y, coordinate.z);
                if (useSparseFreeSurface)
                    assembly.push(ownedIndex, columnIndex, fdCoeff - diffCoeff);  // push all coefficients
                else if (ZERO != diffCoeff)
                    assembly.push(ownedIndex, columnIndex, -diffCoeff );  // push only diffs to stencil matrix
            }
        }
    }

    DybFreeSurfaceSparse = lama::zero<SparseFormat>(dist, dist);
    DybFreeSurfaceSparse.fillFromAssembly(assembly);
    DybFreeSurfaceSparse *= 1 / modelCoordinates.getDH();

    if (!useSparseFreeSurface)
    {
        // define the stencil matrix for hybrid matrix
        // ToDo: why not simply use the stencil matrix Dyb
        common::Stencil1D<ValueType> stencilId(1);
        common::Stencil1D<ValueType> stencilBD;
        stencilBD.transpose( stencilFD );
        stencilBD.scale( -1 );
        common::Stencil3D<ValueType> stencil(stencilId, stencilBD, stencilId);
        DybFreeSurfaceStencil.define(dist, stencil);
        DybFreeSurfaceStencil *= 1 / modelCoordinates.getDH();
    }

    // std::cout << "memory usage DybFreeSurface = " << getDybFreeSurface().getMemoryUsage() << std::endl;
>>>>>>> a99caa3f
}

//! \brief Calculate DybFreeSurface matrix
/*!
  \param modelCoordinates Coordinate class, which eg. maps 3D coordinates to 1D model indices
 \param dist Distribution
 */
template <typename ValueType>
void KITGPI::ForwardSolver::Derivatives::Derivatives<ValueType>::calcDybStaggeredXFreeSurface(Acquisition::Coordinates<ValueType> const &modelCoordinates, scai::dmemo::DistributionPtr dist)
{

<<<<<<< HEAD
    hmemo::HArray<IndexType> ownedIndexes; // all (global) points owned by this process
    dist->getOwnedIndexes(ownedIndexes);

    lama::MatrixAssembly<ValueType> assembly;
    assembly.reserve(ownedIndexes.size() * 6);
    IndexType Y = 0;
    ValueType fdCoeff = 0;
    IndexType ImageIndex = 0;
    IndexType columnIndex = 0;
    IndexType j = 0;
=======
//! \brief Getter method for derivative matrix DybFreeSurface
template <typename ValueType>
scai::lama::Matrix<ValueType> const &KITGPI::ForwardSolver::Derivatives::Derivatives<ValueType>::getDybFreeSurface() const
{
    if (useSparseFreeSurface)
        return DybFreeSurfaceSparse;
    else
        return DybFreeSurfaceHybrid;
}

template <typename ValueType>
scai::lama::Matrix<ValueType> &KITGPI::ForwardSolver::Derivatives::Derivatives<ValueType>::getDybFreeSurface() 
{
    if (useSparseFreeSurface)
        return DybFreeSurfaceSparse;
    else
        return DybFreeSurfaceHybrid;
}

//! \brief Getter method for derivative matrix DyfFreeSurface
template <typename ValueType>
scai::lama::Matrix<ValueType> const &KITGPI::ForwardSolver::Derivatives::Derivatives<ValueType>::getDyfFreeSurface() const
{
    if (useSparseFreeSurface)
        return DyfFreeSurfaceSparse;
    else
        return DyfFreeSurfaceHybrid;
}

template <typename ValueType>
scai::lama::Matrix<ValueType> &KITGPI::ForwardSolver::Derivatives::Derivatives<ValueType>::getDyfFreeSurface()
{
    if (useSparseFreeSurface)
        return DyfFreeSurfaceSparse;
    else
        return DyfFreeSurfaceHybrid;
}
>>>>>>> a99caa3f

    for (IndexType ownedIndex : hmemo::hostReadAccess(ownedIndexes)) {

        Acquisition::coordinate3D coordinate = modelCoordinates.index2coordinate(ownedIndex);
        const IndexType &layer = modelCoordinates.getLayer(coordinate);
        const IndexType &dhFactor = modelCoordinates.getDHFactor(coordinate);
        auto spatialFDorder = spatialFDorderVec.at(0);
        if (useVarFDorder) {
            spatialFDorder = spatialFDorderVec[layer];
        }

        if (useVarGrid) {
            auto distance = modelCoordinates.distToInterface(coordinate.y) / modelCoordinates.getDHFactor(layer);

            /* reduce FDorder at the variable grid interfaces*/
            if (distance == 0)
                spatialFDorder = 2;
            else if (spatialFDorder > distance * 2)
                spatialFDorder = distance * 2;
        }

        std::vector<IndexType> X(spatialFDorder, coordinate.x);

        if ((modelCoordinates.locatedOnInterface(coordinate.y - (spatialFDorder / 2 * dhFactor))) && (modelCoordinates.getTransition(coordinate.y - (spatialFDorder / 2 * dhFactor)) == 1)) {
            if (X[1] < modelCoordinates.getNX() - dhFactor / 3) {
                X[0] += dhFactor / 3;
            }
        }

        if ((modelCoordinates.locatedOnInterface(coordinate)) && (modelCoordinates.getTransition(coordinate) == -1)) {
            if (X[1] >= dhFactor / 3) {
                X[0] -= dhFactor / 3;
            }
        }

        for (j = 0; j < spatialFDorder; j++) {
            Y = coordinate.y + dhFactor * (j - spatialFDorder / 2);

            // apply coordinate correction in the fine staggered grid (staggered in y-direction, coordinates are only correct for full grid points)
            if (modelCoordinates.locatedOnInterface(coordinate)) {
                // fG<->cG transotion=1 -> layer-1, cG<->fG transotion=-1  -> layer+1
                if ((j == 0) && (modelCoordinates.getTransition(coordinate) == 1))
                    Y += modelCoordinates.getDHFactor(layer - 1);
                if ((j == 1) && (modelCoordinates.getTransition(coordinate) == -1))
                    Y += modelCoordinates.getDHFactor(layer + 1);
            }

            fdCoeff = stencilFDmap[spatialFDorder].values()[j];

            if (spatialFDorder >= (1 + 2 * coordinate.y / dhFactor + j)) {
                ImageIndex = spatialFDorder - 1 - 2 * coordinate.y / dhFactor - j;
                fdCoeff -= stencilFDmap[spatialFDorder].values()[ImageIndex];
            }

            if ((Y >= 0) && (Y < modelCoordinates.getNY())) {
                columnIndex = modelCoordinates.coordinate2index(X[j], Y, coordinate.z);
                assembly.push(ownedIndex, columnIndex, fdCoeff / modelCoordinates.getDH(coordinate));
            }
        }
    }

    DybStaggeredXFreeSurface = lama::zero<SparseFormat>(dist, dist);
    DybStaggeredXFreeSurface.fillFromAssembly(assembly);
}

//! \brief Calculate DybFreeSurface matrix
/*!
  \param modelCoordinates Coordinate class, which eg. maps 3D coordinates to 1D model indices
 \param dist Distribution
 */
template <typename ValueType>
void KITGPI::ForwardSolver::Derivatives::Derivatives<ValueType>::calcDybStaggeredZFreeSurface(Acquisition::Coordinates<ValueType> const &modelCoordinates, scai::dmemo::DistributionPtr dist)
{

    hmemo::HArray<IndexType> ownedIndexes; // all (global) points owned by this process
    dist->getOwnedIndexes(ownedIndexes);

    lama::MatrixAssembly<ValueType> assembly;
    assembly.reserve(ownedIndexes.size() * 6);
    IndexType Y = 0;
    ValueType fdCoeff = 0;
    IndexType ImageIndex = 0;
    IndexType columnIndex = 0;
    IndexType j = 0;

    for (IndexType ownedIndex : hmemo::hostReadAccess(ownedIndexes)) {

        Acquisition::coordinate3D coordinate = modelCoordinates.index2coordinate(ownedIndex);
        const IndexType &layer = modelCoordinates.getLayer(coordinate);
        const IndexType &dhFactor = modelCoordinates.getDHFactor(coordinate);

        auto spatialFDorder = spatialFDorderVec.at(0);
        if (useVarFDorder) {
            spatialFDorder = spatialFDorderVec[layer];
        }

        if (useVarGrid) {
            auto distance = modelCoordinates.distToInterface(coordinate.y) / modelCoordinates.getDHFactor(layer);

            /* reduce FDorder at the variable grid interfaces*/
            if (distance == 0)
                spatialFDorder = 2;
            else if (spatialFDorder > distance * 2)
                spatialFDorder = distance * 2;
        }

        std::vector<IndexType> Z(spatialFDorder, coordinate.z);

        if ((modelCoordinates.locatedOnInterface(coordinate.y - (spatialFDorder / 2 * dhFactor))) && (modelCoordinates.getTransition(coordinate.y - (spatialFDorder / 2 * dhFactor)) == 1)) {
            if (Z[1] < modelCoordinates.getNZ() - dhFactor / 3) {
                Z[0] += dhFactor / 3;
            }
        }

        if ((modelCoordinates.locatedOnInterface(coordinate)) && (modelCoordinates.getTransition(coordinate) == -1)) {
            if (Z[1] >= dhFactor / 3) {
                Z[0] -= dhFactor / 3;
            }
        }

        for (j = 0; j < spatialFDorder; j++) {
            Y = coordinate.y + dhFactor * (j - spatialFDorder / 2);

            // apply coordinate correction in the fine staggered grid (staggered in y-direction, coordinates are only correct for full grid points)
            if (modelCoordinates.locatedOnInterface(coordinate)) {
                // fG<->cG transotion=1 -> layer-1, cG<->fG transotion=-1  -> layer+1
                if ((j == 0) && (modelCoordinates.getTransition(coordinate) == 1))
                    Y += modelCoordinates.getDHFactor(layer - 1);
                if ((j == 1) && (modelCoordinates.getTransition(coordinate) == -1))
                    Y += modelCoordinates.getDHFactor(layer + 1);
            }

            fdCoeff = stencilFDmap[spatialFDorder].values()[j];

            if (spatialFDorder >= (1 + 2 * coordinate.y / dhFactor + j)) {
                ImageIndex = spatialFDorder - 1 - 2 * coordinate.y / dhFactor - j;
                fdCoeff -= stencilFDmap[spatialFDorder].values()[ImageIndex];
            }

            if ((Y >= 0) && (Y < modelCoordinates.getNY())) {
                columnIndex = modelCoordinates.coordinate2index(coordinate.x, Y, Z[j]);
                assembly.push(ownedIndex, columnIndex, fdCoeff / modelCoordinates.getDH(coordinate));
            }
        }
    }

    DybStaggeredZFreeSurface = lama::zero<SparseFormat>(dist, dist);
    DybStaggeredZFreeSurface.fillFromAssembly(assembly);
}

//! \brief Calculate Dxb sparse matrix
/*!
 *
 \param modelCoordinates Coordinate class, which eg. maps 3D coordinates to 1D model indices
 \param dist Distribution
 */
template <typename ValueType>
void KITGPI::ForwardSolver::Derivatives::Derivatives<ValueType>::calcDxb(Acquisition::Coordinates<ValueType> const &modelCoordinates, scai::dmemo::DistributionPtr dist)
{
    hmemo::HArray<IndexType> ownedIndexes; // all (global) points owned by this process
    dist->getOwnedIndexes(ownedIndexes);

    lama::MatrixAssembly<ValueType> assembly;
    assembly.reserve(ownedIndexes.size() * 6);
    IndexType X = 0;
    IndexType columnIndex = 0;
    IndexType j = 0;

    for (IndexType ownedIndex : hmemo::hostReadAccess(ownedIndexes)) {

        Acquisition::coordinate3D const coordinate = modelCoordinates.index2coordinate(ownedIndex);
        const IndexType &dhFactor = modelCoordinates.getDHFactor(coordinate);

        auto spatialFDorder = spatialFDorderVec.at(0);
        if (useVarFDorder) {
            const auto layer = modelCoordinates.getLayer(coordinate);
            spatialFDorder = spatialFDorderVec[layer];
        }

        for (j = 0; j < spatialFDorder; j++) {

            if (!modelCoordinates.locatedOnInterface(coordinate)) {
                X = coordinate.x + modelCoordinates.getDHFactor(coordinate) * (j - spatialFDorder / 2);
            } else {
                X = coordinate.x + (dhFactor / 3) + modelCoordinates.getDHFactor(coordinate) * (j - spatialFDorder / 2);
            }
            if ((X >= 0) && (X < modelCoordinates.getNX())) {
                columnIndex = modelCoordinates.coordinate2index(X, coordinate.y, coordinate.z);
                assembly.push(ownedIndex, columnIndex, stencilFDmap[spatialFDorder].values()[j] / modelCoordinates.getDH(coordinate));
            }
        }
    }

    DxbSparse = lama::zero<SparseFormat>(dist, dist);
    DxbSparse.fillFromAssembly(assembly);
}

//! \brief Calculate Dyb matrix
/*!
  \param modelCoordinates Coordinate class, which eg. maps 3D coordinates to 1D model indices
 \param dist Distribution
 */
template <typename ValueType>
void KITGPI::ForwardSolver::Derivatives::Derivatives<ValueType>::calcDyb(Acquisition::Coordinates<ValueType> const &modelCoordinates, scai::dmemo::DistributionPtr dist)
{

    hmemo::HArray<IndexType> ownedIndexes; // all (global) points owned by this process
    dist->getOwnedIndexes(ownedIndexes);

    lama::MatrixAssembly<ValueType> assembly;
    assembly.reserve(ownedIndexes.size() * 6);
    IndexType Y = 0;
    IndexType columnIndex = 0;
    IndexType j = 0;

    for (IndexType ownedIndex : hmemo::hostReadAccess(ownedIndexes)) {

        Acquisition::coordinate3D coordinate = modelCoordinates.index2coordinate(ownedIndex);

        const IndexType &layer = modelCoordinates.getLayer(coordinate);
        const IndexType &dhFactor = modelCoordinates.getDHFactor(coordinate);

        auto spatialFDorder = spatialFDorderVec[0];
        if (useVarFDorder) {
            spatialFDorder = spatialFDorderVec[layer];
        }

        if (useVarGrid) {
            auto distance = modelCoordinates.distToInterface(coordinate.y) / modelCoordinates.getDHFactor(layer);

            /* reduce FDorder at the variable grid interfaces*/
            if (distance == 0)
                spatialFDorder = 2;
            else if (spatialFDorder > distance * 2)
                spatialFDorder = distance * 2;
        }

        for (j = 0; j < spatialFDorder; j++) {

            Y = coordinate.y + dhFactor * (j - spatialFDorder / 2);

            // apply coordinate correction in the fine staggered grid (staggered in y-direction, coordinates are only correct for full grid points)
            if (modelCoordinates.locatedOnInterface(coordinate)) {
                // fG<->cG transotion=1 -> layer-1, cG<->fG transotion=-1  -> layer+1
                if ((j == 0) && (modelCoordinates.getTransition(coordinate) == 1))
                    Y += modelCoordinates.getDHFactor(layer - 1);
                if ((j == 1) && (modelCoordinates.getTransition(coordinate) == -1))
                    Y += modelCoordinates.getDHFactor(layer + 1);
            }

            if ((Y >= 0) && (Y < modelCoordinates.getNY())) {
                columnIndex = modelCoordinates.coordinate2index(coordinate.x, Y, coordinate.z);
                assembly.push(ownedIndex, columnIndex, stencilFDmap[spatialFDorder].values()[j] / modelCoordinates.getDH(coordinate));
            }
        }
    }

    DybSparse = lama::zero<SparseFormat>(dist, dist);
    DybSparse.fillFromAssembly(assembly);
}

//! \brief Calculate Dyf sparse matrix
/*!
 *
 \param modelCoordinates Coordinate class, which eg. maps 3D coordinates to 1D model indices
 \param dist Distribution
 */
template <typename ValueType>
void KITGPI::ForwardSolver::Derivatives::Derivatives<ValueType>::calcDyfStaggeredX(Acquisition::Coordinates<ValueType> const &modelCoordinates, scai::dmemo::DistributionPtr dist)
{
    hmemo::HArray<IndexType> ownedIndexes; // all (global) points owned by this process
    dist->getOwnedIndexes(ownedIndexes);

    lama::MatrixAssembly<ValueType> assembly;
    assembly.reserve(ownedIndexes.size() * 6);

    IndexType Y = 0;
    IndexType columnIndex = 0;
    IndexType j = 0;
    ValueType DH = 0;
    IndexType dhFactor = 0;
    IndexType layer = 0;

    for (IndexType ownedIndex : hmemo::hostReadAccess(ownedIndexes)) {

        Acquisition::coordinate3D coordinate = modelCoordinates.index2coordinate(ownedIndex);
        layer = modelCoordinates.getLayer(coordinate);
        auto spatialFDorder = spatialFDorderVec[0];
        if (useVarFDorder) {
            spatialFDorder = spatialFDorderVec[layer];
        }
        /* reduce FDorder at the variable grid interfaces*/
        auto distance = modelCoordinates.distToInterface(coordinate.y) / modelCoordinates.getDHFactor(layer);
        if (distance == 0)
            spatialFDorder = 2;
        else if (spatialFDorder > distance * 2)
            spatialFDorder = distance * 2;

        std::vector<IndexType> X(spatialFDorder, coordinate.x);

        //Transition from coarse (layer) to fine grid (layer+1) uses fine operator for Dyf
        if ((modelCoordinates.locatedOnInterface(coordinate)) && (modelCoordinates.getTransition(coordinate) == -1)) {
            dhFactor = modelCoordinates.getDHFactor(layer + 1);
            DH = modelCoordinates.getDH(layer + 1);
        } else {
            dhFactor = modelCoordinates.getDHFactor(layer);
            DH = modelCoordinates.getDH(layer);
        }

        if ((modelCoordinates.locatedOnInterface(coordinate)) && (modelCoordinates.getTransition(coordinate) == 1)) {
            if (X[0] >= dhFactor / 3) {
                X[1] -= dhFactor / 3;
            }
            /*corresponding staggered point in coarse layer has a different X coordinate
              0  0  1  1  2  2  3  3
              x  ^  x  ^-|x  ^  x  ^
                         |
                         |
              v        x |      v  
                         |          
                         |       
              x        ^-|      x        ^
              0        0        3        3
              */
        }

        if ((modelCoordinates.locatedOnInterface(coordinate.y + (spatialFDorder / 2 * dhFactor))) && (modelCoordinates.getTransition(coordinate.y + (spatialFDorder / 2 * dhFactor)) == -1)) {
            if (X[0] < modelCoordinates.getNX() - dhFactor / 3) {
                X[spatialFDorder - 1] += dhFactor / 3;
            }
        }

        for (j = 0; j < spatialFDorder; j++) {
            Y = coordinate.y + dhFactor * (j - spatialFDorder / 2 + 1);

            if ((Y >= 0) && (Y < modelCoordinates.getNY())) {
                columnIndex = modelCoordinates.coordinate2index(X[j], Y, coordinate.z);
                assembly.push(ownedIndex, columnIndex, stencilFDmap[spatialFDorder].values()[j] / DH);
            }
        }
    }

    DyfStaggeredXSparse = lama::zero<SparseFormat>(dist, dist);
    DyfStaggeredXSparse.fillFromAssembly(assembly);
}

//! \brief Calculate DybStaggeredX matrix
/*!
  \param modelCoordinates Coordinate class, which eg. maps 3D coordinates to 1D model indices
 \param dist Distribution
 */
template <typename ValueType>
void KITGPI::ForwardSolver::Derivatives::Derivatives<ValueType>::calcDybStaggeredX(Acquisition::Coordinates<ValueType> const &modelCoordinates, scai::dmemo::DistributionPtr dist)
{

    hmemo::HArray<IndexType> ownedIndexes; // all (global) points owned by this process
    dist->getOwnedIndexes(ownedIndexes);

    lama::MatrixAssembly<ValueType> assembly;
    assembly.reserve(ownedIndexes.size() * 6);
    IndexType Y = 0;
    IndexType columnIndex = 0;
    IndexType j = 0;

    for (IndexType ownedIndex : hmemo::hostReadAccess(ownedIndexes)) {

        Acquisition::coordinate3D const coordinate = modelCoordinates.index2coordinate(ownedIndex);

        const IndexType &layer = modelCoordinates.getLayer(coordinate);
        const IndexType &dhFactor = modelCoordinates.getDHFactor(coordinate);
        auto distance = modelCoordinates.distToInterface(coordinate.y) / modelCoordinates.getDHFactor(layer);
        auto spatialFDorder = spatialFDorderVec[0];
        if (useVarFDorder) {
            spatialFDorder = spatialFDorderVec[layer];
        }
        /* reduce FDorder at the variable grid interfaces*/
        if (distance == 0)
            spatialFDorder = 2;
        else if (spatialFDorder > distance * 2)
            spatialFDorder = distance * 2;

        std::vector<IndexType> X(spatialFDorder, coordinate.x);

        if ((modelCoordinates.locatedOnInterface(coordinate.y - (spatialFDorder / 2 * dhFactor))) && (modelCoordinates.getTransition(coordinate.y - (spatialFDorder / 2 * dhFactor)) == 1)) {
            if (X[1] < modelCoordinates.getNX() - dhFactor / 3) {
                X[0] += dhFactor / 3;
            }
        }

        if ((modelCoordinates.locatedOnInterface(coordinate)) && (modelCoordinates.getTransition(coordinate) == -1)) {
            if (X[1] >= dhFactor / 3) {
                X[0] -= dhFactor / 3;
            }
        }

        for (j = 0; j < spatialFDorder; j++) {

            Y = coordinate.y + dhFactor * (j - spatialFDorder / 2);

            // apply coordinate correction in the fine staggered grid (staggered in y-direction, coordinates are only correct for full grid points)
            if (modelCoordinates.locatedOnInterface(coordinate)) {
                // fG<->cG transotion=1 -> layer-1, cG<->fG transotion=-1  -> layer+1
                if ((j == 0) && (modelCoordinates.getTransition(coordinate) == 1))
                    Y += modelCoordinates.getDHFactor(layer - 1);
                if ((j == 1) && (modelCoordinates.getTransition(coordinate) == -1))
                    Y += modelCoordinates.getDHFactor(layer + 1);
            }

            if ((Y >= 0) && (Y < modelCoordinates.getNY())) {
                columnIndex = modelCoordinates.coordinate2index(X[j], Y, coordinate.z);
                assembly.push(ownedIndex, columnIndex, stencilFDmap[spatialFDorder].values()[j] / modelCoordinates.getDH(coordinate));
            }
        }
    }

    DybStaggeredXSparse = lama::zero<SparseFormat>(dist, dist);
    DybStaggeredXSparse.fillFromAssembly(assembly);
}

//! \brief Calculate Dyf sparse matrix
/*!
 *
 \param modelCoordinates Coordinate class, which eg. maps 3D coordinates to 1D model indices
 \param dist Distribution
 */
template <typename ValueType>
void KITGPI::ForwardSolver::Derivatives::Derivatives<ValueType>::calcDyfStaggeredZ(Acquisition::Coordinates<ValueType> const &modelCoordinates, scai::dmemo::DistributionPtr dist)
{
    hmemo::HArray<IndexType> ownedIndexes; // all (global) points owned by this process
    dist->getOwnedIndexes(ownedIndexes);

    lama::MatrixAssembly<ValueType> assembly;
    assembly.reserve(ownedIndexes.size() * 6);

    IndexType Y = 0;
    IndexType columnIndex = 0;
    IndexType j = 0;
    ValueType DH = 0;
    IndexType dhFactor = 0;
    IndexType layer = 0;

    for (IndexType ownedIndex : hmemo::hostReadAccess(ownedIndexes)) {

        Acquisition::coordinate3D coordinate = modelCoordinates.index2coordinate(ownedIndex);
        layer = modelCoordinates.getLayer(coordinate);

        auto spatialFDorder = spatialFDorderVec[0];
        if (useVarFDorder) {
            spatialFDorder = spatialFDorderVec[layer];
        }
        /* reduce FDorder at the variable grid interfaces*/
        auto distance = modelCoordinates.distToInterface(coordinate.y) / modelCoordinates.getDHFactor(layer);
        if (distance == 0)
            spatialFDorder = 2;
        else if (spatialFDorder > distance * 2)
            spatialFDorder = distance * 2;

        std::vector<IndexType> Z(spatialFDorder, coordinate.z);

        //Transition from coarse (layer) to fine grid (layer+1) uses fine operator for Dyf
        if ((modelCoordinates.locatedOnInterface(coordinate)) && (modelCoordinates.getTransition(coordinate) == -1)) {
            dhFactor = modelCoordinates.getDHFactor(layer + 1);
            DH = modelCoordinates.getDH(layer + 1);
        } else {
            dhFactor = modelCoordinates.getDHFactor(layer);
            DH = modelCoordinates.getDH(layer);
        }

        if ((modelCoordinates.locatedOnInterface(coordinate)) && (modelCoordinates.getTransition(coordinate) == 1)) {
            if (Z[0] >= dhFactor / 3) {
                Z[1] -= dhFactor / 3;
            }
            /*corresponding staggered point in coarse layer has a different X coordinate
              0  0  1  1  2  2  3  3
              x  ^  x  ^-|x  ^  x  ^
                         |
                         |
              v        x |      v  
                         |          
                         |       
              x        ^-|      x        ^
              0        0        3        3
              */
        }

        if ((modelCoordinates.locatedOnInterface(coordinate.y + (spatialFDorder / 2 * dhFactor))) && (modelCoordinates.getTransition(coordinate.y + (spatialFDorder / 2 * dhFactor)) == -1)) {
            if (Z[0] < modelCoordinates.getNZ() - dhFactor / 3) {
                Z[spatialFDorder - 1] += dhFactor / 3;
            }
        }

        for (j = 0; j < spatialFDorder; j++) {
            Y = coordinate.y + dhFactor * (j - spatialFDorder / 2 + 1);

            if ((Y >= 0) && (Y < modelCoordinates.getNY())) {
                columnIndex = modelCoordinates.coordinate2index(coordinate.x, Y, Z[j]);
                assembly.push(ownedIndex, columnIndex, stencilFDmap[spatialFDorder].values()[j] / DH);
            }
        }
    }

    DyfStaggeredZSparse = lama::zero<SparseFormat>(dist, dist);
    DyfStaggeredZSparse.fillFromAssembly(assembly);
}

//! \brief Calculate DybStaggeredX matrix
/*!
  \param modelCoordinates Coordinate class, which eg. maps 3D coordinates to 1D model indices
 \param dist Distribution
 */
template <typename ValueType>
void KITGPI::ForwardSolver::Derivatives::Derivatives<ValueType>::calcDybStaggeredZ(Acquisition::Coordinates<ValueType> const &modelCoordinates, scai::dmemo::DistributionPtr dist)
{

    hmemo::HArray<IndexType> ownedIndexes; // all (global) points owned by this process
    dist->getOwnedIndexes(ownedIndexes);

    lama::MatrixAssembly<ValueType> assembly;
    assembly.reserve(ownedIndexes.size() * 6);
    IndexType Y = 0;
    IndexType columnIndex = 0;
    IndexType j = 0;

    for (IndexType ownedIndex : hmemo::hostReadAccess(ownedIndexes)) {

        Acquisition::coordinate3D coordinate = modelCoordinates.index2coordinate(ownedIndex);

        const IndexType &layer = modelCoordinates.getLayer(coordinate);
        const IndexType &dhFactor = modelCoordinates.getDHFactor(coordinate);

        auto distance = modelCoordinates.distToInterface(coordinate.y) / modelCoordinates.getDHFactor(layer);

        auto spatialFDorder = spatialFDorderVec[0];
        if (useVarFDorder) {
            spatialFDorder = spatialFDorderVec[layer];
        }
        /* reduce FDorder at the variable grid interfaces*/
        if (distance == 0)
            spatialFDorder = 2;
        else if (spatialFDorder > distance * 2)
            spatialFDorder = distance * 2;

        std::vector<IndexType> Z(spatialFDorder, coordinate.z);

        if ((modelCoordinates.locatedOnInterface(coordinate.y - (spatialFDorder / 2 * dhFactor))) && (modelCoordinates.getTransition(coordinate.y - (spatialFDorder / 2 * dhFactor)) == 1)) {
            if (Z[1] < modelCoordinates.getNZ() - dhFactor / 3) {
                Z[0] += dhFactor / 3;
            }
        }

        if ((modelCoordinates.locatedOnInterface(coordinate)) && (modelCoordinates.getTransition(coordinate) == -1)) {
            if (Z[1] >= dhFactor / 3) {
                Z[0] -= dhFactor / 3;
            }
        }

        for (j = 0; j < spatialFDorder; j++) {

            Y = coordinate.y + dhFactor * (j - spatialFDorder / 2);

            // apply coordinate correction in the fine staggered grid (staggered in y-direction, coordinates are only correct for full grid points)
            if (modelCoordinates.locatedOnInterface(coordinate)) {
                // fG<->cG transotion=1 -> layer-1, cG<->fG transotion=-1  -> layer+1
                if ((j == 0) && (modelCoordinates.getTransition(coordinate) == 1))
                    Y += modelCoordinates.getDHFactor(layer - 1);
                if ((j == 1) && (modelCoordinates.getTransition(coordinate) == -1))
                    Y += modelCoordinates.getDHFactor(layer + 1);
            }

            if ((Y >= 0) && (Y < modelCoordinates.getNY())) {
                columnIndex = modelCoordinates.coordinate2index(coordinate.x, Y, Z[j]);
                assembly.push(ownedIndex, columnIndex, stencilFDmap[spatialFDorder].values()[j] / modelCoordinates.getDH(coordinate));
            }
        }
    }

    DybStaggeredZSparse = lama::zero<SparseFormat>(dist, dist);
    DybStaggeredZSparse.fillFromAssembly(assembly);
}

//! \brief Calculate Dzb sparse matrix
/*!
 *
\param modelCoordinates Coordinate class, which eg. maps 3D coordinates to 1D model indices
 \param dist Distribution
 */
template <typename ValueType>
void KITGPI::ForwardSolver::Derivatives::Derivatives<ValueType>::calcDzb(Acquisition::Coordinates<ValueType> const &modelCoordinates, scai::dmemo::DistributionPtr dist)
{
    hmemo::HArray<IndexType> ownedIndexes; // all (global) points owned by this process
    dist->getOwnedIndexes(ownedIndexes);

    lama::MatrixAssembly<ValueType> assembly;
    assembly.reserve(ownedIndexes.size() * 6);
    IndexType Z = 0;
    IndexType columnIndex = 0;
    IndexType j = 0;

    for (IndexType ownedIndex : hmemo::hostReadAccess(ownedIndexes)) {

        Acquisition::coordinate3D coordinate = modelCoordinates.index2coordinate(ownedIndex);

        const IndexType &dhFactor = modelCoordinates.getDHFactor(coordinate);

        auto spatialFDorder = spatialFDorderVec[0];
        if (useVarFDorder) {
            const auto layer = modelCoordinates.getLayer(coordinate);
            spatialFDorder = spatialFDorderVec[layer];
        }

        for (j = 0; j < spatialFDorder; j++) {

            if (!modelCoordinates.locatedOnInterface(coordinate))
                Z = coordinate.z + modelCoordinates.getDHFactor(coordinate) * (j - spatialFDorder / 2);
            else
                Z = coordinate.z + dhFactor / 3 + modelCoordinates.getDHFactor(coordinate) * (j - spatialFDorder / 2);

            if ((Z >= 0) && (Z < modelCoordinates.getNZ())) {
                columnIndex = modelCoordinates.coordinate2index(coordinate.x, coordinate.y, Z);
                assembly.push(ownedIndex, columnIndex, stencilFDmap[spatialFDorder].values()[j] / modelCoordinates.getDH(coordinate));
            }
        }
    }
    DzbSparse = lama::zero<SparseFormat>(dist, dist);
    DzbSparse.fillFromAssembly(assembly);
}

//! \brief Calculate interpolation Matrix acoustic (2D/3D) variable grid simulations
/*!
 * Bilinear interpolation is used for the interpolation
 * 
 *   21 ---o---o---22
 *    |            |
 *    o    o   o   o
 *    |            |
 * z  o    o   o   o
 * ^  |            |
 * | 11 ---o---o---21
 *   --> x
\param modelCoordinates Coordinate class, which eg. maps 3D coordinates to 1D model indices
 \param dist Distribution
 */
template <typename ValueType>
void KITGPI::ForwardSolver::Derivatives::Derivatives<ValueType>::calcInterpolationFull(Acquisition::Coordinates<ValueType> const &modelCoordinates, scai::dmemo::DistributionPtr dist)
{
    hmemo::HArray<IndexType> ownedIndexes; // all (global) points owned by this process

    dist->getOwnedIndexes(ownedIndexes);

    lama::MatrixAssembly<ValueType> assembly;
    assembly.reserve(ownedIndexes.size() * 2);

    ValueType denom = 0;
    IndexType dhFactorFineGrid = 0;
    IndexType modx = 0;
    IndexType modz = 0;
    ValueType value;
    IndexType index;

    for (IndexType ownedIndex : hmemo::hostReadAccess(ownedIndexes)) {
        Acquisition::coordinate3D coordinate = modelCoordinates.index2coordinate(ownedIndex);

        const IndexType &x = coordinate.x;
        const IndexType &y = coordinate.y;
        const IndexType &z = coordinate.z;

        const IndexType &NX = modelCoordinates.getNX();
        const IndexType &NZ = modelCoordinates.getNZ();

        const IndexType &layer = modelCoordinates.getLayer(coordinate);
        const IndexType &dhFactor = modelCoordinates.getDHFactor(layer);
        dhFactorFineGrid = dhFactor;
        denom = ValueType(1) / ValueType(dhFactor * dhFactor);

        if (modelCoordinates.locatedOnInterface(coordinate)) {
            if (modelCoordinates.getTransition(coordinate) == 1)
                dhFactorFineGrid = modelCoordinates.getDHFactor(layer - 1);
            else if (modelCoordinates.getTransition(coordinate) == -1)
                dhFactorFineGrid = modelCoordinates.getDHFactor(layer + 1);
        }

        if (!modelCoordinates.locatedOnInterface(coordinate)) {
            assembly.push(ownedIndex, ownedIndex, ValueType(1));
        } else {
            modx = x % dhFactor;
            modz = z % dhFactor;

            // Point 11
            value = (dhFactor - modx) * (dhFactor - modz) * denom;
            index = modelCoordinates.coordinate2index(x - modx, y, z - modz);
            assembly.push(ownedIndex, index, value);

            // Point 12
            if (x + 2 * dhFactorFineGrid < NX) {
                value = modx * (dhFactor - modz) * denom;
                index = modelCoordinates.coordinate2index(x + dhFactor - modx, y, z - modz);
                assembly.push(ownedIndex, index, value);
            }

            //Point 21
            if (z + 2 * dhFactorFineGrid < NZ) {
                value = (dhFactor - modx) * modz * denom;
                try {
                    index = modelCoordinates.coordinate2index(x - modx, y, z + dhFactor - modz);
                } catch (scai::common::Exception &e) {
                    COMMON_THROWEXCEPTION("Error: coordinate2index called from calcInterpolationFull in derivatives.cpp" << e.what());
                }

                assembly.push(ownedIndex, index, value);
            }

            //Point 22
            if ((x + 2 * dhFactorFineGrid < NX) && (z + 2 * dhFactorFineGrid < NZ)) {
                value = modx * modz * denom;
                try {
                    index = modelCoordinates.coordinate2index(x + dhFactor - modx, y, z + dhFactor - modz);
                } catch (scai::common::Exception &e) {
                    COMMON_THROWEXCEPTION("Error: coordinate2index called from calcInterpolationFull in derivatives.cpp" << e.what());
                }
                assembly.push(ownedIndex, index, value);
            }
        }
    }
    // auto colDist = std::make_shared<dmemo::NoDistribution( dist.getGlobalSize() );
    InterpolationFull = lama::zero<SparseFormat>(dist, dist);

    InterpolationFull.fillFromAssembly(assembly);
}

//! \brief Calculate interpolation Matrix acoustic (2D/3D) variable grid simulations
/*!
 * Bilinear interpolation is used for the interpolation
 * 
 *   21 ---o---o---22
 *    |            |
 *    o    o   o   o
 *    |            |
 * z  o    o   o   o
 * ^  |            |
 * | 11 ---o---o---21
 *   --> x
\param modelCoordinates Coordinate class, which eg. maps 3D coordinates to 1D model indices
 \param dist Distribution
 */
template <typename ValueType>
void KITGPI::ForwardSolver::Derivatives::Derivatives<ValueType>::calcInterpolationStaggeredX(Acquisition::Coordinates<ValueType> const &modelCoordinates, scai::dmemo::DistributionPtr dist)
{
    hmemo::HArray<IndexType> ownedIndexes; // all (global) points owned by this process

    dist->getOwnedIndexes(ownedIndexes);

    lama::MatrixAssembly<ValueType> assembly;
    assembly.reserve(ownedIndexes.size() * 2);

    ValueType denom = 0;
    IndexType dhFactorFineGrid = 0;
    IndexType modx = 0;
    IndexType modz = 0;
    ValueType value;
    IndexType index;

    for (IndexType ownedIndex : hmemo::hostReadAccess(ownedIndexes)) {
        Acquisition::coordinate3D coordinate = modelCoordinates.index2coordinate(ownedIndex);

        const IndexType &x = coordinate.x;
        const IndexType &y = coordinate.y;
        const IndexType &z = coordinate.z;

        const IndexType &NX = modelCoordinates.getNX();
        const IndexType &NZ = modelCoordinates.getNZ();

        const IndexType &layer = modelCoordinates.getLayer(coordinate);
        const IndexType &dhFactor = modelCoordinates.getDHFactor(layer);
        dhFactorFineGrid = dhFactor;
        denom = ValueType(1) / ValueType(dhFactor * dhFactor);

        if (modelCoordinates.locatedOnInterface(coordinate)) {
            if (modelCoordinates.getTransition(coordinate) == 1)
                dhFactorFineGrid = modelCoordinates.getDHFactor(layer - 1);
            else if (modelCoordinates.getTransition(coordinate) == -1)
                dhFactorFineGrid = modelCoordinates.getDHFactor(layer + 1);
        }

        if (!modelCoordinates.locatedOnInterface(coordinate)) {
            assembly.push(ownedIndex, ownedIndex, ValueType(1));
        } else {
            modx = (x - int(dhFactor / 2)) % dhFactor;
            modz = z % dhFactor;

            // Point 11
            if (x >= modx) {
                value = (dhFactor - modx) * (dhFactor - modz) * denom;
                index = modelCoordinates.coordinate2index(x - modx, y, z - modz);
                assembly.push(ownedIndex, index, value);
            }

            // Point 12
            if (x + 1 * dhFactorFineGrid < NX) {
                value = modx * (dhFactor - modz) * denom;
                index = modelCoordinates.coordinate2index(x + dhFactor - modx, y, z - modz);
                assembly.push(ownedIndex, index, value);
            }

            //Point 21
            if ((x >= modx) && (z + 2 * dhFactorFineGrid < NZ)) {
                value = (dhFactor - modx) * modz * denom;
                try {
                    index = modelCoordinates.coordinate2index(x - modx, y, z + dhFactor - modz);
                } catch (scai::common::Exception &e) {
                    COMMON_THROWEXCEPTION("Error: coordinate2index called from calcInterpolationStaggeredX in derivatives.cpp" << e.what());
                }

                assembly.push(ownedIndex, index, value);
            }

            //Point 22
            if ((x + 1 * dhFactorFineGrid < NX) && (z + 2 * dhFactorFineGrid < NZ)) {
                value = modx * modz * denom;
                try {
                    index = modelCoordinates.coordinate2index(x + dhFactor - modx, y, z + dhFactor - modz);
                } catch (scai::common::Exception &e) {
                    COMMON_THROWEXCEPTION("Error: coordinate2index called from calcInterpolationStaggeredX in derivatives.cpp" << e.what());
                }
                assembly.push(ownedIndex, index, value);
            }
        }
    }
    // auto colDist = std::make_shared<dmemo::NoDistribution( dist.getGlobalSize() );
    InterpolationStaggeredX = lama::zero<SparseFormat>(dist, dist);

    InterpolationStaggeredX.fillFromAssembly(assembly);
}

//! \brief Calculate interpolation Matrix acoustic (2D/3D) variable grid simulations
/*!
 * Bilinear interpolation is used for the interpolation
 * 
 *   21 ---o---o---22
 *    |            |
 *    o    o   o   o
 *    |            |
 * z  o    o   o   o
 * ^  |            |
 * | 11 ---o---o---21
 *   --> x
\param modelCoordinates Coordinate class, which eg. maps 3D coordinates to 1D model indices
 \param dist Distribution
 */
template <typename ValueType>
void KITGPI::ForwardSolver::Derivatives::Derivatives<ValueType>::calcInterpolationStaggeredZ(Acquisition::Coordinates<ValueType> const &modelCoordinates, scai::dmemo::DistributionPtr dist)
{
    hmemo::HArray<IndexType> ownedIndexes; // all (global) points owned by this process

    dist->getOwnedIndexes(ownedIndexes);

    lama::MatrixAssembly<ValueType> assembly;
    assembly.reserve(ownedIndexes.size() * 2);

    ValueType denom = 0;
    IndexType dhFactorFineGrid = 0;
    IndexType modx = 0;
    IndexType modz = 0;
    ValueType value;
    IndexType index;

    for (IndexType ownedIndex : hmemo::hostReadAccess(ownedIndexes)) {
        Acquisition::coordinate3D coordinate = modelCoordinates.index2coordinate(ownedIndex);

        const IndexType &x = coordinate.x;
        const IndexType &y = coordinate.y;
        const IndexType &z = coordinate.z;

        const IndexType &NX = modelCoordinates.getNX();
        const IndexType &NZ = modelCoordinates.getNZ();

        const IndexType &layer = modelCoordinates.getLayer(coordinate);
        const IndexType &dhFactor = modelCoordinates.getDHFactor(layer);
        dhFactorFineGrid = dhFactor;
        denom = ValueType(1) / ValueType(dhFactor * dhFactor);

        if (modelCoordinates.locatedOnInterface(coordinate)) {
            if (modelCoordinates.getTransition(coordinate) == 1)
                dhFactorFineGrid = modelCoordinates.getDHFactor(layer - 1);
            else if (modelCoordinates.getTransition(coordinate) == -1)
                dhFactorFineGrid = modelCoordinates.getDHFactor(layer + 1);
        }

        if (!modelCoordinates.locatedOnInterface(coordinate)) {
            assembly.push(ownedIndex, ownedIndex, ValueType(1));
        } else {
            modx = (x) % dhFactor;
            modz = (z - int(dhFactor / 2)) % dhFactor;

            // Point 11
            if (z >= modz) {
                value = (dhFactor - modx) * (dhFactor - modz) * denom;
                index = modelCoordinates.coordinate2index(x - modx, y, z - modz);
                assembly.push(ownedIndex, index, value);
            }

            // Point 12
            if (x + 2 * dhFactorFineGrid < NX) {
                value = modx * (dhFactor - modz) * denom;
                index = modelCoordinates.coordinate2index(x + dhFactor - modx, y, z - modz);
                assembly.push(ownedIndex, index, value);
            }

            //Point 21
            if ((x >= modx) && (z + 1 * dhFactorFineGrid < NZ)) {
                value = (dhFactor - modx) * modz * denom;
                try {
                    index = modelCoordinates.coordinate2index(x - modx, y, z + dhFactor - modz);
                } catch (scai::common::Exception &e) {
                    COMMON_THROWEXCEPTION("Error: coordinate2index called from calcInterpolationStaggeredX in derivatives.cpp" << e.what());
                }

                assembly.push(ownedIndex, index, value);
            }

            //Point 22
            if ((x + 2 * dhFactorFineGrid < NX) && (z + 1 * dhFactorFineGrid < NZ)) {
                value = modx * modz * denom;
                try {
                    index = modelCoordinates.coordinate2index(x + dhFactor - modx, y, z + dhFactor - modz);
                } catch (scai::common::Exception &e) {
                    COMMON_THROWEXCEPTION("Error: coordinate2index called from calcInterpolationStaggeredX in derivatives.cpp" << e.what());
                }
                assembly.push(ownedIndex, index, value);
            }
        }
    }
    // auto colDist = std::make_shared<dmemo::NoDistribution( dist.getGlobalSize() );
    InterpolationStaggeredZ = lama::zero<SparseFormat>(dist, dist);

    InterpolationStaggeredZ.fillFromAssembly(assembly);
}

//! \brief Calculate interpolation Matrix acoustic (2D/3D) variable grid simulations
/*!
 * Bilinear interpolation is used for the interpolation
 * 
 *   21 ---o---o---22
 *    |            |
 *    o    o   o   o
 *    |            |
 * z  o    o   o   o
 * ^  |            |
 * | 11 ---o---o---12
 *   --> x
\param modelCoordinates Coordinate class, which eg. maps 3D coordinates to 1D model indices
 \param dist Distribution
 */
template <typename ValueType>
void KITGPI::ForwardSolver::Derivatives::Derivatives<ValueType>::calcInterpolationStaggeredXZ(Acquisition::Coordinates<ValueType> const &modelCoordinates, scai::dmemo::DistributionPtr dist)
{
    hmemo::HArray<IndexType> ownedIndexes; // all (global) points owned by this process

    dist->getOwnedIndexes(ownedIndexes);

    lama::MatrixAssembly<ValueType> assembly;
    assembly.reserve(ownedIndexes.size() * 2);

    ValueType denom = 0;
    IndexType dhFactorFineGrid = 0;
    IndexType modx = 0;
    IndexType modz = 0;
    ValueType value;
    IndexType index;

    for (IndexType ownedIndex : hmemo::hostReadAccess(ownedIndexes)) {
        Acquisition::coordinate3D coordinate = modelCoordinates.index2coordinate(ownedIndex);

        const IndexType &x = coordinate.x;
        const IndexType &y = coordinate.y;
        const IndexType &z = coordinate.z;

        const IndexType &NX = modelCoordinates.getNX();
        const IndexType &NZ = modelCoordinates.getNZ();

        const IndexType &layer = modelCoordinates.getLayer(coordinate);
        const IndexType &dhFactor = modelCoordinates.getDHFactor(layer);
        dhFactorFineGrid = dhFactor;
        denom = ValueType(1) / ValueType(dhFactor * dhFactor);

        if (modelCoordinates.locatedOnInterface(coordinate)) {
            if (modelCoordinates.getTransition(coordinate) == 1)
                dhFactorFineGrid = modelCoordinates.getDHFactor(layer - 1);
            else if (modelCoordinates.getTransition(coordinate) == -1)
                dhFactorFineGrid = modelCoordinates.getDHFactor(layer + 1);
        }

        if (!modelCoordinates.locatedOnInterface(coordinate)) {
            assembly.push(ownedIndex, ownedIndex, ValueType(1));
        } else {
            modx = (x - int(dhFactor / 2)) % dhFactor;
            modz = (z - int(dhFactor / 2)) % dhFactor;

            // Point 11
            if ((x >= modx) && (z >= modz)) {
                value = (dhFactor - modx) * (dhFactor - modz) * denom;
                index = modelCoordinates.coordinate2index(x - modx, y, z - modz);
                assembly.push(ownedIndex, index, value);
            }

            // Point 12
            if (x + 1 * dhFactorFineGrid < NX) {
                value = modx * (dhFactor - modz) * denom;
                index = modelCoordinates.coordinate2index(x + dhFactor - modx, y, z - modz);
                assembly.push(ownedIndex, index, value);
            }

            //Point 21
            if ((x >= modx) && (z + 1 * dhFactorFineGrid < NZ)) {
                value = (dhFactor - modx) * modz * denom;
                try {
                    index = modelCoordinates.coordinate2index(x - modx, y, z + dhFactor - modz);
                } catch (scai::common::Exception &e) {
                    COMMON_THROWEXCEPTION("Error: coordinate2index called from calcInterpolationStaggeredX in derivatives.cpp" << e.what());
                }

                assembly.push(ownedIndex, index, value);
            }

            //Point 22
            if ((x + 1 * dhFactorFineGrid < NX) && (z + 1 * dhFactorFineGrid < NZ)) {
                value = modx * modz * denom;
                try {
                    index = modelCoordinates.coordinate2index(x + dhFactor - modx, y, z + dhFactor - modz);
                } catch (scai::common::Exception &e) {
                    COMMON_THROWEXCEPTION("Error: coordinate2index called from calcInterpolationStaggeredX in derivatives.cpp" << e.what());
                }
                assembly.push(ownedIndex, index, value);
            }
        }
    }
    // auto colDist = std::make_shared<dmemo::NoDistribution( dist.getGlobalSize() );
    InterpolationStaggeredXZ = lama::zero<SparseFormat>(dist, dist);

    InterpolationStaggeredXZ.fillFromAssembly(assembly);
}

//! \brief set variable FDorder
/*!
\param FDorderFilename Filename of the FDorder File. This File contains the FDorder for every layer in the variable grid.
 */
template <typename ValueType>
void KITGPI::ForwardSolver::Derivatives::Derivatives<ValueType>::setFDOrder(std::string const &FDorderFilename)
{

    std::ifstream is(FDorderFilename);
    if (!is)
        COMMON_THROWEXCEPTION(" could not open " << FDorderFilename);
    std::istream_iterator<IndexType> start(is), end;
    spatialFDorderVec.assign(start, end);
    if (spatialFDorderVec.empty()) {
        COMMON_THROWEXCEPTION("FDorder file is empty");
    }

    for (auto i : spatialFDorderVec) {
        if (stencilFDmap.find(i) == stencilFDmap.end())
            COMMON_THROWEXCEPTION("spatialFDorder = " << i << " Unsupported spatialFDorder value.");
    }
}

//! \brief set variable FDorder
/*!
\param FDorder std vector of FDorders per layer
 */
template <typename ValueType>
void KITGPI::ForwardSolver::Derivatives::Derivatives<ValueType>::setFDOrder(std::vector<scai::IndexType> &FDorder)
{
    for (auto i : FDorder) {
        if (stencilFDmap.find(i) == stencilFDmap.end())
            COMMON_THROWEXCEPTION("spatialFDorder = " << i << " Unsupported spatialFDorder value.");
    }
    spatialFDorderVec = FDorder;
}

//! \brief set constant FDorder
/*!
\param FDorder spatial FD order
 */
template <typename ValueType>
void KITGPI::ForwardSolver::Derivatives::Derivatives<ValueType>::setFDOrder(IndexType FDorder)
{
    spatialFDorderVec.push_back(FDorder);
    if (stencilFDmap.find(FDorder) == stencilFDmap.end())
        COMMON_THROWEXCEPTION("spatialFDorder = " << FDorder << " Unsupported spatialFDorder value.");
}
//! \brief calculate and return memory usage the of a stencil matrix
/*!
 */
template <typename ValueType>
ValueType KITGPI::ForwardSolver::Derivatives::Derivatives<ValueType>::getMemoryStencilMatrix(scai::dmemo::DistributionPtr dist)
{
    /* size of a stencil Matrix= size of the halo area which is a CSR Storage of size numGridpoints * IndexType 
     Other contributions (stencil values neighborship relations etc. are neglectable */

    IndexType numGridpoints = dist->getGlobalSize();
    return (numGridpoints * sizeof(IndexType));
}

//! \brief calculate and return memory usage the of a sparse matrix with constant FD order
/*!
 * \param dist distribution
 */
template <typename ValueType>
ValueType KITGPI::ForwardSolver::Derivatives::Derivatives<ValueType>::getMemorySparseMatrix(scai::dmemo::DistributionPtr dist)
{
    /* size of a sparse Matrix = Number of non Zero Values + Indexes (numRows*spatialFDorder) + num rows (IA -> Indexes per row) +
     numRows * IndexType (halo) */

    IndexType numGridpoints = dist->getGlobalSize();
    return (numGridpoints * spatialFDorderVec.at(0) * (sizeof(ValueType) + sizeof(IndexType)) + 2 * numGridpoints * sizeof(IndexType));
}

//! \brief calculate and return memory usage the of a sparse matrix with constant FD order
/*!
 * \param dist distribution
 */
template <typename ValueType>
ValueType KITGPI::ForwardSolver::Derivatives::Derivatives<ValueType>::getMemoryInterpolationMatrix(scai::dmemo::DistributionPtr dist)
{
    /* size of a sparse Matrix = Number of non Zero Values + Indexes (numRows*spatialFDorder) + num rows (IA -> Indexes per row) +
     numRows * IndexType (halo). 
     Here only the size of the identity matrix is calculated the actual interpolation planes are neglectable*/

    IndexType numGridpoints = dist->getGlobalSize();
    return (numGridpoints * (sizeof(ValueType) + sizeof(IndexType)) + 2 * numGridpoints * sizeof(IndexType));
}

//! \brief calculate and return memory usage the of a sparse matrix with constant FD order
/*!
 * \param dist distribution
 */
template <typename ValueType>
ValueType KITGPI::ForwardSolver::Derivatives::Derivatives<ValueType>::getMemorySparseMatrix(scai::dmemo::DistributionPtr dist, Acquisition::Coordinates<ValueType> const &modelCoordinates)
{
    /* size of a sparse Matrix = Number of non Zero Values + Indexes (numRows*spatialFDorder) + num rows (IA -> Indexes per row) +
     numRows * IndexType (halo) */
    ValueType size = 0;
    auto spatialFDOrder = spatialFDorderVec.at(0);
    for (IndexType layer = 0; layer < modelCoordinates.getNumLayers(); layer++) {
        if (useVarFDorder) {
            spatialFDOrder = spatialFDorderVec.at(layer);
        }
        size += modelCoordinates.getNGridpoints(layer) * spatialFDOrder * (sizeof(ValueType) + sizeof(IndexType)) + 2 * modelCoordinates.getNGridpoints(layer) * sizeof(IndexType);
    }

    return (size);
}

//! \brief Getter method for the spatial FD-order
template <typename ValueType>
IndexType KITGPI::ForwardSolver::Derivatives::Derivatives<ValueType>::getSpatialFDorder() const
{
    return (spatialFDorderVec.at(0));
}

//! \brief Getter method for derivative matrix DybFreeSurface
template <typename ValueType>
scai::lama::Matrix<ValueType> const &KITGPI::ForwardSolver::Derivatives::Derivatives<ValueType>::getDybFreeSurface() const
{
    return (DybFreeSurface);
}

//! \brief Getter method for derivative matrix DybFreeSurface
template <typename ValueType>
scai::lama::Matrix<ValueType> const &KITGPI::ForwardSolver::Derivatives::Derivatives<ValueType>::getDybStaggeredXFreeSurface() const
{
    if ((isElastic) && (useVarGrid))
        return (DybStaggeredXFreeSurface);
    else
        return (DybFreeSurface);
}

//! \brief Getter method for derivative matrix DybFreeSurface
template <typename ValueType>
scai::lama::Matrix<ValueType> const &KITGPI::ForwardSolver::Derivatives::Derivatives<ValueType>::getDybStaggeredZFreeSurface() const
{
    if ((isElastic) && (useVarGrid))
        return (DybStaggeredZFreeSurface);
    else
        return (DybFreeSurface);
}

//! \brief Getter method for derivative matrix DyfFreeSurface
template <typename ValueType>
scai::lama::Matrix<ValueType> const &KITGPI::ForwardSolver::Derivatives::Derivatives<ValueType>::getDyfFreeSurface() const
{
    return (DyfFreeSurface);
}

//! \brief Getter method for derivative matrix Dxf
template <typename ValueType>
scai::lama::Matrix<ValueType> const &KITGPI::ForwardSolver::Derivatives::Derivatives<ValueType>::getDxf() const
{
    if (useSparse)
        return (DxfSparse);
    else
        return (Dxf);
}

//! \brief Getter method for derivative matrix Dyf
template <typename ValueType>
scai::lama::Matrix<ValueType> const &KITGPI::ForwardSolver::Derivatives::Derivatives<ValueType>::getDyf() const
{
    if (useSparse)
        return (DyfSparse);
    else
        return (Dyf);
}
//! \brief Getter method for derivative matrix DyfStaggeredX
template <typename ValueType>
scai::lama::Matrix<ValueType> const &KITGPI::ForwardSolver::Derivatives::Derivatives<ValueType>::getDyfStaggeredX() const
{
    if ((isElastic) && (useVarGrid))
        return (DyfStaggeredXSparse);
    else if (useSparse)
        return (DyfSparse);
    else
        return (Dyf);
}

//! \brief Getter method for derivative matrix DybStaggeredX
template <typename ValueType>
scai::lama::Matrix<ValueType> const &KITGPI::ForwardSolver::Derivatives::Derivatives<ValueType>::getDybStaggeredX() const
{
    if ((isElastic) && (useVarGrid))
        return (DybStaggeredXSparse);
    else if (useSparse)
        return (DybSparse);
    else
        return (Dyb);
}
//! \brief Getter method for derivative matrix DyfStaggeredZ
template <typename ValueType>
scai::lama::Matrix<ValueType> const &KITGPI::ForwardSolver::Derivatives::Derivatives<ValueType>::getDyfStaggeredZ() const
{
    if ((isElastic) && (useVarGrid))
        return (DyfStaggeredZSparse);
    else if (useSparse)
        return (DyfSparse);
    else
        return (Dyf);
}

//! \brief Getter method for derivative matrix DybStaggeredX
template <typename ValueType>
scai::lama::Matrix<ValueType> const &KITGPI::ForwardSolver::Derivatives::Derivatives<ValueType>::getDybStaggeredZ() const
{
    if ((isElastic) && (useVarGrid))
        return (DybStaggeredZSparse);
    else if (useSparse)
        return (DybSparse);
    else
        return (Dyb);
}

//! \brief Getter method for derivative matrix Dzf
template <typename ValueType>
scai::lama::Matrix<ValueType> const &KITGPI::ForwardSolver::Derivatives::Derivatives<ValueType>::getDzf() const
{
    if (useSparse)
        return (DzfSparse);
    else
        return (Dzf);
}

//! \brief Getter method for derivative matrix Dxb
template <typename ValueType>
scai::lama::Matrix<ValueType> const &KITGPI::ForwardSolver::Derivatives::Derivatives<ValueType>::getDxb() const
{
    if (useSparse)
        return (DxbSparse);
    else
        return (Dxb);
}

//! \brief Getter method for derivative matrix Dyb
template <typename ValueType>
scai::lama::Matrix<ValueType> const &KITGPI::ForwardSolver::Derivatives::Derivatives<ValueType>::getDyb() const
{
    if (useSparse)
        return (DybSparse);
    else
        return (Dyb);
}

//! \brief Getter method for derivative matrix Dzb
template <typename ValueType>
scai::lama::Matrix<ValueType> const &KITGPI::ForwardSolver::Derivatives::Derivatives<ValueType>::getDzb() const
{
    if (useSparse)
        return (DzbSparse);
    else
        return (Dzb);
}

//! \brief Getter method for derivative interpolation matrix of P
template <typename ValueType>
scai::lama::Matrix<ValueType> const *KITGPI::ForwardSolver::Derivatives::Derivatives<ValueType>::getInterFull() const
{
    if (InterpolationFull.getNumRows() > 0) {
        return &InterpolationFull;
    } else {
        return NULL;
    }
}

//! \brief Getter method for derivative interpolation matrix of points staggered in x direction
template <typename ValueType>
scai::lama::Matrix<ValueType> const *KITGPI::ForwardSolver::Derivatives::Derivatives<ValueType>::getInterStaggeredX() const
{
    if (InterpolationStaggeredX.getNumRows() > 0) {
        return &InterpolationStaggeredX;
    } else {
        return NULL;
    }
}

//! \brief Getter method for derivative interpolation matrix of points staggered in x direction
template <typename ValueType>
scai::lama::Matrix<ValueType> const *KITGPI::ForwardSolver::Derivatives::Derivatives<ValueType>::getInterStaggeredZ() const
{
    if (InterpolationStaggeredZ.getNumRows() > 0) {
        return &InterpolationStaggeredZ;
    } else {
        return NULL;
    }
}

//! \brief Getter method for derivative interpolation matrix of points staggered in x direction
template <typename ValueType>
scai::lama::Matrix<ValueType> const *KITGPI::ForwardSolver::Derivatives::Derivatives<ValueType>::getInterStaggeredXZ() const
{
    if (InterpolationStaggeredXZ.getNumRows() > 0) {
        return &InterpolationStaggeredXZ;
    } else {
        return NULL;
    }
}

//! \brief Set FD coefficients for each order
/*!
 *
 */
template <typename ValueType>
void KITGPI::ForwardSolver::Derivatives::Derivatives<ValueType>::setFDCoef()
{
    const ValueType FD2[] = {-1.0, 1.0};
    stencilFDmap[2] = common::Stencil1D<ValueType>(2, FD2);

    const ValueType FD4[] = {1.0 / 24.0, -9.0 / 8.0, 9.0 / 8.0, -1.0 / 24.0};
    stencilFDmap[4] = common::Stencil1D<ValueType>(4, FD4);

    const ValueType FD6[] = {-3.0 / 640.0, 25.0 / 384.0, -75.0 / 64.0,
                             75.0 / 64.0, -25.0 / 384.0, 3.0 / 640.0};
    stencilFDmap[6] = common::Stencil1D<ValueType>(6, FD6);

    const ValueType FD8[] = {5.0 / 7168.0, -49.0 / 5120.0, 245.0 / 3072.0, -1225.0 / 1024.0,
                             1225.0 / 1024.0, -245.0 / 3072.0, 49.0 / 5120.0, -5.0 / 7168.0};
    stencilFDmap[8] = common::Stencil1D<ValueType>(8, FD8);

    const ValueType FD10[] = {-8756999275442633.0 / 73786976294838206464.0,
                              8142668969129685.0 / 4611686018427387904.0,
                              -567.0 / 40960.0,
                              735.0 / 8192.0,
                              -19845.0 / 16384.0,
                              19845.0 / 16384.0,
                              -735.0 / 8192.0,
                              567.0 / 40960.0,
                              -8142668969129685.0 / 4611686018427387904.0,
                              8756999275442633.0 / 73786976294838206464.0};
    stencilFDmap[10] = common::Stencil1D<ValueType>(10, FD10);

    const ValueType FD12[] = {6448335830095439.0 / 295147905179352825856.0,
                              -1655620175512543.0 / 4611686018427387904.0,
                              6842103786556949.0 / 2305843009213693952.0,
                              -628618285389933.0 / 36028797018963968.0,
                              436540475965291.0 / 4503599627370496.0,
                              -2750204998582123.0 / 2251799813685248.0,
                              2750204998582123.0 / 2251799813685248.0,
                              -436540475965291.0 / 4503599627370496.0,
                              628618285389933.0 / 36028797018963968.0,
                              -6842103786556949.0 / 2305843009213693952.0,
                              1655620175512543.0 / 4611686018427387904.0,
                              -6448335830095439.0 / 295147905179352825856.0};
    stencilFDmap[12] = common::Stencil1D<ValueType>(12, FD12);
}

template class KITGPI::ForwardSolver::Derivatives::Derivatives<float>;
template class KITGPI::ForwardSolver::Derivatives::Derivatives<double>;<|MERGE_RESOLUTION|>--- conflicted
+++ resolved
@@ -23,6 +23,7 @@
 
     if (config.get<IndexType>("partitioning") != 1)
         useSparse = true;
+        useSparseFreeSurface = true;
 
     if ((useSparse) && (config.get<bool>("useVariableFDoperators"))) {
         useVarFDorder = true;
@@ -49,6 +50,7 @@
     DT = config.get<ValueType>("DT");
 
     useSparse = true;
+    useSparseFreeSurface = true;
     SCAI_ASSERT(config.get<IndexType>("partitioning") != 1, "grid partition is not available for varoable FDorders")
 
     useVarFDorder = true;
@@ -267,27 +269,18 @@
     dist->getOwnedIndexes(ownedIndexes);
 
     lama::MatrixAssembly<ValueType> assembly;
-<<<<<<< HEAD
-    assembly.reserve(ownedIndexes.size() * 6);
-    IndexType Y = 0;
-    IndexType columnIndex = 0;
-    ValueType DH = 0;
-    IndexType dhFactor = 0;
-    IndexType layer = 0;
-
-    ValueType fdCoeff = 0;
-    IndexType ImageIndex = 0;
-=======
 
     const ValueType ZERO = 0;  
->>>>>>> a99caa3f
+    
+    ValueType DH = ZERO;
+    IndexType dhFactor = ZERO;
+
 
     for (IndexType ownedIndex : hmemo::hostReadAccess(ownedIndexes)) {
 
         Acquisition::coordinate3D coordinate = modelCoordinates.index2coordinate(ownedIndex);
-        layer = modelCoordinates.getLayer(coordinate);
-
-<<<<<<< HEAD
+        IndexType layer = modelCoordinates.getLayer(coordinate);
+
         //Transition from coarse (layer) to fine grid (layer+1) uses fine operator for Dyf
         if ((modelCoordinates.locatedOnInterface(coordinate)) && (modelCoordinates.getTransition(coordinate) == -1)) {
             dhFactor = modelCoordinates.getDHFactor(layer + 1);
@@ -311,62 +304,39 @@
         }
 
         for (IndexType j = 0; j < spatialFDorder; j++) {
-            Y = coordinate.y + dhFactor * (j - spatialFDorder / 2 + 1);
-            fdCoeff = stencilFDmap[spatialFDorder].values()[j];
-
+            IndexType Y = coordinate.y + dhFactor * (j - spatialFDorder / 2 + 1);
+            
+           ValueType fdCoeff = stencilFDmap[spatialFDorder].values()[j];
+           ValueType diffCoeff = ZERO;
+           
             if (spatialFDorder >= (2 + 2 * coordinate.y / dhFactor + j)) {
-                ImageIndex = spatialFDorder - 2 - 2 * coordinate.y / dhFactor - j;
-                fdCoeff -= stencilFDmap[spatialFDorder].values()[ImageIndex];
-            }
-
-            if ((Y >= 0) && (Y < modelCoordinates.getNY())) {
-                columnIndex = modelCoordinates.coordinate2index(coordinate.x, Y, coordinate.z);
-                assembly.push(ownedIndex, columnIndex, fdCoeff / DH);
-            }
-        }
-    }
-
-    DyfFreeSurface = lama::zero<SparseFormat>(dist, dist);
-    DyfFreeSurface.fillFromAssembly(assembly);
-=======
-        for (IndexType j = 0; j < spatialFDorder; j++) {
-            IndexType Y = coordinate.y + (j - spatialFDorder / 2 + 1);
-
-            ValueType fdCoeff = stencilFD.values()[j];
-            ValueType diffCoeff = ZERO;
-
-            //   ImageIndex = spatialFDorder - (2 + 2 * coordinate.y + j);
-            if (spatialFDorder >= (2 + 2 * coordinate.y + j)) {
-                IndexType ImageIndex = spatialFDorder - 2 - 2 * coordinate.y - j;
-                diffCoeff = stencilFD.values()[ImageIndex];
+                IndexType ImageIndex = spatialFDorder - 2 - 2 * coordinate.y / dhFactor - j;
+                diffCoeff = stencilFDmap[spatialFDorder].values()[ImageIndex];
             }
 
             if ((Y >= 0) && (Y < modelCoordinates.getNY())) {
                 IndexType columnIndex = modelCoordinates.coordinate2index(coordinate.x, Y, coordinate.z);
                 if (useSparseFreeSurface)
-                    assembly.push(ownedIndex, columnIndex, fdCoeff - diffCoeff);
+                assembly.push(ownedIndex, columnIndex, (fdCoeff - diffCoeff)/ DH); // push all coefficients
                 else if (ZERO != diffCoeff)
-                    assembly.push(ownedIndex, columnIndex, -diffCoeff );
+                    assembly.push(ownedIndex, columnIndex, -diffCoeff / DH); // push only diffs to stencil matrix
             }
         }
     }
 
     DyfFreeSurfaceSparse = lama::zero<SparseFormat>(dist, dist);
     DyfFreeSurfaceSparse.fillFromAssembly(assembly);
-    DyfFreeSurfaceSparse *= 1 / modelCoordinates.getDH();
-
+    
     if (!useSparseFreeSurface)
     {
         // define the stencil matrix for hybrid matrix
         // ToDo: why not simply use the stencil matrix Dyb
         common::Stencil1D<ValueType> stencilId(1);
-        common::Stencil3D<ValueType> stencil(stencilId, stencilFD, stencilId);
+        common::Stencil3D<ValueType> stencil(stencilId, stencilFDmap[spatialFDorderVec.at(0)], stencilId);
         DyfFreeSurfaceStencil.define(dist, stencil);
         DyfFreeSurfaceStencil *= 1 / modelCoordinates.getDH();
     }
 
-    // std::cout << "memory usage DyfFreeSurface = " << getDyfFreeSurface().getMemoryUsage() << std::endl;
->>>>>>> a99caa3f
 }
 
 //! \brief Calculate DybFreeSurface matrix
@@ -382,19 +352,9 @@
     dist->getOwnedIndexes(ownedIndexes);
 
     lama::MatrixAssembly<ValueType> assembly;
-<<<<<<< HEAD
-    assembly.reserve(ownedIndexes.size() * 6);
-    IndexType Y = 0;
-    ValueType fdCoeff = 0;
-    IndexType ImageIndex = 0;
-    IndexType columnIndex = 0;
-    IndexType j = 0;
-=======
-    assembly.reserve(ownedIndexes.size() * spatialFDorder);
 
     const ValueType ZERO = 0;
->>>>>>> a99caa3f
-
+    
     for (IndexType ownedIndex : hmemo::hostReadAccess(ownedIndexes)) {
 
         Acquisition::coordinate3D coordinate = modelCoordinates.index2coordinate(ownedIndex);
@@ -416,9 +376,8 @@
                 spatialFDorder = distance * 2;
         }
 
-<<<<<<< HEAD
-        for (j = 0; j < spatialFDorder; j++) {
-            Y = coordinate.y + dhFactor * (j - spatialFDorder / 2);
+        for (IndexType j = 0; j < spatialFDorder; j++) {
+           IndexType Y = coordinate.y + dhFactor * (j - spatialFDorder / 2);
 
             // apply coordinate correction in the fine staggered grid (staggered in y-direction, coordinates are only correct for full grid points)
             if (modelCoordinates.locatedOnInterface(coordinate)) {
@@ -429,63 +388,44 @@
                     Y += modelCoordinates.getDHFactor(layer + 1);
             }
 
-            fdCoeff = stencilFDmap[spatialFDorder].values()[j];
-
+            ValueType fdCoeff = stencilFDmap[spatialFDorder].values()[j];
+            ValueType diffCoeff = ZERO;
+            
             if (spatialFDorder >= (1 + 2 * coordinate.y / dhFactor + j)) {
-                ImageIndex = spatialFDorder - 1 - 2 * coordinate.y / dhFactor - j;
-                fdCoeff -= stencilFDmap[spatialFDorder].values()[ImageIndex];
-=======
-        for (IndexType j = 0; j < spatialFDorder; j++) {
-            IndexType Y = coordinate.y + (j - spatialFDorder / 2);
-
-            ValueType fdCoeff = stencilFD.values()[j];
-            ValueType diffCoeff = ZERO;
-
-            if (spatialFDorder >= (1 + 2 * coordinate.y + j)) {
-                IndexType ImageIndex = spatialFDorder - (1 + 2 * coordinate.y + j);
-                diffCoeff = stencilFD.values()[ImageIndex];
->>>>>>> a99caa3f
+                IndexType ImageIndex = spatialFDorder - 1 - 2 * coordinate.y / dhFactor - j;
+                diffCoeff = stencilFDmap[spatialFDorder].values()[ImageIndex];
             }
 
             if ((Y >= 0) && (Y < modelCoordinates.getNY())) {
-<<<<<<< HEAD
-                columnIndex = modelCoordinates.coordinate2index(coordinate.x, Y, coordinate.z);
-                assembly.push(ownedIndex, columnIndex, fdCoeff / modelCoordinates.getDH(coordinate));
-            }
-        }
-    }
-
-    DybFreeSurface = lama::zero<SparseFormat>(dist, dist);
-    DybFreeSurface.fillFromAssembly(assembly);
-=======
-                IndexType columnIndex = modelCoordinates.coordinate2index(coordinate.x, Y, coordinate.z);
+                IndexType columnIndex = modelCoordinates.coordinate2index(coordinate.x, Y, coordinate.z); // push all coefficients
                 if (useSparseFreeSurface)
-                    assembly.push(ownedIndex, columnIndex, fdCoeff - diffCoeff);  // push all coefficients
-                else if (ZERO != diffCoeff)
-                    assembly.push(ownedIndex, columnIndex, -diffCoeff );  // push only diffs to stencil matrix
-            }
-        }
-    }
-
-    DybFreeSurfaceSparse = lama::zero<SparseFormat>(dist, dist);
-    DybFreeSurfaceSparse.fillFromAssembly(assembly);
-    DybFreeSurfaceSparse *= 1 / modelCoordinates.getDH();
-
-    if (!useSparseFreeSurface)
-    {
-        // define the stencil matrix for hybrid matrix
-        // ToDo: why not simply use the stencil matrix Dyb
-        common::Stencil1D<ValueType> stencilId(1);
-        common::Stencil1D<ValueType> stencilBD;
-        stencilBD.transpose( stencilFD );
-        stencilBD.scale( -1 );
-        common::Stencil3D<ValueType> stencil(stencilId, stencilBD, stencilId);
-        DybFreeSurfaceStencil.define(dist, stencil);
-        DybFreeSurfaceStencil *= 1 / modelCoordinates.getDH();
-    }
-
-    // std::cout << "memory usage DybFreeSurface = " << getDybFreeSurface().getMemoryUsage() << std::endl;
->>>>>>> a99caa3f
+                   assembly.push(ownedIndex, columnIndex, (fdCoeff - diffCoeff)/ modelCoordinates.getDH(coordinate));
+               else if (ZERO != diffCoeff)
+                   assembly.push(ownedIndex, columnIndex, -diffCoeff / modelCoordinates.getDH(coordinate));  // push only diffs to stencil matrix
+            }
+        }
+    }
+
+
+        DybFreeSurfaceSparse = lama::zero<SparseFormat>(dist, dist);
+        DybFreeSurfaceSparse.fillFromAssembly(assembly);
+        
+        
+	    if (!useSparseFreeSurface)
+		
+	    {
+	        // define the stencil matrix for hybrid matrix
+	        // ToDo: why not simply use the stencil matrix Dyb
+		
+	        common::Stencil1D<ValueType> stencilId(1);
+	        common::Stencil1D<ValueType> stencilBD;
+	        stencilBD.transpose( stencilFDmap[spatialFDorderVec.at(0)] );
+	        stencilBD.scale( -1 );
+	        common::Stencil3D<ValueType> stencil(stencilId, stencilBD, stencilId);
+		
+	        DybFreeSurfaceStencil.define(dist, stencil);
+	        DybFreeSurfaceStencil *= 1 / modelCoordinates.getDH();
+	    }
 }
 
 //! \brief Calculate DybFreeSurface matrix
@@ -497,7 +437,6 @@
 void KITGPI::ForwardSolver::Derivatives::Derivatives<ValueType>::calcDybStaggeredXFreeSurface(Acquisition::Coordinates<ValueType> const &modelCoordinates, scai::dmemo::DistributionPtr dist)
 {
 
-<<<<<<< HEAD
     hmemo::HArray<IndexType> ownedIndexes; // all (global) points owned by this process
     dist->getOwnedIndexes(ownedIndexes);
 
@@ -508,45 +447,6 @@
     IndexType ImageIndex = 0;
     IndexType columnIndex = 0;
     IndexType j = 0;
-=======
-//! \brief Getter method for derivative matrix DybFreeSurface
-template <typename ValueType>
-scai::lama::Matrix<ValueType> const &KITGPI::ForwardSolver::Derivatives::Derivatives<ValueType>::getDybFreeSurface() const
-{
-    if (useSparseFreeSurface)
-        return DybFreeSurfaceSparse;
-    else
-        return DybFreeSurfaceHybrid;
-}
-
-template <typename ValueType>
-scai::lama::Matrix<ValueType> &KITGPI::ForwardSolver::Derivatives::Derivatives<ValueType>::getDybFreeSurface() 
-{
-    if (useSparseFreeSurface)
-        return DybFreeSurfaceSparse;
-    else
-        return DybFreeSurfaceHybrid;
-}
-
-//! \brief Getter method for derivative matrix DyfFreeSurface
-template <typename ValueType>
-scai::lama::Matrix<ValueType> const &KITGPI::ForwardSolver::Derivatives::Derivatives<ValueType>::getDyfFreeSurface() const
-{
-    if (useSparseFreeSurface)
-        return DyfFreeSurfaceSparse;
-    else
-        return DyfFreeSurfaceHybrid;
-}
-
-template <typename ValueType>
-scai::lama::Matrix<ValueType> &KITGPI::ForwardSolver::Derivatives::Derivatives<ValueType>::getDyfFreeSurface()
-{
-    if (useSparseFreeSurface)
-        return DyfFreeSurfaceSparse;
-    else
-        return DyfFreeSurfaceHybrid;
-}
->>>>>>> a99caa3f
 
     for (IndexType ownedIndex : hmemo::hostReadAccess(ownedIndexes)) {
 
@@ -1710,34 +1610,65 @@
 template <typename ValueType>
 scai::lama::Matrix<ValueType> const &KITGPI::ForwardSolver::Derivatives::Derivatives<ValueType>::getDybFreeSurface() const
 {
-    return (DybFreeSurface);
+    if (useSparseFreeSurface)
+        return DybFreeSurfaceSparse;
+    else
+        return DybFreeSurfaceHybrid;
 }
 
 //! \brief Getter method for derivative matrix DybFreeSurface
 template <typename ValueType>
+scai::lama::Matrix<ValueType>  &KITGPI::ForwardSolver::Derivatives::Derivatives<ValueType>::getDybFreeSurface() 
+{
+    if (useSparseFreeSurface)
+        return DybFreeSurfaceSparse;
+    else
+        return DybFreeSurfaceHybrid;
+}
+//! \brief Getter method for derivative matrix DybFreeSurface
+template <typename ValueType>
 scai::lama::Matrix<ValueType> const &KITGPI::ForwardSolver::Derivatives::Derivatives<ValueType>::getDybStaggeredXFreeSurface() const
 {
-    if ((isElastic) && (useVarGrid))
+    if ((isElastic) && (useVarGrid)) {
         return (DybStaggeredXFreeSurface);
+    } else if (useSparseFreeSurface) {
+        return DybFreeSurfaceSparse;
+    } else {
+        return DybFreeSurfaceHybrid;
+    }
+}
+
+//! \brief Getter method for derivative matrix DybFreeSurface
+template <typename ValueType>
+scai::lama::Matrix<ValueType> const &KITGPI::ForwardSolver::Derivatives::Derivatives<ValueType>::getDybStaggeredZFreeSurface() const
+{
+    if ((isElastic) && (useVarGrid)) {
+        return (DybStaggeredZFreeSurface);
+    } else if (useSparseFreeSurface) {
+        return DybFreeSurfaceSparse;
+    } else {
+        return DybFreeSurfaceHybrid;
+    }
+}
+
+//! \brief Getter method for derivative matrix DyfFreeSurface
+template <typename ValueType>
+scai::lama::Matrix<ValueType> const &KITGPI::ForwardSolver::Derivatives::Derivatives<ValueType>::getDyfFreeSurface() const
+{
+    if (useSparseFreeSurface)
+        return DyfFreeSurfaceSparse;
     else
-        return (DybFreeSurface);
-}
-
-//! \brief Getter method for derivative matrix DybFreeSurface
-template <typename ValueType>
-scai::lama::Matrix<ValueType> const &KITGPI::ForwardSolver::Derivatives::Derivatives<ValueType>::getDybStaggeredZFreeSurface() const
-{
-    if ((isElastic) && (useVarGrid))
-        return (DybStaggeredZFreeSurface);
+        return DyfFreeSurfaceHybrid;
+}
+
+//! \brief Getter method for derivative matrix DyfFreeSurface
+template <typename ValueType>
+scai::lama::Matrix<ValueType> &KITGPI::ForwardSolver::Derivatives::Derivatives<ValueType>::getDyfFreeSurface() 
+{
+    if (useSparseFreeSurface)
+        return DyfFreeSurfaceSparse;
     else
-        return (DybFreeSurface);
-}
-
-//! \brief Getter method for derivative matrix DyfFreeSurface
-template <typename ValueType>
-scai::lama::Matrix<ValueType> const &KITGPI::ForwardSolver::Derivatives::Derivatives<ValueType>::getDyfFreeSurface() const
-{
-    return (DyfFreeSurface);
+        return DyfFreeSurfaceHybrid;
 }
 
 //! \brief Getter method for derivative matrix Dxf
