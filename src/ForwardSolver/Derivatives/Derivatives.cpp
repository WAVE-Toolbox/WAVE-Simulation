--- conflicted
+++ resolved
@@ -44,16 +44,16 @@
         }
 
         if ((!modelCoordinates.locatedOnInterface(coordinate)) || ((coordinate.x % dhFactor == 0) && (coordinate.z % dhFactor == 0))) {
-            for (j = 0; j < spatialFDorder; j++) {
+        for (j = 0; j < spatialFDorder; j++) {
 
                 X = coordinate.x + modelCoordinates.getDHFactor(coordinate) * (j - spatialFDorder / 2 + 1);
 
                 if ((X >= 0) && (X < modelCoordinates.getNX())) {
-                    columnIndex = modelCoordinates.coordinate2index(X, coordinate.y, coordinate.z);
+                columnIndex = modelCoordinates.coordinate2index(X, coordinate.y, coordinate.z);
                     assembly.push(ownedIndex, columnIndex, stencilFDmap[spatialFDorder].values()[j] / modelCoordinates.getDH(coordinate));
-                }
-            }
-        }
+            }
+        }
+    }
     }
     DxfSparse = lama::zero<SparseFormat>(dist, dist);
     DxfSparse.fillFromAssembly(assembly);
@@ -120,11 +120,11 @@
         }
 
         if ((!modelCoordinates.locatedOnInterface(coordinate)) || ((coordinate.x % dhFactor == 0) && (coordinate.z % dhFactor == 0))) {
-            for (j = 0; j < spatialFDorder; j++) {
+        for (j = 0; j < spatialFDorder; j++) {
                 Y = coordinate.y + dhFactor * (j - spatialFDorder / 2 + 1);
 
                 if ((Y >= 0) && (Y < modelCoordinates.getNY())) {
-                    columnIndex = modelCoordinates.coordinate2index(coordinate.x, Y, coordinate.z);
+                columnIndex = modelCoordinates.coordinate2index(coordinate.x, Y, coordinate.z);
                     assembly.push(ownedIndex, columnIndex, stencilFDmap[spatialFDorder].values()[j] / DH);
                 }
             }
@@ -178,16 +178,16 @@
         }
 
         if ((!modelCoordinates.locatedOnInterface(coordinate)) || ((coordinate.x % dhFactor == 0) && (coordinate.z % dhFactor == 0))) {
-            for (j = 0; j < spatialFDorder; j++) {
+        for (j = 0; j < spatialFDorder; j++) {
 
                 Z = coordinate.z + modelCoordinates.getDHFactor(coordinate) * (j - spatialFDorder / 2 + 1);
 
                 if ((Z >= 0) && (Z < modelCoordinates.getNZ())) {
-                    columnIndex = modelCoordinates.coordinate2index(coordinate.x, coordinate.y, Z);
+                columnIndex = modelCoordinates.coordinate2index(coordinate.x, coordinate.y, Z);
                     assembly.push(ownedIndex, columnIndex, stencilFDmap[spatialFDorder].values()[j] / modelCoordinates.getDH(coordinate));
-                }
-            }
-        }
+            }
+        }
+    }
     }
     DzfSparse = lama::zero<SparseFormat>(dist, dist);
     DzfSparse.fillFromAssembly(assembly);
@@ -242,24 +242,16 @@
 
         if ((!modelCoordinates.locatedOnInterface(coordinate)) || ((coordinate.x % dhFactor == 0) && (coordinate.z % dhFactor == 0))) {
 
-            for (IndexType j = 0; j < spatialFDorder; j++) {
+        for (IndexType j = 0; j < spatialFDorder; j++) {
                 Y = coordinate.y + dhFactor * (j - spatialFDorder / 2 + 1);
                 fdCoeff = stencilFDmap[spatialFDorder].values()[j];
 
-<<<<<<< HEAD
                 ImageIndex = spatialFDorder - 2 - 2 * coordinate.y / dhFactor - j;
-                if (ImageIndex >= 0)
+            if (ImageIndex >= 0)
                     fdCoeff -= stencilFDmap[spatialFDorder].values()[ImageIndex];
-=======
-            //   ImageIndex = spatialFDorder - (2 + 2 * coordinate.y + j);
-            if (spatialFDorder >= (2 + 2 * coordinate.y + j)) {
-                ImageIndex = spatialFDorder - 2 - 2 * coordinate.y - j;
-                fdCoeff -= stencilFD.values()[ImageIndex];
-            }
->>>>>>> ad0099dd
-
-                if ((Y >= 0) && (Y < modelCoordinates.getNY())) {
-                    columnIndex = modelCoordinates.coordinate2index(coordinate.x, Y, coordinate.z);
+
+            if ((Y >= 0) && (Y < modelCoordinates.getNY())) {
+                columnIndex = modelCoordinates.coordinate2index(coordinate.x, Y, coordinate.z);
                     assembly.push(ownedIndex, columnIndex, fdCoeff / DH);
                 }
             }
@@ -308,7 +300,7 @@
         }
 
         if ((!modelCoordinates.locatedOnInterface(coordinate)) || ((coordinate.x % dhFactor == 0) && (coordinate.z % dhFactor == 0))) {
-            for (j = 0; j < spatialFDorder; j++) {
+        for (j = 0; j < spatialFDorder; j++) {
                 Y = coordinate.y + dhFactor * (j - spatialFDorder / 2);
 
                 if ((modelCoordinates.locatedOnInterface(coordinate)) && (j != modelCoordinates.getTransition(coordinate))) {
@@ -318,25 +310,15 @@
 
                 fdCoeff = stencilFDmap[spatialFDorder].values()[j];
 
-<<<<<<< HEAD
                 ImageIndex = spatialFDorder - 1 - 2 * coordinate.y / dhFactor - j;
 
                 if (ImageIndex >= 0)
                     fdCoeff -= stencilFDmap[spatialFDorder].values()[ImageIndex];
 
-                if ((Y >= 0) && (Y < modelCoordinates.getNY())) {
-                    columnIndex = modelCoordinates.coordinate2index(coordinate.x, Y, coordinate.z);
+            if ((Y >= 0) && (Y < modelCoordinates.getNY())) {
+                columnIndex = modelCoordinates.coordinate2index(coordinate.x, Y, coordinate.z);
                     assembly.push(ownedIndex, columnIndex, fdCoeff / modelCoordinates.getDH(coordinate));
                 }
-=======
-            if (spatialFDorder >= (1 + 2 * coordinate.y + j)) {
-                ImageIndex = spatialFDorder - (1 + 2 * coordinate.y + j);
-                fdCoeff -= stencilFD.values()[ImageIndex];
-            }
-            if ((Y >= 0) && (Y < modelCoordinates.getNY())) {
-                columnIndex = modelCoordinates.coordinate2index(coordinate.x, Y, coordinate.z);
-                assembly.push(ownedIndex, columnIndex, fdCoeff);
->>>>>>> ad0099dd
             }
         }
     }
