--- conflicted
+++ resolved
@@ -22,56 +22,49 @@
 
     IndexType NXNY = NX * NY;
     IndexType rowEffective = rowNumber % NXNY;
-<<<<<<< HEAD
-    IndexType yIndex = IndexType (rowEffective/NX);
+    /* yIndex is equal to the vertical distance to the free surface */
+    IndexType yIndex = IndexType(rowEffective / NX);
     IndexType coeffPosEffective;
-//    IndexType coeffPosEffectiveImag;
     IndexType imageIndex;
-    
-    //Check if grid point (j/2-1) steps backward is available
+
+    //loop over spatialFDorder/2 points backward of the target row
     for (IndexType j = spatialFDorder; j >= 2; j -= 2) {
 
         coeffPosEffective = (rowEffective - (j / 2) * NX);
 
         if (coeffPosEffective >= 0) {
 
+            /* set (normal) FD coefficients */
             csrJALocal[countJA] = rowNumber - (j / 2) * NX;
             csrvaluesLocal[countJA] = read_FDCoeff_b[(j / 2 - 1)];
 
-            /* Check for stencil outside matrix for imaging */
-      //      coeffPosEffectiveImag = (rowEffective - ((j + 2) / 2) * NX);
-        //    if (j + 2 <= spatialFDorder && coeffPosEffectiveImag < 0) {
-                imageIndex = 2*yIndex - j/2 ;
-                if (imageIndex  >= 0 && imageIndex < spatialFDorder/2)
+            /* Vary FD coefficients at gridpoints if they have an image point */
+            imageIndex = 2 * yIndex - j / 2;
+            if (imageIndex >= 0 && imageIndex < spatialFDorder / 2) {
                 csrvaluesLocal[countJA] -= read_FDCoeff_b[imageIndex];
-       //     }
-
-            countJA++;
-        }
-    }
-
-    //Check if grid point j/2 steps forward is available
+            }
+
+            countJA++;
+        }
+    }
+
+    //loop over spatialFDorder/2 points forward starting at the target row
     for (IndexType j = 2; j <= spatialFDorder; j += 2) {
 
         coeffPosEffective = rowEffective + NX * (j / 2 - 1);
 
         if (coeffPosEffective < NXNY) {
 
+            /* set (normal) FD coefficients */
             csrJALocal[countJA] = rowNumber + (j / 2 - 1) * NX;
             csrvaluesLocal[countJA] = read_FDCoeff_f[j / 2 - 1];
 
-
-	    
-            /* Check for stencil outside matrix for imaging */
-  //         coeffPosEffectiveImag = (rowEffective  - (j / 2  ) * NX);
-
-            
-	//if (coeffPosEffective<(spatialFDorder/2-1)*NX){
- //          if (j <= spatialFDorder && coeffPosEffectiveImag < 0) {
-		if (((j / 2 + 2*yIndex - 1) < spatialFDorder/2) && ((j / 2 + 2*yIndex - 1) >= 0))
-                csrvaluesLocal[countJA] -= read_FDCoeff_b[(j / 2 + 2*yIndex - 1)];
-      //      }
-	//}
+            /* Vary FD coefficients at gridpoints if they have an image point */
+            imageIndex = 2 * yIndex + j / 2 - 1;
+            if (imageIndex >= 0 && imageIndex < spatialFDorder / 2) {
+                csrvaluesLocal[countJA] -= read_FDCoeff_b[imageIndex];
+            }
+
             countJA++;
         }
     }
@@ -79,7 +72,7 @@
     countIA++;
 }
 
-//! \brief Function to set elements of a single row of DybPressure matrix
+//! \brief Function to set elements of a single row of Dyb matrix
 /*!
  *
  \param rowNumber Number of current row
@@ -95,7 +88,7 @@
  \param NZ Number of grid points in Z-direction
  */
 template <typename ValueType>
-void KITGPI::ForwardSolver::Derivatives::Derivatives<ValueType>::setRowElements_DybPressure(IndexType rowNumber, IndexType &countJA, IndexType &countIA, scai::hmemo::ReadAccess<ValueType> &read_FDCoeff_f, scai::hmemo::ReadAccess<ValueType> &read_FDCoeff_b, scai::hmemo::WriteAccess<IndexType> &csrJALocal, scai::hmemo::WriteAccess<IndexType> &csrIALocal, scai::hmemo::WriteAccess<ValueType> &csrvaluesLocal, IndexType NX, IndexType NY, IndexType /*NZ*/)
+void KITGPI::ForwardSolver::Derivatives::Derivatives<ValueType>::setRowElements_Dyb(IndexType rowNumber, IndexType &countJA, IndexType &countIA, scai::hmemo::ReadAccess<ValueType> &read_FDCoeff_f, scai::hmemo::ReadAccess<ValueType> &read_FDCoeff_b, scai::hmemo::WriteAccess<IndexType> &csrJALocal, scai::hmemo::WriteAccess<IndexType> &csrIALocal, scai::hmemo::WriteAccess<ValueType> &csrvaluesLocal, IndexType NX, IndexType NY, IndexType /*NZ*/)
 {
 
     IndexType NXNY = NX * NY;
@@ -103,51 +96,29 @@
     IndexType coeffPosEffective;
 
     //Check if grid point (j/2-1) steps backward is available
-=======
-    /* yIndex is equal to the vertical distance to the free surface */
-    IndexType yIndex = IndexType(rowEffective / NX);
-    IndexType coeffPosEffective;
-    IndexType imageIndex;
-
-    //loop over spatialFDorder/2 points backward of the target row
->>>>>>> 4a304c67
     for (IndexType j = spatialFDorder; j >= 2; j -= 2) {
 
         coeffPosEffective = (rowEffective - (j / 2) * NX);
 
         if (coeffPosEffective >= 0) {
 
-            /* set (normal) FD coefficients */
             csrJALocal[countJA] = rowNumber - (j / 2) * NX;
             csrvaluesLocal[countJA] = read_FDCoeff_b[(j / 2 - 1)];
 
-            /* Vary FD coefficients at gridpoints if they have an image point */
-            imageIndex = 2 * yIndex - j / 2;
-            if (imageIndex >= 0 && imageIndex < spatialFDorder / 2) {
-                csrvaluesLocal[countJA] -= read_FDCoeff_b[imageIndex];
-            }
-
-            countJA++;
-        }
-    }
-
-    //loop over spatialFDorder/2 points forward starting at the target row
+            countJA++;
+        }
+    }
+
+    //Check if grid point j/2 steps forward is available
     for (IndexType j = 2; j <= spatialFDorder; j += 2) {
 
         coeffPosEffective = rowEffective + NX * (j / 2 - 1);
 
         if (coeffPosEffective < NXNY) {
 
-            /* set (normal) FD coefficients */
             csrJALocal[countJA] = rowNumber + (j / 2 - 1) * NX;
             csrvaluesLocal[countJA] = read_FDCoeff_f[j / 2 - 1];
 
-            /* Vary FD coefficients at gridpoints if they have an image point */
-            imageIndex = 2 * yIndex + j / 2 - 1;
-            if (imageIndex >= 0 && imageIndex < spatialFDorder / 2) {
-                csrvaluesLocal[countJA] -= read_FDCoeff_b[imageIndex];
-            }
-
             countJA++;
         }
     }
@@ -155,7 +126,7 @@
     countIA++;
 }
 
-//! \brief Function to set elements of a single row of Dyb matrix
+//! \brief Function to set elements of a single row of DzfFreeSurface matrix
 /*!
  *
  \param rowNumber Number of current row
@@ -171,36 +142,53 @@
  \param NZ Number of grid points in Z-direction
  */
 template <typename ValueType>
-void KITGPI::ForwardSolver::Derivatives::Derivatives<ValueType>::setRowElements_Dyb(IndexType rowNumber, IndexType &countJA, IndexType &countIA, scai::hmemo::ReadAccess<ValueType> &read_FDCoeff_f, scai::hmemo::ReadAccess<ValueType> &read_FDCoeff_b, scai::hmemo::WriteAccess<IndexType> &csrJALocal, scai::hmemo::WriteAccess<IndexType> &csrIALocal, scai::hmemo::WriteAccess<ValueType> &csrvaluesLocal, IndexType NX, IndexType NY, IndexType /*NZ*/)
+void KITGPI::ForwardSolver::Derivatives::Derivatives<ValueType>::setRowElements_DyfFreeSurface(IndexType rowNumber, IndexType &countJA, IndexType &countIA, scai::hmemo::ReadAccess<ValueType> &read_FDCoeff_f, scai::hmemo::ReadAccess<ValueType> &read_FDCoeff_b, scai::hmemo::WriteAccess<IndexType> &csrJALocal, scai::hmemo::WriteAccess<IndexType> &csrIALocal, scai::hmemo::WriteAccess<ValueType> &csrvaluesLocal, IndexType NX, IndexType NY, IndexType /*NZ*/)
 {
 
     IndexType NXNY = NX * NY;
     IndexType rowEffective = rowNumber % NXNY;
+    /* (yIndex + 1/2)  is equal to the vertical distance to the free surface */
+    IndexType yIndex = IndexType(rowEffective / NX);
     IndexType coeffPosEffective;
-
-    //Check if grid point (j/2-1) steps backward is available
-    for (IndexType j = spatialFDorder; j >= 2; j -= 2) {
-
-        coeffPosEffective = (rowEffective - (j / 2) * NX);
+    IndexType imageIndex;
+
+    //loop over spatialFDorder/2 points backward starting at the target row
+    for (IndexType j = spatialFDorder; j >= 2; j -= 2) {
+
+        coeffPosEffective = (rowEffective - (j / 2 - 1) * NX);
 
         if (coeffPosEffective >= 0) {
 
-            csrJALocal[countJA] = rowNumber - (j / 2) * NX;
+            /* set (normal) FD coefficients */
+            csrJALocal[countJA] = rowNumber - (j / 2 - 1) * NX;
             csrvaluesLocal[countJA] = read_FDCoeff_b[(j / 2 - 1)];
 
-            countJA++;
-        }
-    }
-
-    //Check if grid point j/2 steps forward is available
+            /* Vary FD coefficients at gridpoints if they have an image point */
+            imageIndex = 2 * yIndex - j / 2 + 1;
+            if (imageIndex >= 0 && imageIndex < spatialFDorder / 2) {
+                csrvaluesLocal[countJA] -= read_FDCoeff_b[imageIndex];
+            }
+
+            countJA++;
+        }
+    }
+
+    //loop over spatialFDorder/2 points forward of the target row
     for (IndexType j = 2; j <= spatialFDorder; j += 2) {
 
-        coeffPosEffective = rowEffective + NX * (j / 2 - 1);
+        coeffPosEffective = rowEffective + NX * (j / 2);
 
         if (coeffPosEffective < NXNY) {
 
-            csrJALocal[countJA] = rowNumber + (j / 2 - 1) * NX;
+            /* set (normal) FD coefficients */
+            csrJALocal[countJA] = rowNumber + (j / 2) * NX;
             csrvaluesLocal[countJA] = read_FDCoeff_f[j / 2 - 1];
+
+            /* Vary FD coefficients at gridpoints if they have an image point */
+            imageIndex = 2 * yIndex + j / 2;
+            if (imageIndex >= 0 && imageIndex < spatialFDorder / 2) {
+                csrvaluesLocal[countJA] -= read_FDCoeff_b[imageIndex];
+            }
 
             countJA++;
         }
@@ -209,7 +197,184 @@
     countIA++;
 }
 
-//! \brief Function to set elements of a single row of DzfFreeSurface matrix
+//! \brief Calculate Dxf matrix
+/*!
+ *
+ \param NX Number of grid points in X-direction
+ \param NY Number of grid points in Y-direction
+ \param NZ Number of grid points in Z-direction
+ \param dist Distribution
+ */
+template <typename ValueType>
+void KITGPI::ForwardSolver::Derivatives::Derivatives<ValueType>::calcDxf(IndexType, IndexType, IndexType, scai::dmemo::DistributionPtr dist )
+{
+    // Attention: keep in mind topology NZ x NY x NX
+
+    common::Stencil1D<ValueType> stencilId( 1 );
+    common::Stencil3D<ValueType> stencil( stencilId, stencilId, stencilFD );
+    // use dist for distribution
+    Dxf.define( dist, stencil );
+}
+
+//! \brief Calculate Dyf matrix
+/*!
+ *
+ \param NX Number of grid points in X-direction
+ \param NY Number of grid points in Y-direction
+ \param NZ Number of grid points in Z-direction
+ \param dist Distribution
+ */
+template <typename ValueType>
+void KITGPI::ForwardSolver::Derivatives::Derivatives<ValueType>::calcDyf(IndexType, IndexType, IndexType, scai::dmemo::DistributionPtr dist)
+{
+    common::Stencil1D<ValueType> stencilId( 1 );
+    common::Stencil3D<ValueType> stencil( stencilId, stencilFD, stencilId );
+    // use dist for distribution
+    Dyf.define( dist, stencil );
+}
+
+//! \brief Calculate Dzf matrix
+/*!
+ *
+ \param NX Number of grid points in X-direction
+ aram NY Number of grid points in Y-direction
+ \param NZ Number of grid points in Z-direction
+ \param dist Distribution
+ */
+template <typename ValueType>
+void KITGPI::ForwardSolver::Derivatives::Derivatives<ValueType>::calcDzf(IndexType, IndexType, IndexType, scai::dmemo::DistributionPtr dist)
+{
+    common::Stencil1D<ValueType> stencilId( 1 );
+    common::Stencil3D<ValueType> stencil( stencilFD, stencilId, stencilId );
+    // use dist for distribution
+    Dzf.define( dist, stencil );
+}
+
+//! \brief Calculate DybFreeSurface matrix
+/*!
+ *
+ \param NX Number of grid points in X-direction
+ \param NY Number of grid points in Y-direction
+ \param NZ Number of grid points in Z-direction
+ \param dist Distribution
+ */
+template <typename ValueType>
+void KITGPI::ForwardSolver::Derivatives::Derivatives<ValueType>::calcDybFreeSurface(IndexType NX, IndexType NY, IndexType NZ, scai::dmemo::DistributionPtr dist)
+{
+    calcDerivativeMatrix(DybFreeSurface, &Derivatives<ValueType>::calcNumberRowElements_Dyb, &Derivatives<ValueType>::setRowElements_DybFreeSurface, NX, NY, NZ, dist);
+}
+
+//! \brief Calculate Dyb matrix
+/*!
+ *
+ \param NX Number of grid points in X-direction
+ \param NY Number of grid points in Y-direction
+ \param NZ Number of grid points in Z-direction
+ \param dist Distribution
+ */
+template <typename ValueType>
+void KITGPI::ForwardSolver::Derivatives::Derivatives<ValueType>::calcDyb(IndexType NX, IndexType NY, IndexType NZ, scai::dmemo::DistributionPtr dist)
+{
+    calcDerivativeMatrix(Dyb, &Derivatives<ValueType>::calcNumberRowElements_Dyb, &Derivatives<ValueType>::setRowElements_Dyb, NX, NY, NZ, dist);
+}
+
+//! \brief Calculate DyfFreeSurface matrix
+/*!
+ *
+ \param NX Number of grid points in X-direction
+ \param NY Number of grid points in Y-direction
+ \param NZ Number of grid points in Z-direction
+ \param dist Distribution
+ */
+template <typename ValueType>
+void KITGPI::ForwardSolver::Derivatives::Derivatives<ValueType>::calcDyfFreeSurface(IndexType NX, IndexType NY, IndexType NZ, scai::dmemo::DistributionPtr dist)
+{
+    calcDerivativeMatrix(DyfFreeSurface, &Derivatives<ValueType>::calcNumberRowElements_Dyf, &Derivatives<ValueType>::setRowElements_DyfFreeSurface, NX, NY, NZ, dist);
+}
+
+//! \brief Calculate of derivative matrix
+/*!
+ *
+ \param D Derivative matrix
+ \param calcNumberRowElements_D Member-Function to calculate number of elements in a single row
+ \param setRowElements_D Member-Function to set the elements in a single row
+ \param NX Number of grid points in X-direction
+ \param NY Number of grid points in Y-direction
+ \param NZ Number of grid points in Z-direction
+ \param dist Distribution
+ */
+template <typename ValueType>
+void KITGPI::ForwardSolver::Derivatives::Derivatives<ValueType>::calcDerivativeMatrix(scai::lama::Matrix<ValueType> &D, calcNumberRowElements_DPtr calcNumberRowElements_D, setRowElements_DPtr setRowElements_D, IndexType NX, IndexType NY, IndexType NZ, scai::dmemo::DistributionPtr dist)
+{
+
+    /* Get local "global" indices */
+    hmemo::HArray<IndexType> localIndices;
+    dist->getOwnedIndexes(localIndices); //here the local indices of each process are retrieved and stored in localIndices
+
+    /* Do some calculations to avoid it within the for loops */
+    IndexType N = NX * NY * NZ;
+
+    IndexType numLocalIndices = localIndices.size(); // Number of local indices
+    IndexType numLocalValues = 0;                    // Number of local values of Matrix Df
+
+    /* Calculate the number of values in each matrix */
+    hmemo::ReadAccess<IndexType> read_localIndices(localIndices); // Get read access to localIndices
+    IndexType read_localIndices_temp;                             // Temporary storage of the local index for the ongoing iterations
+    for (IndexType i = 0; i < numLocalIndices; i++) {
+
+        read_localIndices_temp = read_localIndices[i];
+
+        /* Check for elements of D */
+        numLocalValues += (this->*calcNumberRowElements_D)(read_localIndices_temp, NX, NY, NZ);
+    }
+
+    /* Allocate local part to create local CSR storage*/
+    hmemo::HArray<ValueType> valuesLocal(numLocalValues);
+    hmemo::HArray<IndexType> csrJALocal(numLocalValues);
+    hmemo::HArray<IndexType> csrIALocal(numLocalIndices + 1);
+
+    /* Get WriteAccess to local part */
+    hmemo::WriteAccess<IndexType> write_csrJALocal(csrJALocal);
+    hmemo::WriteAccess<IndexType> write_csrIALocal(csrIALocal);
+    hmemo::WriteAccess<ValueType> write_valuesLocal(valuesLocal);
+
+    /* Set some counters to create the CSR Storage */
+    IndexType countJA = 0;
+    IndexType countIA = 0;
+    write_csrIALocal[0] = 0;
+    countIA++;
+
+    /* Get ReadAccess to FD-Coefficients */
+    hmemo::ReadAccess<ValueType> read_FDCoef_f(FDCoef_f);
+    hmemo::ReadAccess<ValueType> read_FDCoef_b(FDCoef_b);
+
+    /* Set the values into the indice arrays and the value array for CSR matrix build */
+    for (IndexType i = 0; i < numLocalIndices; i++) {
+
+        read_localIndices_temp = read_localIndices[i];
+
+        /*------------*/
+        /* Matrix D */
+        /*------------*/
+        (this->*setRowElements_D)(read_localIndices_temp, countJA, countIA, read_FDCoef_f, read_FDCoef_b, write_csrJALocal, write_csrIALocal, write_valuesLocal, NX, NY, NZ);
+    }
+
+    /* Release all read and write access */
+    read_localIndices.release();
+    read_FDCoef_f.release();
+    read_FDCoef_b.release();
+
+    write_csrJALocal.release();
+    write_csrIALocal.release();
+    write_valuesLocal.release();
+
+    /* Create local CSR storage of Matrix D, than create distributed CSR matrix D */
+    lama::CSRStorage<ValueType> D_LocalCSR(numLocalIndices, N, csrIALocal, csrJALocal, valuesLocal);
+    D_LocalCSR.compress();
+    D.assignDistribute(D_LocalCSR, dist, dist);
+}
+
+//! \brief Function to set elements of a single row of Dzf matrix
 /*!
  *
  \param rowNumber Number of current row
@@ -225,86 +390,25 @@
  \param NZ Number of grid points in Z-direction
  */
 template <typename ValueType>
-void KITGPI::ForwardSolver::Derivatives::Derivatives<ValueType>::setRowElements_DyfFreeSurface(IndexType rowNumber, IndexType &countJA, IndexType &countIA, scai::hmemo::ReadAccess<ValueType> &read_FDCoeff_f, scai::hmemo::ReadAccess<ValueType> &read_FDCoeff_b, scai::hmemo::WriteAccess<IndexType> &csrJALocal, scai::hmemo::WriteAccess<IndexType> &csrIALocal, scai::hmemo::WriteAccess<ValueType> &csrvaluesLocal, IndexType NX, IndexType NY, IndexType /*NZ*/)
-{
-
+void KITGPI::ForwardSolver::Derivatives::Derivatives<ValueType>::setRowElements_Dzf(IndexType rowNumber, IndexType &countJA, IndexType &countIA, scai::hmemo::ReadAccess<ValueType> &read_FDCoeff_f, scai::hmemo::ReadAccess<ValueType> &read_FDCoeff_b, scai::hmemo::WriteAccess<IndexType> &csrJALocal, scai::hmemo::WriteAccess<IndexType> &csrIALocal, scai::hmemo::WriteAccess<ValueType> &csrvaluesLocal, IndexType NX, IndexType NY, IndexType NZ)
+{
+
+    IndexType rowNumber_plusOne = rowNumber + 1;
     IndexType NXNY = NX * NY;
-    IndexType rowEffective = rowNumber % NXNY;
-<<<<<<< HEAD
-    IndexType yIndex = IndexType (rowEffective/NX);
-    IndexType coeffPosEffective;
-//    IndexType coeffPosEffectiveImag;
-    IndexType imageIndex;
-    //Check if grid point (j/2-1) steps backward is available
-=======
-    /* (yIndex + 1/2)  is equal to the vertical distance to the free surface */
-    IndexType yIndex = IndexType(rowEffective / NX);
-    IndexType coeffPosEffective;
-    IndexType imageIndex;
-
-    //loop over spatialFDorder/2 points backward starting at the target row
->>>>>>> 4a304c67
-    for (IndexType j = spatialFDorder; j >= 2; j -= 2) {
-
-        coeffPosEffective = (rowEffective - (j / 2 - 1) * NX);
-
-        if (coeffPosEffective >= 0) {
-
-            /* set (normal) FD coefficients */
-            csrJALocal[countJA] = rowNumber - (j / 2 - 1) * NX;
+
+    //Check if grid point j/2-1 steps backward is available
+    for (IndexType j = spatialFDorder; j >= 2; j -= 2) {
+        if (rowNumber_plusOne > (j / 2 - 1) * NXNY) {
+            csrJALocal[countJA] = rowNumber - (j / 2 - 1) * NXNY;
             csrvaluesLocal[countJA] = read_FDCoeff_b[(j / 2 - 1)];
-
-<<<<<<< HEAD
-	        imageIndex = 2*yIndex - j/2 + 1;
-                if (imageIndex  >= 0 && imageIndex < spatialFDorder/2)
-                csrvaluesLocal[countJA] -= read_FDCoeff_b[imageIndex];
-            /* Check for stencil outside matrix for imaging */
-//             coeffPosEffectiveImag = (rowEffective - ((j + 4) / 2 - 1) * NX);
-//             if (j + 4 <= spatialFDorder && coeffPosEffectiveImag < 0) {
-//                 csrvaluesLocal[countJA] -= read_FDCoeff_b[(((j + 4) / 2) - 1)];
-//             }
-
-            /* Zeroing elements located at the feee surface */
-            if (coeffPosEffective < NX) {
-                csrvaluesLocal[countJA] = 0.0;
-=======
-            /* Vary FD coefficients at gridpoints if they have an image point */
-            imageIndex = 2 * yIndex - j / 2 + 1;
-            if (imageIndex >= 0 && imageIndex < spatialFDorder / 2) {
-                csrvaluesLocal[countJA] -= read_FDCoeff_b[imageIndex];
->>>>>>> 4a304c67
-            }
-
-            countJA++;
-        }
-    }
-
-    //loop over spatialFDorder/2 points forward of the target row
+            countJA++;
+        }
+    }
+    //Check if grid point j/2 steps forward is available
     for (IndexType j = 2; j <= spatialFDorder; j += 2) {
-
-        coeffPosEffective = rowEffective + NX * (j / 2);
-
-        if (coeffPosEffective < NXNY) {
-
-            /* set (normal) FD coefficients */
-            csrJALocal[countJA] = rowNumber + (j / 2) * NX;
+        if (rowNumber_plusOne <= NXNY * (NZ - j / 2)) {
+            csrJALocal[countJA] = rowNumber + NXNY * (j / 2);
             csrvaluesLocal[countJA] = read_FDCoeff_f[j / 2 - 1];
-
-<<<<<<< HEAD
-            /* Check for stencil outside matrix for imaging */
-       //     coeffPosEffectiveImag = (rowEffective - ((j + 2) / 2 - 1) * NX);
-       //     if (j + 2 <= spatialFDorder && coeffPosEffectiveImag < 0) {
-	      if ((((j+2) / 2 + 2*yIndex - 1) < spatialFDorder/2) && (((j+2) / 2 + 2*yIndex - 1) >= 0))
-                csrvaluesLocal[countJA] -= read_FDCoeff_b[((j + 2) / 2 + 2*yIndex - 1)];
-       //     }
-=======
-            /* Vary FD coefficients at gridpoints if they have an image point */
-            imageIndex = 2 * yIndex + j / 2;
-            if (imageIndex >= 0 && imageIndex < spatialFDorder / 2) {
-                csrvaluesLocal[countJA] -= read_FDCoeff_b[imageIndex];
-            }
->>>>>>> 4a304c67
-
             countJA++;
         }
     }
@@ -312,184 +416,7 @@
     countIA++;
 }
 
-//! \brief Calculate Dxf matrix
-/*!
- *
- \param NX Number of grid points in X-direction
- \param NY Number of grid points in Y-direction
- \param NZ Number of grid points in Z-direction
- \param dist Distribution
- */
-template <typename ValueType>
-void KITGPI::ForwardSolver::Derivatives::Derivatives<ValueType>::calcDxf(IndexType, IndexType, IndexType, scai::dmemo::DistributionPtr dist)
-{
-    // Attention: keep in mind topology NZ x NY x NX
-
-    common::Stencil1D<ValueType> stencilId(1);
-    common::Stencil3D<ValueType> stencil(stencilId, stencilId, stencilFD);
-    // use dist for distribution
-    Dxf.define(dist, stencil);
-}
-
-//! \brief Calculate Dyf matrix
-/*!
- *
- \param NX Number of grid points in X-direction
- \param NY Number of grid points in Y-direction
- \param NZ Number of grid points in Z-direction
- \param dist Distribution
- */
-template <typename ValueType>
-void KITGPI::ForwardSolver::Derivatives::Derivatives<ValueType>::calcDyf(IndexType, IndexType, IndexType, scai::dmemo::DistributionPtr dist)
-{
-    common::Stencil1D<ValueType> stencilId(1);
-    common::Stencil3D<ValueType> stencil(stencilId, stencilFD, stencilId);
-    // use dist for distribution
-    Dyf.define(dist, stencil);
-}
-
-//! \brief Calculate Dzf matrix
-/*!
- *
- \param NX Number of grid points in X-direction
- aram NY Number of grid points in Y-direction
- \param NZ Number of grid points in Z-direction
- \param dist Distribution
- */
-template <typename ValueType>
-void KITGPI::ForwardSolver::Derivatives::Derivatives<ValueType>::calcDzf(IndexType, IndexType, IndexType, scai::dmemo::DistributionPtr dist)
-{
-    common::Stencil1D<ValueType> stencilId(1);
-    common::Stencil3D<ValueType> stencil(stencilFD, stencilId, stencilId);
-    // use dist for distribution
-    Dzf.define(dist, stencil);
-}
-
-//! \brief Calculate DybFreeSurface matrix
-/*!
- *
- \param NX Number of grid points in X-direction
- \param NY Number of grid points in Y-direction
- \param NZ Number of grid points in Z-direction
- \param dist Distribution
- */
-template <typename ValueType>
-void KITGPI::ForwardSolver::Derivatives::Derivatives<ValueType>::calcDybFreeSurface(IndexType NX, IndexType NY, IndexType NZ, scai::dmemo::DistributionPtr dist)
-{
-    calcDerivativeMatrix(DybFreeSurface, &Derivatives<ValueType>::calcNumberRowElements_Dyb, &Derivatives<ValueType>::setRowElements_DybFreeSurface, NX, NY, NZ, dist);
-}
-
-//! \brief Calculate Dyb matrix
-/*!
- *
- \param NX Number of grid points in X-direction
- \param NY Number of grid points in Y-direction
- \param NZ Number of grid points in Z-direction
- \param dist Distribution
- */
-template <typename ValueType>
-void KITGPI::ForwardSolver::Derivatives::Derivatives<ValueType>::calcDyb(IndexType NX, IndexType NY, IndexType NZ, scai::dmemo::DistributionPtr dist)
-{
-    calcDerivativeMatrix(Dyb, &Derivatives<ValueType>::calcNumberRowElements_Dyb, &Derivatives<ValueType>::setRowElements_Dyb, NX, NY, NZ, dist);
-}
-
-//! \brief Calculate DyfFreeSurface matrix
-/*!
- *
- \param NX Number of grid points in X-direction
- \param NY Number of grid points in Y-direction
- \param NZ Number of grid points in Z-direction
- \param dist Distribution
- */
-template <typename ValueType>
-void KITGPI::ForwardSolver::Derivatives::Derivatives<ValueType>::calcDyfFreeSurface(IndexType NX, IndexType NY, IndexType NZ, scai::dmemo::DistributionPtr dist)
-{
-    calcDerivativeMatrix(DyfFreeSurface, &Derivatives<ValueType>::calcNumberRowElements_Dyf, &Derivatives<ValueType>::setRowElements_DyfFreeSurface, NX, NY, NZ, dist);
-}
-
-//! \brief Calculate of derivative matrix
-/*!
- *
- \param D Derivative matrix
- \param calcNumberRowElements_D Member-Function to calculate number of elements in a single row
- \param setRowElements_D Member-Function to set the elements in a single row
- \param NX Number of grid points in X-direction
- \param NY Number of grid points in Y-direction
- \param NZ Number of grid points in Z-direction
- \param dist Distribution
- */
-template <typename ValueType>
-void KITGPI::ForwardSolver::Derivatives::Derivatives<ValueType>::calcDerivativeMatrix(scai::lama::Matrix<ValueType> &D, calcNumberRowElements_DPtr calcNumberRowElements_D, setRowElements_DPtr setRowElements_D, IndexType NX, IndexType NY, IndexType NZ, scai::dmemo::DistributionPtr dist)
-{
-
-    /* Get local "global" indices */
-    hmemo::HArray<IndexType> localIndices;
-    dist->getOwnedIndexes(localIndices); //here the local indices of each process are retrieved and stored in localIndices
-
-    /* Do some calculations to avoid it within the for loops */
-    IndexType N = NX * NY * NZ;
-
-    IndexType numLocalIndices = localIndices.size(); // Number of local indices
-    IndexType numLocalValues = 0;                    // Number of local values of Matrix Df
-
-    /* Calculate the number of values in each matrix */
-    hmemo::ReadAccess<IndexType> read_localIndices(localIndices); // Get read access to localIndices
-    IndexType read_localIndices_temp;                             // Temporary storage of the local index for the ongoing iterations
-    for (IndexType i = 0; i < numLocalIndices; i++) {
-
-        read_localIndices_temp = read_localIndices[i];
-
-        /* Check for elements of D */
-        numLocalValues += (this->*calcNumberRowElements_D)(read_localIndices_temp, NX, NY, NZ);
-    }
-
-    /* Allocate local part to create local CSR storage*/
-    hmemo::HArray<ValueType> valuesLocal(numLocalValues);
-    hmemo::HArray<IndexType> csrJALocal(numLocalValues);
-    hmemo::HArray<IndexType> csrIALocal(numLocalIndices + 1);
-
-    /* Get WriteAccess to local part */
-    hmemo::WriteAccess<IndexType> write_csrJALocal(csrJALocal);
-    hmemo::WriteAccess<IndexType> write_csrIALocal(csrIALocal);
-    hmemo::WriteAccess<ValueType> write_valuesLocal(valuesLocal);
-
-    /* Set some counters to create the CSR Storage */
-    IndexType countJA = 0;
-    IndexType countIA = 0;
-    write_csrIALocal[0] = 0;
-    countIA++;
-
-    /* Get ReadAccess to FD-Coefficients */
-    hmemo::ReadAccess<ValueType> read_FDCoef_f(FDCoef_f);
-    hmemo::ReadAccess<ValueType> read_FDCoef_b(FDCoef_b);
-
-    /* Set the values into the indice arrays and the value array for CSR matrix build */
-    for (IndexType i = 0; i < numLocalIndices; i++) {
-
-        read_localIndices_temp = read_localIndices[i];
-
-        /*------------*/
-        /* Matrix D */
-        /*------------*/
-        (this->*setRowElements_D)(read_localIndices_temp, countJA, countIA, read_FDCoef_f, read_FDCoef_b, write_csrJALocal, write_csrIALocal, write_valuesLocal, NX, NY, NZ);
-    }
-
-    /* Release all read and write access */
-    read_localIndices.release();
-    read_FDCoef_f.release();
-    read_FDCoef_b.release();
-
-    write_csrJALocal.release();
-    write_csrIALocal.release();
-    write_valuesLocal.release();
-
-    /* Create local CSR storage of Matrix D, than create distributed CSR matrix D */
-    lama::CSRStorage<ValueType> D_LocalCSR(numLocalIndices, N, csrIALocal, csrJALocal, valuesLocal);
-    D_LocalCSR.compress();
-    D.assignDistribute(D_LocalCSR, dist, dist);
-}
-
-//! \brief Function to set elements of a single row of Dzf matrix
+//! \brief Function to set elements of a single row of Dyf matrix
 /*!
  *
  \param rowNumber Number of current row
@@ -505,25 +432,37 @@
  \param NZ Number of grid points in Z-direction
  */
 template <typename ValueType>
-void KITGPI::ForwardSolver::Derivatives::Derivatives<ValueType>::setRowElements_Dzf(IndexType rowNumber, IndexType &countJA, IndexType &countIA, scai::hmemo::ReadAccess<ValueType> &read_FDCoeff_f, scai::hmemo::ReadAccess<ValueType> &read_FDCoeff_b, scai::hmemo::WriteAccess<IndexType> &csrJALocal, scai::hmemo::WriteAccess<IndexType> &csrIALocal, scai::hmemo::WriteAccess<ValueType> &csrvaluesLocal, IndexType NX, IndexType NY, IndexType NZ)
-{
-
-    IndexType rowNumber_plusOne = rowNumber + 1;
+void KITGPI::ForwardSolver::Derivatives::Derivatives<ValueType>::setRowElements_Dyf(IndexType rowNumber, IndexType &countJA, IndexType &countIA, scai::hmemo::ReadAccess<ValueType> &read_FDCoeff_f, scai::hmemo::ReadAccess<ValueType> &read_FDCoeff_b, scai::hmemo::WriteAccess<IndexType> &csrJALocal, scai::hmemo::WriteAccess<IndexType> &csrIALocal, scai::hmemo::WriteAccess<ValueType> &csrvaluesLocal, IndexType NX, IndexType NY, IndexType /*NZ*/)
+{
+
     IndexType NXNY = NX * NY;
-
-    //Check if grid point j/2-1 steps backward is available
-    for (IndexType j = spatialFDorder; j >= 2; j -= 2) {
-        if (rowNumber_plusOne > (j / 2 - 1) * NXNY) {
-            csrJALocal[countJA] = rowNumber - (j / 2 - 1) * NXNY;
+    IndexType rowEffective = rowNumber % NXNY;
+    IndexType coeffPosEffective;
+
+    //Check if grid point (j/2-1) steps backward is available
+    for (IndexType j = spatialFDorder; j >= 2; j -= 2) {
+
+        coeffPosEffective = (rowEffective - (j / 2 - 1) * NX);
+
+        if (coeffPosEffective >= 0) {
+
+            csrJALocal[countJA] = rowNumber - (j / 2 - 1) * NX;
             csrvaluesLocal[countJA] = read_FDCoeff_b[(j / 2 - 1)];
-            countJA++;
-        }
-    }
+
+            countJA++;
+        }
+    }
+
     //Check if grid point j/2 steps forward is available
     for (IndexType j = 2; j <= spatialFDorder; j += 2) {
-        if (rowNumber_plusOne <= NXNY * (NZ - j / 2)) {
-            csrJALocal[countJA] = rowNumber + NXNY * (j / 2);
+
+        coeffPosEffective = rowEffective + NX * (j / 2);
+
+        if (coeffPosEffective < NXNY) {
+
+            csrJALocal[countJA] = rowNumber + (j / 2) * NX;
             csrvaluesLocal[countJA] = read_FDCoeff_f[j / 2 - 1];
+
             countJA++;
         }
     }
@@ -531,7 +470,7 @@
     countIA++;
 }
 
-//! \brief Function to set elements of a single row of Dyf matrix
+//! \brief Function to set elements of a single row of Dxf matrix
 /*!
  *
  \param rowNumber Number of current row
@@ -547,60 +486,6 @@
  \param NZ Number of grid points in Z-direction
  */
 template <typename ValueType>
-void KITGPI::ForwardSolver::Derivatives::Derivatives<ValueType>::setRowElements_Dyf(IndexType rowNumber, IndexType &countJA, IndexType &countIA, scai::hmemo::ReadAccess<ValueType> &read_FDCoeff_f, scai::hmemo::ReadAccess<ValueType> &read_FDCoeff_b, scai::hmemo::WriteAccess<IndexType> &csrJALocal, scai::hmemo::WriteAccess<IndexType> &csrIALocal, scai::hmemo::WriteAccess<ValueType> &csrvaluesLocal, IndexType NX, IndexType NY, IndexType /*NZ*/)
-{
-
-    IndexType NXNY = NX * NY;
-    IndexType rowEffective = rowNumber % NXNY;
-    IndexType coeffPosEffective;
-
-    //Check if grid point (j/2-1) steps backward is available
-    for (IndexType j = spatialFDorder; j >= 2; j -= 2) {
-
-        coeffPosEffective = (rowEffective - (j / 2 - 1) * NX);
-
-        if (coeffPosEffective >= 0) {
-
-            csrJALocal[countJA] = rowNumber - (j / 2 - 1) * NX;
-            csrvaluesLocal[countJA] = read_FDCoeff_b[(j / 2 - 1)];
-
-            countJA++;
-        }
-    }
-
-    //Check if grid point j/2 steps forward is available
-    for (IndexType j = 2; j <= spatialFDorder; j += 2) {
-
-        coeffPosEffective = rowEffective + NX * (j / 2);
-
-        if (coeffPosEffective < NXNY) {
-
-            csrJALocal[countJA] = rowNumber + (j / 2) * NX;
-            csrvaluesLocal[countJA] = read_FDCoeff_f[j / 2 - 1];
-
-            countJA++;
-        }
-    }
-    csrIALocal[countIA] = countJA;
-    countIA++;
-}
-
-//! \brief Function to set elements of a single row of Dxf matrix
-/*!
- *
- \param rowNumber Number of current row
- \param countJA Counter for JA Elements
- \param countIA Counter for IA Elements
- \param read_FDCoeff_f FD-coefficients for reading
- \param read_FDCoeff_b FD-coefficients for reading
- \param csrJALocal Local values of JA
- \param csrIALocal Local values of IA
- \param csrvaluesLocal Local values of the matrix content
- \param NX Number of grid points in X-direction
- \param NY Number of grid points in Y-direction
- \param NZ Number of grid points in Z-direction
- */
-template <typename ValueType>
 void KITGPI::ForwardSolver::Derivatives::Derivatives<ValueType>::setRowElements_Dxf(IndexType rowNumber, IndexType &countJA, IndexType &countIA, scai::hmemo::ReadAccess<ValueType> &read_FDCoeff_f, scai::hmemo::ReadAccess<ValueType> &read_FDCoeff_b, scai::hmemo::WriteAccess<IndexType> &csrJALocal, scai::hmemo::WriteAccess<IndexType> &csrIALocal, scai::hmemo::WriteAccess<ValueType> &csrvaluesLocal, IndexType NX, IndexType /*NY*/, IndexType /*NZ*/)
 {
 
@@ -850,52 +735,52 @@
     scai::hmemo::WriteAccess<ValueType> write_FDCoef_f(FDCoef_f);
     scai::hmemo::WriteAccess<ValueType> write_FDCoef_b(FDCoef_b);
 
-    const ValueType FD2[] = {-1.0, 1.0};
-
-    const ValueType FD4[] = {1.0 / 24.0, -9.0 / 8.0, 9.0 / 8.0, -1.0 / 24.0};
-
-    const ValueType FD6[] = {-3.0 / 640.0, 25.0 / 384.0, -75.0 / 64.0,
-                             75.0 / 64.0, -25.0 / 384.0, 3.0 / 640.0};
-
-    const ValueType FD8[] = {5.0 / 7168.0, -49.0 / 5120.0, 245.0 / 3072.0, -1225.0 / 1024.0,
-                             1225.0 / 1024.0, -245.0 / 3072.0, 49.0 / 5120.0, -5.0 / 7168.0};
-
-    const ValueType FD10[] = {-8756999275442633.0 / 73786976294838206464.0,
-                              8142668969129685.0 / 4611686018427387904.0,
-                              -567.0 / 40960.0,
-                              735.0 / 8192.0,
-                              -19845.0 / 16384.0,
-                              19845.0 / 16384.0,
-                              -735.0 / 8192.0,
-                              567.0 / 40960.0,
-                              -8142668969129685.0 / 4611686018427387904.0,
-                              8756999275442633.0 / 73786976294838206464.0};
-
-    const ValueType FD12[] = {6448335830095439.0 / 295147905179352825856.0,
-                              -1655620175512543.0 / 4611686018427387904.0,
-                              6842103786556949.0 / 2305843009213693952.0,
-                              -628618285389933.0 / 36028797018963968.0,
-                              436540475965291.0 / 4503599627370496.0,
-                              -2750204998582123.0 / 2251799813685248.0,
-                              2750204998582123.0 / 2251799813685248.0,
-                              -436540475965291.0 / 4503599627370496.0,
-                              628618285389933.0 / 36028797018963968.0,
-                              -6842103786556949.0 / 2305843009213693952.0,
-                              1655620175512543.0 / 4611686018427387904.0,
-                              -6448335830095439.0 / 295147905179352825856.0};
+    const ValueType FD2[] = { -1.0, 1.0 };
+
+    const ValueType FD4[] = { 1.0 / 24.0, -9.0 / 8.0, 9.0 / 8.0, -1.0 / 24.0 };
+
+    const ValueType FD6[] = { -3.0 / 640.0, 25.0 / 384.0, -75.0 / 64.0,
+                              75.0 / 64.0, -25.0 / 384.0, 3.0 / 640.0 };
+
+    const ValueType FD8[] = { 5.0 / 7168.0, -49.0 / 5120.0, 245.0 / 3072.0, -1225.0 / 1024.0,
+                              1225.0 / 1024.0, -245.0 / 3072.0, 49.0 / 5120.0, -5.0 / 7168.0  };
+
+    const ValueType FD10[] = { -8756999275442633.0 / 73786976294838206464.0,
+                               8142668969129685.0 / 4611686018427387904.0,
+                               -567.0 / 40960.0,
+                               735.0 / 8192.0,
+                               -19845.0 / 16384.0,
+                               19845.0 / 16384.0,
+                               -735.0 / 8192.0,
+                               567.0 / 40960.0,
+                               -8142668969129685.0 / 4611686018427387904.0,
+                               8756999275442633.0 / 73786976294838206464.0 };
+
+    const ValueType FD12[] = {  6448335830095439.0 / 295147905179352825856.0,
+                                -1655620175512543.0 / 4611686018427387904.0,
+                                6842103786556949.0 / 2305843009213693952.0,
+                                -628618285389933.0 / 36028797018963968.0,
+                                436540475965291.0 / 4503599627370496.0,
+                                -2750204998582123.0 / 2251799813685248.0,
+                                2750204998582123.0 / 2251799813685248.0,
+                                -436540475965291.0 / 4503599627370496.0,
+                                628618285389933.0 / 36028797018963968.0,
+                                -6842103786556949.0 / 2305843009213693952.0,
+                                1655620175512543.0 / 4611686018427387904.0,
+                                -6448335830095439.0 / 295147905179352825856.0 };
 
     switch (spFDo) {
     case 2:
         write_FDCoef_f[0] = 1.0;
         write_FDCoef_b[0] = -1.0;
-        stencilFD = common::Stencil1D<ValueType>(2, FD2);
+        stencilFD = common::Stencil1D<ValueType>( 2, FD2 );
         break;
     case 4:
         write_FDCoef_f[1] = -1.0 / 24.0;
         write_FDCoef_f[0] = 9.0 / 8.0;
         write_FDCoef_b[0] = -9.0 / 8.0;
         write_FDCoef_b[1] = 1.0 / 24.0;
-        stencilFD = common::Stencil1D<ValueType>(4, FD4);
+        stencilFD = common::Stencil1D<ValueType>( 4, FD4 );
         break;
     case 6:
         write_FDCoef_f[2] = 3.0 / 640.0;
@@ -904,7 +789,7 @@
         write_FDCoef_b[0] = -75.0 / 64.0;
         write_FDCoef_b[1] = 25.0 / 384.0;
         write_FDCoef_b[2] = -3.0 / 640.0;
-        stencilFD = common::Stencil1D<ValueType>(6, FD6);
+        stencilFD = common::Stencil1D<ValueType>( 6, FD6 );
         break;
     case 8:
         write_FDCoef_f[3] = -5.0 / 7168.0;
@@ -915,7 +800,7 @@
         write_FDCoef_b[1] = 245.0 / 3072.0;
         write_FDCoef_b[2] = -49.0 / 5120.0;
         write_FDCoef_b[3] = 5.0 / 7168.0;
-        stencilFD = common::Stencil1D<ValueType>(8, FD8);
+        stencilFD = common::Stencil1D<ValueType>( 8, FD8 );
         break;
     case 10:
         write_FDCoef_f[4] = 8756999275442633.0 / 73786976294838206464.0;
@@ -928,7 +813,7 @@
         write_FDCoef_b[2] = -567.0 / 40960.0;
         write_FDCoef_b[3] = 8142668969129685.0 / 4611686018427387904.0;
         write_FDCoef_b[4] = -8756999275442633.0 / 73786976294838206464.0;
-        stencilFD = common::Stencil1D<ValueType>(10, FD10);
+        stencilFD = common::Stencil1D<ValueType>( 10, FD10 );
         break;
     case 12:
         write_FDCoef_f[5] = -6448335830095439.0 / 295147905179352825856.0;
@@ -943,7 +828,7 @@
         write_FDCoef_b[3] = 6842103786556949.0 / 2305843009213693952.0;
         write_FDCoef_b[4] = -1655620175512543.0 / 4611686018427387904.0;
         write_FDCoef_b[5] = 6448335830095439.0 / 295147905179352825856.0;
-        stencilFD = common::Stencil1D<ValueType>(12, FD12);
+        stencilFD = common::Stencil1D<ValueType>( 12, FD12 );
         break;
     default:
         COMMON_THROWEXCEPTION(" Unkown spatialFDorder value.");
