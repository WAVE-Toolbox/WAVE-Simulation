
#pragma once

#include <scai/lama.hpp>
#include <scai/lama/DenseVector.hpp>

#include <iostream>

#include "../Acquisition/Receivers.hpp"
#include "../Acquisition/Sources.hpp"
#include "../Acquisition/Seismogram.hpp"

#include "../Modelparameter/Modelparameter.hpp"
#include "../Wavefields/Wavefields.hpp"
#include "Derivatives/Derivatives.hpp"
#include "BoundaryCondition/FreeSurface3Dvisco.hpp"
#include "BoundaryCondition/ABS3D.hpp"

namespace KITGPI {
    
    namespace ForwardSolver {
        
        //! \brief 3-D visco forward solver
        template<typename ValueType>
        class FD3Dvisco : public ForwardSolver<ValueType>
        {
            
        public:
            
            /* Default constructor */
            FD3Dvisco(){};
            
            /* Default destructor */
            ~FD3Dvisco(){};
            
            void run(Acquisition::Receivers<ValueType> const& receiver, Acquisition::Sources<ValueType> const& sources, Modelparameter::Modelparameter<ValueType>& model, Wavefields::Wavefields<ValueType>& wavefield, Derivatives::Derivatives<ValueType>const& derivatives, IndexType NT, ValueType DT) override;
            
            void prepareBoundaryConditions(Configuration::Configuration<ValueType> const& config, Derivatives::Derivatives<ValueType>& derivatives,dmemo::DistributionPtr dist, hmemo::ContextPtr ctx) override;
            
            using ForwardSolver<ValueType>::seismogram;
            
        private:
            
            /* Boundary Conditions */
            BoundaryCondition::FreeSurface3Dvisco<ValueType> FreeSurface; //!< Free Surface boundary condition class
            using ForwardSolver<ValueType>::useFreeSurface;
            
            BoundaryCondition::ABS3D<ValueType> DampingBoundary; //!< Damping boundary condition class
            using ForwardSolver<ValueType>::useDampingBoundary;
            
            void gatherSeismograms(Wavefields::Wavefields<ValueType>& wavefield,IndexType NT, IndexType t) override;
            void applySource(Acquisition::Sources<ValueType> const& sources, Wavefields::Wavefields<ValueType>& wavefield,IndexType NT, IndexType t) override;
            
        };
    } /* end namespace ForwardSolver */
} /* end namespace KITGPI */


/*! \brief Initialitation of the boundary conditions
 *
 *
 \param config Configuration
 \param derivatives Derivatives matrices
 \param dist Distribution of the wave fields
 \param ctx Context
 */
template<typename ValueType>
void KITGPI::ForwardSolver::FD3Dvisco<ValueType>::prepareBoundaryConditions(Configuration::Configuration<ValueType> const& config, Derivatives::Derivatives<ValueType>& derivatives,dmemo::DistributionPtr dist, hmemo::ContextPtr ctx){
    
    /* Prepare Free Surface */
    if(config.getFreeSurface()){
        useFreeSurface=true;
        FreeSurface.init(dist,derivatives,config.getNX(),config.getNY(),config.getNZ(),config.getDT(),config.getDH());
    }
    
    /* Prepare Damping Boundary */
    if(config.getDampingBoundary()){
        useDampingBoundary=true;
        DampingBoundary.init(dist,ctx,config.getNX(),config.getNY(),config.getNZ(),config.getBoundaryWidth(), config.getDampingCoeff(),useFreeSurface);
    }
    
}

/*! \brief Appling the sources to the wavefield
 *
 * THIS METHOD IS CALLED DURING TIME STEPPING
 * DO NOT WASTE RUNTIME HERE
 *
 \param sources Sources to apply
 \param wavefield Wavefields
 \param NT Total number of time steps
 \param t Current time step
 */
template<typename ValueType>
void KITGPI::ForwardSolver::FD3Dvisco<ValueType>::applySource(Acquisition::Sources<ValueType> const& sources, Wavefields::Wavefields<ValueType>& wavefield,IndexType NT, IndexType t)
{
    
    IndexType numSourcesLocal=sources.getNumSourcesLocal();
    
    if(numSourcesLocal>0){
        
        /* Get reference to wavefields */
        lama::DenseVector<ValueType>& vX=wavefield.getVX();
        lama::DenseVector<ValueType>& vY=wavefield.getVY();
        lama::DenseVector<ValueType>& vZ=wavefield.getVZ();
        lama::DenseVector<ValueType>& Sxx=wavefield.getSxx();
        lama::DenseVector<ValueType>& Syy=wavefield.getSyy();
        lama::DenseVector<ValueType>& Szz=wavefield.getSzz();
        
        /* Get reference to sourcesignal storing seismogram */
        const  Acquisition::Seismogram<ValueType>& signals=sources.getSignals();
        
        /* Get reference to source type of sources */
        const lama::DenseVector<ValueType>& SourceType=signals.getTraceType();
        const utilskernel::LArray<ValueType>* SourceType_LA=&SourceType.getLocalValues();
        const hmemo::ReadAccess<ValueType> read_SourceType_LA(*SourceType_LA);
        
        /* Get reference to coordinates of sources */
        const lama::DenseVector<ValueType>& coordinates=signals.getCoordinates();
        const utilskernel::LArray<ValueType>* coordinates_LA=&coordinates.getLocalValues();
        const hmemo::ReadAccess<ValueType> read_coordinates_LA(*coordinates_LA);
        
        /* Get reference to storage of source signals */
        const lama::DenseMatrix<ValueType>& sourcesSignals=signals.getData();
        const lama::DenseStorage<ValueType>* sourcesSignals_DS=&sourcesSignals.getLocalStorage();
        const hmemo::HArray<ValueType>* sourcesSignals_HA=&sourcesSignals_DS->getData();
        const hmemo::ReadAccess<ValueType> read_sourcesSignals_HA(*sourcesSignals_HA);
        
        /* Get the distribution of the wavefield*/
        dmemo::DistributionPtr dist_wavefield=vX.getDistributionPtr();
        
        IndexType coordinate_global;
        IndexType coordinate_local;
        
        for(IndexType i=0; i<numSourcesLocal; i++){
            coordinate_global=read_coordinates_LA[i];
            coordinate_local=dist_wavefield->global2local(coordinate_global);
            
            switch (IndexType(read_SourceType_LA[i])) {
                case 1:
                    Sxx.getLocalValues()[coordinate_local] = Sxx.getLocalValues()[coordinate_local] + read_sourcesSignals_HA[t+NT*i];
                    Syy.getLocalValues()[coordinate_local] = Syy.getLocalValues()[coordinate_local] + read_sourcesSignals_HA[t+NT*i];
                    Szz.getLocalValues()[coordinate_local] = Szz.getLocalValues()[coordinate_local] + read_sourcesSignals_HA[t+NT*i];
                    break;
                case 2:
                    vX.getLocalValues()[coordinate_local] = vX.getLocalValues()[coordinate_local] + read_sourcesSignals_HA[t+NT*i];
                    break;
                case 3:
                    vY.getLocalValues()[coordinate_local] = vY.getLocalValues()[coordinate_local] + read_sourcesSignals_HA[t+NT*i];
                    break;
                case 4:
                    vZ.getLocalValues()[coordinate_local] = vZ.getLocalValues()[coordinate_local] + read_sourcesSignals_HA[t+NT*i];
                    break;
                default:
                    COMMON_THROWEXCEPTION("Source type is unkown")
                    break;
            }
        }
    }
}



/*! \brief Saving seismograms during time stepping
 *
 * THIS METHOD IS CALLED DURING TIME STEPPING
 * DO NOT WASTE RUNTIME HERE
 *
 \param wavefield Wavefields
 \param NT Total number of time steps
 \param t Current time step
 */
template<typename ValueType>
void KITGPI::ForwardSolver::FD3Dvisco<ValueType>::gatherSeismograms(Wavefields::Wavefields<ValueType>& wavefield,IndexType NT, IndexType t)
{
    
    IndexType numTracesLocal=seismogram.getNumTracesLocal();
    
    if(numTracesLocal>0){
        
        /* Get reference to wavefields */
        lama::DenseVector<ValueType>& vX=wavefield.getVX();
        lama::DenseVector<ValueType>& vY=wavefield.getVY();
        lama::DenseVector<ValueType>& vZ=wavefield.getVZ();
        lama::DenseVector<ValueType>& Sxx=wavefield.getSxx();
        lama::DenseVector<ValueType>& Syy=wavefield.getSyy();
        lama::DenseVector<ValueType>& Szz=wavefield.getSzz();
        
        /* Get reference to receiver type of seismogram traces */
        const lama::DenseVector<ValueType>& ReceiverType=seismogram.getTraceType();
        const utilskernel::LArray<ValueType>* ReceiverType_LA=&ReceiverType.getLocalValues();
        const hmemo::ReadAccess<ValueType> read_ReceiverType_LA(*ReceiverType_LA);
        
        /* Get reference to coordinates of seismogram traces */
        const lama::DenseVector<ValueType>& coordinates=seismogram.getCoordinates();
        const utilskernel::LArray<ValueType>* coordinates_LA=&coordinates.getLocalValues();
        const hmemo::ReadAccess<ValueType> read_coordinates_LA(*coordinates_LA);
        
        /* Get reference to storage of seismogram traces */
        lama::DenseMatrix<ValueType>& seismogramData=seismogram.getData();
        lama::DenseStorage<ValueType>* seismogram_DS=&seismogramData.getLocalStorage();
        hmemo::HArray<ValueType>* seismogram_HA=&seismogram_DS->getData();
        hmemo::WriteAccess<ValueType> write_seismogram_HA(*seismogram_HA);
        
        /* Get the distribution of the wavefield*/
        dmemo::DistributionPtr dist_wavefield=vX.getDistributionPtr();
        
        IndexType coordinate_global;
        IndexType coordinate_local;
        ValueType temp;
        
        for(IndexType i=0; i<numTracesLocal; i++){
            coordinate_global=read_coordinates_LA[i];
            coordinate_local=dist_wavefield->global2local(coordinate_global);
            
            switch (IndexType(read_ReceiverType_LA[i])) {
                case 1:
                    temp=Sxx.getLocalValues()[coordinate_local]+Syy.getLocalValues()[coordinate_local]+Szz.getLocalValues()[coordinate_local];
                    write_seismogram_HA[t+NT*i]=temp;
                    break;
                case 2:
                    write_seismogram_HA[t+NT*i]=vX.getLocalValues()[coordinate_local];
                    break;
                case 3:
                    write_seismogram_HA[t+NT*i]=vY.getLocalValues()[coordinate_local];
                    break;
                case 4:
                    write_seismogram_HA[t+NT*i]=vZ.getLocalValues()[coordinate_local];
                    break;
                default:
                    COMMON_THROWEXCEPTION("Receiver type is unkown")
                    break;
            }
        }
    }
}


/*! \brief Running the 3-D visco-elastic foward solver
 *
 * Start the 3-D forward solver as defined by the given parameters
 *
 \param receiver Configuration of the receivers
 \param sources Configuration of the sources
 \param model Configuration of the modelparameter
 \param wavefield Wavefields for the modelling
 \param derivatives Derivations matrices to calculate the spatial derivatives
 \param NT Total number of time steps
 \param DT Temporal Sampling intervall in seconds
 */
template<typename ValueType>
void KITGPI::ForwardSolver::FD3Dvisco<ValueType>::run(Acquisition::Receivers<ValueType> const& receiver, Acquisition::Sources<ValueType> const& sources, Modelparameter::Modelparameter<ValueType>& model, Wavefields::Wavefields<ValueType>& wavefield, Derivatives::Derivatives<ValueType>const& derivatives, IndexType NT, ValueType DT){
    
    SCAI_REGION( "timestep" )
    
    SCAI_ASSERT_ERROR( NT > 0 , " Number of time steps has to be greater than zero. ");
    
    /* Get references to required modelparameter */
    model.prepareForModelling();
<<<<<<< HEAD
    lama::DenseVector<ValueType>& inverseDensity=model.getInverseDensity();
    lama::DenseVector<ValueType>& pWaveModulus=model.getPWaveModulus();
    lama::DenseVector<ValueType>& sWaveModulus=model.getSWaveModulus();
    lama::DenseVector<ValueType>& inverseDensityAverageX=model.getInverseDensityAverageX();
    lama::DenseVector<ValueType>& inverseDensityAverageY=model.getInverseDensityAverageY();
    lama::DenseVector<ValueType>& inverseDensityAverageZ=model.getInverseDensityAverageZ();
    lama::DenseVector<ValueType>& sWaveModulusAverageXY=model.getSWaveModulusAverageXY();
    lama::DenseVector<ValueType>& sWaveModulusAverageXZ=model.getSWaveModulusAverageXZ();
    lama::DenseVector<ValueType>& sWaveModulusAverageYZ=model.getSWaveModulusAverageYZ();
    lama::DenseVector<ValueType>& tauSAverageXY=model.getTauSAverageXY();
    lama::DenseVector<ValueType>& tauSAverageXZ=model.getTauSAverageXZ();
    lama::DenseVector<ValueType>& tauSAverageYZ=model.getTauSAverageYZ();
    
=======
    lama::DenseVector<ValueType>const& inverseDensity=model.getInverseDensity();
    lama::DenseVector<ValueType>const& pWaveModulus=model.getPWaveModulus();
    lama::DenseVector<ValueType>const& sWaveModulus=model.getSWaveModulus();
>>>>>>> b1204865
    
    /* Get references to required wavefields */
    lama::DenseVector<ValueType>& vX=wavefield.getVX();
    lama::DenseVector<ValueType>& vY=wavefield.getVY();
    lama::DenseVector<ValueType>& vZ=wavefield.getVZ();
    
    lama::DenseVector<ValueType>& Sxx=wavefield.getSxx();
    lama::DenseVector<ValueType>& Syy=wavefield.getSyy();
    lama::DenseVector<ValueType>& Szz=wavefield.getSzz();
    lama::DenseVector<ValueType>& Syz=wavefield.getSyz();
    lama::DenseVector<ValueType>& Sxz=wavefield.getSxz();
    lama::DenseVector<ValueType>& Sxy=wavefield.getSxy();
    
    lama::DenseVector<ValueType>& Rxx=wavefield.getRxx();
    lama::DenseVector<ValueType>& Ryy=wavefield.getRyy();
    lama::DenseVector<ValueType>& Rzz=wavefield.getRzz();
    lama::DenseVector<ValueType>& Ryz=wavefield.getRyz();
    lama::DenseVector<ValueType>& Rxz=wavefield.getRxz();
    lama::DenseVector<ValueType>& Rxy=wavefield.getRxy();
    
    /* Get references to required derivatives matrixes */
    lama::CSRSparseMatrix<ValueType>const& Dxf=derivatives.getDxf();
    lama::CSRSparseMatrix<ValueType>const& Dzf=derivatives.getDzf();
    lama::CSRSparseMatrix<ValueType>const& Dxb=derivatives.getDxb();
    lama::CSRSparseMatrix<ValueType>const& Dzb=derivatives.getDzb();
    
    lama::CSRSparseMatrix<ValueType>const& DybPressure=derivatives.getDybPressure();
    lama::CSRSparseMatrix<ValueType>const& DybVelocity=derivatives.getDybVelocity();
    lama::CSRSparseMatrix<ValueType>const& DyfPressure=derivatives.getDyfPressure();
    lama::CSRSparseMatrix<ValueType>const& DyfVelocity=derivatives.getDyfVelocity();
    
    /* Init seismograms */
    seismogram.init(receiver, NT, vX.getContextPtr());
    
    common::unique_ptr<lama::Vector> updatePtr( vX.newVector() ); // create new Vector(Pointer) with same configuration as vZ
    lama::Vector& update = *updatePtr; // get Reference of VectorPointer
   
    lama::DenseVector<ValueType> update2(vX.getDistributionPtr());

    common::unique_ptr<lama::Vector> vxxPtr( vX.newVector() );
    common::unique_ptr<lama::Vector> vyyPtr( vX.newVector() );
    common::unique_ptr<lama::Vector> vzzPtr( vX.newVector() );
    
    lama::Vector& vxx = *vxxPtr;
    lama::Vector& vyy = *vyyPtr;
    lama::Vector& vzz = *vzzPtr;
        
    lama::DenseVector<ValueType>const& tauS=model.getTauS();
    lama::DenseVector<ValueType>const& tauP=model.getTauP();
    
    IndexType numRelaxationMechanisms=model.getNumRelaxationMechanisms(); // = Number of relaxation mechanisms
    ValueType relaxationTime=1.0/(2.0*M_PI*model.getRelaxationFrequency()); // = 1 / ( 2 * Pi * f_relax )
    ValueType inverseRelaxationTime=1.0/relaxationTime; // = 1 / relaxationTime
    ValueType viscoCoeff1=(1.0-DT/(2.0*relaxationTime)); // = 1 - DT / ( 2 * tau_Sigma_l )
    ValueType viscoCoeff2=1.0/(1.0+DT/(2.0*relaxationTime)); // = ( 1.0 + DT / ( 2 * tau_Sigma_l ) ) ^ - 1
    ValueType DThalf=DT/2.0; // = DT / 2.0
    
    lama::DenseVector<ValueType> onePlusLtauP(vX.getDistributionPtr()); // = ( 1 + L * tauP )
    lama::DenseVector<ValueType> onePlusLtauS(vX.getDistributionPtr()); // = ( 1 + L * tauS )
    
    onePlusLtauP = 1.0;
    onePlusLtauP += numRelaxationMechanisms * tauP;

    onePlusLtauS = 1.0;
    onePlusLtauS += numRelaxationMechanisms * tauS;
    
    if(useFreeSurface){
        FreeSurface.setModelparameter(model,onePlusLtauP,onePlusLtauS);
    }
    
    dmemo::CommunicatorPtr comm=inverseDensity.getDistributionPtr()->getCommunicatorPtr();
    
    /* --------------------------------------- */
    /* Start runtime critical part             */
    /* --------------------------------------- */
    
    HOST_PRINT( comm, "Start time stepping\n" );
    ValueType start_t = common::Walltime::get();
    for ( IndexType t = 0; t < NT; t++ ){
        
        
        if( t % 100 == 0 && t != 0){
            HOST_PRINT( comm, "Calculating time step " << t << " from " << NT << "\n" );
        }
        
        /* ----------------*/
        /* update velocity */
        /* ----------------*/
        update = Dxf * Sxx;
        update += DybVelocity * Sxy;
        update += Dzb * Sxz;
        vX += update.scale(inverseDensityAverageX);
        
        update = Dxb * Sxy;
        update += DyfVelocity * Syy;
        update += Dzb * Syz;
        vY += update.scale(inverseDensityAverageY);
        
        update = Dxb * Sxz;
        update += DybVelocity * Syz;
        update += Dzf * Szz;
        vZ += update.scale(inverseDensityAverageZ);
        
        /* ----------------*/
        /* pressure update */
        /* ----------------*/
        
        vxx = Dxb * vX;
        vyy = DybPressure * vY;
        vzz = Dzb * vZ;
        
        update = vxx;
        update += vyy;
        update += vzz;
        update.scale(pWaveModulus);
        
        update2=inverseRelaxationTime*update;
        update2.scale(tauP);
        
        Sxx += DThalf * Rxx;
        Rxx *= viscoCoeff1;
        Rxx -= update2;
        
        Syy += DThalf * Ryy;
        Ryy *= viscoCoeff1;
        Ryy -= update2;
        
        Szz += DThalf * Rzz;
        Rzz *= viscoCoeff1;
        Rzz -= update2;
        
        update.scale(onePlusLtauP);
        Sxx += update;
        Syy += update;
        Szz += update;
        
        
        /* Update Sxx and Rxx */
        update=vyy+vzz;
        update.scale(sWaveModulus);
        update *= 2.0;

        update2=inverseRelaxationTime* update;
        Rxx += update2.scale(tauS);
        Sxx -= update.scale(onePlusLtauS);

        Rxx *= viscoCoeff2;
        Sxx += DThalf * Rxx;
        
        
        /* Update Syy and Ryy */
        update=vxx+vzz;
        update.scale(sWaveModulus);
        update *= 2.0;

        update2=inverseRelaxationTime* update;
        Ryy += update2.scale(tauS);
        Syy -= update.scale(onePlusLtauS);
        
        Ryy *= viscoCoeff2;
        Syy += DThalf * Ryy;
        
        
        /* Update Szz and Szz */
        update=vxx+vyy;
        update.scale(sWaveModulus);
        update *= 2.0;

        update2=inverseRelaxationTime* update;
        Rzz += update2.scale(tauS);
        Szz -= update.scale(onePlusLtauS);
        
        Rzz *= viscoCoeff2;
        Szz += DThalf * Rzz;
        
        
        /* Update Sxy and Rxy*/
        Sxy += DThalf * Rxy;
        Rxy *= viscoCoeff1;

        update = DyfPressure * vX;
        update += Dxf * vY;
        update.scale(sWaveModulusAverageXY);

        update2 = inverseRelaxationTime * update;
        Rxy -= update2.scale(tauSAverageXY);
        Sxy += update.scale(onePlusLtauS);
        
        Rxy *= viscoCoeff2;
        Sxy += DThalf * Rxy;

        
        /* Update Sxz and Rxz */
        Sxz += DThalf * Rxz;
        Rxz *= viscoCoeff1;

        update = Dzf * vX;
        update += Dxf * vZ;
        update.scale(sWaveModulusAverageXZ);
        
        update2 = inverseRelaxationTime * update;
        Rxz -= update2.scale(tauSAverageXZ);
        Sxz += update.scale(onePlusLtauS);

        Rxz *= viscoCoeff2;
        Sxz += DThalf * Rxz;
        
        
        /* Update Syz and Syz */
        Syz += DThalf * Ryz;
        Ryz *= viscoCoeff1;

        update = Dzf * vY;
        update += DyfPressure * vZ;
        update.scale(sWaveModulusAverageYZ);
        
        update2 = inverseRelaxationTime * update;
        Ryz -= update2.scale(tauSAverageYZ);
        Syz += update.scale(onePlusLtauS);

        Ryz *= viscoCoeff2;
        Syz += DThalf * Ryz;
        
        /* Apply free surface to stress update */
        if(useFreeSurface){
            update=vxx+vzz;
            FreeSurface.apply(update,update2,Sxx,Syy,Szz,Rxx,Ryy,Rzz);
        }
        
        /* Apply the damping boundary */
        if(useDampingBoundary){
            DampingBoundary.apply(Sxx,Syy,Szz,Sxy,Sxz,Syz,vX,vY,vZ);
        }
        
        /* Apply source and save seismogram */
        applySource(sources,wavefield,NT,t);
        gatherSeismograms(wavefield,NT,t);
        
    }
    ValueType end_t = common::Walltime::get();
    HOST_PRINT( comm, "Finished time stepping in " << end_t - start_t << " sec.\n\n" );
    
    /* --------------------------------------- */
    /* Stop runtime critical part             */
    /* --------------------------------------- */
}<|MERGE_RESOLUTION|>--- conflicted
+++ resolved
@@ -33,7 +33,7 @@
             /* Default destructor */
             ~FD3Dvisco(){};
             
-            void run(Acquisition::Receivers<ValueType> const& receiver, Acquisition::Sources<ValueType> const& sources, Modelparameter::Modelparameter<ValueType>& model, Wavefields::Wavefields<ValueType>& wavefield, Derivatives::Derivatives<ValueType>const& derivatives, IndexType NT, ValueType DT) override;
+            void run(Acquisition::Receivers<ValueType> const& receiver, Acquisition::Sources<ValueType> const& sources, Modelparameter::Modelparameter<ValueType> const& model, Wavefields::Wavefields<ValueType>& wavefield, Derivatives::Derivatives<ValueType>const& derivatives, IndexType NT, ValueType DT) override;
             
             void prepareBoundaryConditions(Configuration::Configuration<ValueType> const& config, Derivatives::Derivatives<ValueType>& derivatives,dmemo::DistributionPtr dist, hmemo::ContextPtr ctx) override;
             
@@ -249,33 +249,26 @@
  \param DT Temporal Sampling intervall in seconds
  */
 template<typename ValueType>
-void KITGPI::ForwardSolver::FD3Dvisco<ValueType>::run(Acquisition::Receivers<ValueType> const& receiver, Acquisition::Sources<ValueType> const& sources, Modelparameter::Modelparameter<ValueType>& model, Wavefields::Wavefields<ValueType>& wavefield, Derivatives::Derivatives<ValueType>const& derivatives, IndexType NT, ValueType DT){
+void KITGPI::ForwardSolver::FD3Dvisco<ValueType>::run(Acquisition::Receivers<ValueType> const& receiver, Acquisition::Sources<ValueType> const& sources, Modelparameter::Modelparameter<ValueType> const& model, Wavefields::Wavefields<ValueType>& wavefield, Derivatives::Derivatives<ValueType>const& derivatives, IndexType NT, ValueType DT){
     
     SCAI_REGION( "timestep" )
     
     SCAI_ASSERT_ERROR( NT > 0 , " Number of time steps has to be greater than zero. ");
     
     /* Get references to required modelparameter */
-    model.prepareForModelling();
-<<<<<<< HEAD
-    lama::DenseVector<ValueType>& inverseDensity=model.getInverseDensity();
-    lama::DenseVector<ValueType>& pWaveModulus=model.getPWaveModulus();
-    lama::DenseVector<ValueType>& sWaveModulus=model.getSWaveModulus();
-    lama::DenseVector<ValueType>& inverseDensityAverageX=model.getInverseDensityAverageX();
-    lama::DenseVector<ValueType>& inverseDensityAverageY=model.getInverseDensityAverageY();
-    lama::DenseVector<ValueType>& inverseDensityAverageZ=model.getInverseDensityAverageZ();
-    lama::DenseVector<ValueType>& sWaveModulusAverageXY=model.getSWaveModulusAverageXY();
-    lama::DenseVector<ValueType>& sWaveModulusAverageXZ=model.getSWaveModulusAverageXZ();
-    lama::DenseVector<ValueType>& sWaveModulusAverageYZ=model.getSWaveModulusAverageYZ();
-    lama::DenseVector<ValueType>& tauSAverageXY=model.getTauSAverageXY();
-    lama::DenseVector<ValueType>& tauSAverageXZ=model.getTauSAverageXZ();
-    lama::DenseVector<ValueType>& tauSAverageYZ=model.getTauSAverageYZ();
-    
-=======
     lama::DenseVector<ValueType>const& inverseDensity=model.getInverseDensity();
     lama::DenseVector<ValueType>const& pWaveModulus=model.getPWaveModulus();
     lama::DenseVector<ValueType>const& sWaveModulus=model.getSWaveModulus();
->>>>>>> b1204865
+	lama::DenseVector<ValueType>const& inverseDensityAverageX=model.getInverseDensityAverageX();
+    lama::DenseVector<ValueType>const& inverseDensityAverageY=model.getInverseDensityAverageY();
+    lama::DenseVector<ValueType>const& inverseDensityAverageZ=model.getInverseDensityAverageZ();
+    lama::DenseVector<ValueType>const& sWaveModulusAverageXY=model.getSWaveModulusAverageXY();
+    lama::DenseVector<ValueType>const& sWaveModulusAverageXZ=model.getSWaveModulusAverageXZ();
+    lama::DenseVector<ValueType>const& sWaveModulusAverageYZ=model.getSWaveModulusAverageYZ();
+    lama::DenseVector<ValueType>const& tauSAverageXY=model.getTauSAverageXY();
+    lama::DenseVector<ValueType>const& tauSAverageXZ=model.getTauSAverageXZ();
+    lama::DenseVector<ValueType>const& tauSAverageYZ=model.getTauSAverageYZ();
+    
     
     /* Get references to required wavefields */
     lama::DenseVector<ValueType>& vX=wavefield.getVX();
