
#pragma once

#include <scai/lama.hpp>
#include <scai/lama/DenseVector.hpp>

#include <iostream>

#include "../Acquisition/Receivers.hpp"
#include "../Acquisition/Sources.hpp"
#include "../Acquisition/Seismogram.hpp"

#include "../Modelparameter/Modelparameter.hpp"
#include "../Wavefields/Wavefields.hpp"
#include "Derivatives/Derivatives.hpp"
#include "BoundaryCondition/FreeSurface3Delastic.hpp"
#include "BoundaryCondition/ABS3D.hpp"

namespace KITGPI {
    
    namespace ForwardSolver {
        
        //! \brief 3-D elastic forward solver
        template<typename ValueType>
        class FD3Delastic : public ForwardSolver<ValueType>
        {
            
        public:
            
            /* Default constructor */
            FD3Delastic(){};
            
            /* Default destructor */
            ~FD3Delastic(){};
            
<<<<<<< HEAD
            void run(Acquisition::Receivers<ValueType>& receiver, Acquisition::Sources<ValueType>& sources, Modelparameter::Modelparameter<ValueType>& model, Wavefields::Wavefields<ValueType>& wavefield, Derivatives::Derivatives<ValueType>& derivatives, IndexType NT, dmemo::CommunicatorPtr comm,dmemo::DistributionPtr dist);
=======
            void run(Acquisition::Receivers<ValueType>& receiver, Acquisition::Sources<ValueType>& sources, Modelparameter::Modelparameter<ValueType>& model, Wavefields::Wavefields<ValueType>& wavefield, Derivatives::Derivatives<ValueType>& derivatives, IndexType NT, ValueType DT);
>>>>>>> 2cefb1b9
            
            void prepareBoundaryConditions(Configuration::Configuration<ValueType> config, Derivatives::Derivatives<ValueType>& derivatives,dmemo::DistributionPtr dist, hmemo::ContextPtr ctx);
            
            using ForwardSolver<ValueType>::seismogram;
            
        private:
            
            /* Boundary Conditions */
            BoundaryCondition::FreeSurface3Delastic<ValueType> FreeSurface; //!< Free Surface boundary condition class
            using ForwardSolver<ValueType>::useFreeSurface;
            
            BoundaryCondition::ABS3D<ValueType> DampingBoundary; //!< Damping boundary condition class
            using ForwardSolver<ValueType>::useDampingBoundary;
            
            void gatherSeismograms(Wavefields::Wavefields<ValueType>& wavefield,IndexType NT, IndexType t);
            void applySource(Acquisition::Sources<ValueType>& sources, Wavefields::Wavefields<ValueType>& wavefield,IndexType NT, IndexType t);
            
        };
    } /* end namespace ForwardSolver */
} /* end namespace KITGPI */


/*! \brief Initialitation of the boundary conditions
 *
 *
 \param config Configuration
 \param derivatives Derivatives matrices
 \param dist Distribution of the wave fields
 \param ctx Context
 */
template<typename ValueType>
void KITGPI::ForwardSolver::FD3Delastic<ValueType>::prepareBoundaryConditions(Configuration::Configuration<ValueType> config, Derivatives::Derivatives<ValueType>& derivatives,dmemo::DistributionPtr dist, hmemo::ContextPtr ctx){
    
    /* Prepare Free Surface */
    if(config.getFreeSurface()){
        useFreeSurface=true;
        FreeSurface.init(dist,derivatives,config.getNX(),config.getNY(),config.getNZ(),config.getDT(),config.getDH());
    }
    
    /* Prepare Damping Boundary */
    if(config.getDampingBoundary()){
        useDampingBoundary=true;
        DampingBoundary.init(dist,ctx,config.getNX(),config.getNY(),config.getNZ(),config.getBoundaryWidth(), config.getDampingCoeff(),useFreeSurface);
    }
    
}

/*! \brief Appling the sources to the wavefield
 *
 * THIS METHOD IS CALLED DURING TIME STEPPING
 * DO NOT WASTE RUNTIME HERE
 *
 \param sources Sources to apply
 \param wavefield Wavefields
 \param NT Total number of time steps
 \param t Current time step
 */
template<typename ValueType>
void KITGPI::ForwardSolver::FD3Delastic<ValueType>::applySource(Acquisition::Sources<ValueType>& sources, Wavefields::Wavefields<ValueType>& wavefield,IndexType NT, IndexType t)
{
    
    IndexType numSourcesLocal=sources.getNumSourcesLocal();
    
    if(numSourcesLocal>0){
        
        /* Get reference to wavefields */
        lama::DenseVector<ValueType>& vX=wavefield.getVX();
        lama::DenseVector<ValueType>& vY=wavefield.getVY();
        lama::DenseVector<ValueType>& vZ=wavefield.getVZ();
        lama::DenseVector<ValueType>& Sxx=wavefield.getSxx();
        lama::DenseVector<ValueType>& Syy=wavefield.getSyy();
        lama::DenseVector<ValueType>& Szz=wavefield.getSzz();
        
        /* Get reference to sourcesignal storing seismogram */
        Acquisition::Seismogram<ValueType>& signals=sources.getSignals();
        
        /* Get reference to source type of sources */
        lama::DenseVector<ValueType>& SourceType=signals.getTraceType();
        utilskernel::LArray<ValueType>* SourceType_LA=&SourceType.getLocalValues();
        hmemo::WriteAccess<ValueType> read_SourceType_LA(*SourceType_LA);
        
        /* Get reference to coordinates of sources */
        lama::DenseVector<ValueType>& coordinates=signals.getCoordinates();
        utilskernel::LArray<ValueType>* coordinates_LA=&coordinates.getLocalValues();
        hmemo::WriteAccess<ValueType> read_coordinates_LA(*coordinates_LA);
        
        /* Get reference to storage of source signals */
        lama::DenseMatrix<ValueType>& sourcesSignals=signals.getData();
        lama::DenseStorage<ValueType>* sourcesSignals_DS=&sourcesSignals.getLocalStorage();
        hmemo::HArray<ValueType>* sourcesSignals_HA=&sourcesSignals_DS->getData();
        hmemo::ReadAccess<ValueType> read_sourcesSignals_HA(*sourcesSignals_HA);
        
        /* Get the distribution of the wavefield*/
        dmemo::DistributionPtr dist_wavefield=vX.getDistributionPtr();
        
        IndexType coordinate_global;
        IndexType coordinate_local;
        
        for(IndexType i=0; i<numSourcesLocal; i++){
            coordinate_global=read_coordinates_LA[i];
            coordinate_local=dist_wavefield->global2local(coordinate_global);
            
            switch (IndexType(read_SourceType_LA[i])) {
                case 1:
                    Sxx.getLocalValues()[coordinate_local] = Sxx.getLocalValues()[coordinate_local] + read_sourcesSignals_HA[t+NT*i];
                    Syy.getLocalValues()[coordinate_local] = Syy.getLocalValues()[coordinate_local] + read_sourcesSignals_HA[t+NT*i];
                    Szz.getLocalValues()[coordinate_local] = Szz.getLocalValues()[coordinate_local] + read_sourcesSignals_HA[t+NT*i];
                    break;
                case 2:
                    vX.getLocalValues()[coordinate_local] = vX.getLocalValues()[coordinate_local] + read_sourcesSignals_HA[t+NT*i];
                    break;
                case 3:
                    vY.getLocalValues()[coordinate_local] = vY.getLocalValues()[coordinate_local] + read_sourcesSignals_HA[t+NT*i];
                    break;
                case 4:
                    vZ.getLocalValues()[coordinate_local] = vZ.getLocalValues()[coordinate_local] + read_sourcesSignals_HA[t+NT*i];
                    break;
                default:
                    COMMON_THROWEXCEPTION("Source type is unkown")
                    break;
            }
        }
        
        read_coordinates_LA.release();
        read_sourcesSignals_HA.release();
    }
}



/*! \brief Saving seismograms during time stepping
 *
 * THIS METHOD IS CALLED DURING TIME STEPPING
 * DO NOT WASTE RUNTIME HERE
 *
 \param wavefield Wavefields
 \param NT Total number of time steps
 \param t Current time step
 */
template<typename ValueType>
void KITGPI::ForwardSolver::FD3Delastic<ValueType>::gatherSeismograms(Wavefields::Wavefields<ValueType>& wavefield,IndexType NT, IndexType t)
{
    
    IndexType numTracesLocal=seismogram.getNumTracesLocal();
    
    if(numTracesLocal>0){
        
        /* Get reference to wavefields */
        lama::DenseVector<ValueType>& vX=wavefield.getVX();
        lama::DenseVector<ValueType>& vY=wavefield.getVY();
        lama::DenseVector<ValueType>& vZ=wavefield.getVZ();
        lama::DenseVector<ValueType>& Sxx=wavefield.getSxx();
        lama::DenseVector<ValueType>& Syy=wavefield.getSyy();
        lama::DenseVector<ValueType>& Szz=wavefield.getSzz();
        
        /* Get reference to receiver type of seismogram traces */
        lama::DenseVector<ValueType>& ReceiverType=seismogram.getTraceType();
        utilskernel::LArray<ValueType>* ReceiverType_LA=&ReceiverType.getLocalValues();
        hmemo::WriteAccess<ValueType> read_ReceiverType_LA(*ReceiverType_LA);
        
        /* Get reference to coordinates of seismogram traces */
        lama::DenseVector<ValueType>& coordinates=seismogram.getCoordinates();
        utilskernel::LArray<ValueType>* coordinates_LA=&coordinates.getLocalValues();
        hmemo::WriteAccess<ValueType> read_coordinates_LA(*coordinates_LA);
        
        /* Get reference to storage of seismogram traces */
        lama::DenseMatrix<ValueType>& seismogramData=seismogram.getData();
        lama::DenseStorage<ValueType>* seismogram_DS=&seismogramData.getLocalStorage();
        hmemo::HArray<ValueType>* seismogram_HA=&seismogram_DS->getData();
        hmemo::WriteAccess<ValueType> write_seismogram_HA(*seismogram_HA);
        
        /* Get the distribution of the wavefield*/
        dmemo::DistributionPtr dist_wavefield=vX.getDistributionPtr();
        
        IndexType coordinate_global;
        IndexType coordinate_local;
        ValueType temp;
        
        for(IndexType i=0; i<numTracesLocal; i++){
            coordinate_global=read_coordinates_LA[i];
            coordinate_local=dist_wavefield->global2local(coordinate_global);
            
            switch (IndexType(read_ReceiverType_LA[i])) {
                case 1:
                    temp=Sxx.getLocalValues()[coordinate_local]+Syy.getLocalValues()[coordinate_local]+Szz.getLocalValues()[coordinate_local];
                    write_seismogram_HA[t+NT*i]=temp;
                    break;
                case 2:
                    write_seismogram_HA[t+NT*i]=vX.getLocalValues()[coordinate_local];
                    break;
                case 3:
                    write_seismogram_HA[t+NT*i]=vY.getLocalValues()[coordinate_local];
                    break;
                case 4:
                    write_seismogram_HA[t+NT*i]=vZ.getLocalValues()[coordinate_local];
                    break;
                default:
                    COMMON_THROWEXCEPTION("Receiver type is unkown")
                    break;
            }
        }
        
        read_coordinates_LA.release();
        write_seismogram_HA.release();
    }
}


/*! \brief Running the 3-D elastic foward solver
 *
 * Start the 3-D forward solver as defined by the given parameters
 *
 \param receiver Configuration of the receivers
 \param sources Configuration of the sources
 \param model Configuration of the modelparameter
 \param wavefield Wavefields for the modelling
 \param derivatives Derivations matrices to calculate the spatial derivatives
 \param NT Total number of time steps
 \param DT Temporal Sampling intervall in seconds
 */
template<typename ValueType>
<<<<<<< HEAD
void KITGPI::ForwardSolver::FD3Delastic<ValueType>::run(Acquisition::Receivers<ValueType>& receiver, Acquisition::Sources<ValueType>& sources, Modelparameter::Modelparameter<ValueType>& model, Wavefields::Wavefields<ValueType>& wavefield, Derivatives::Derivatives<ValueType>& derivatives, IndexType NT, dmemo::CommunicatorPtr comm,dmemo::DistributionPtr dist){
=======
void KITGPI::ForwardSolver::FD3Delastic<ValueType>::run(Acquisition::Receivers<ValueType>& receiver, Acquisition::Sources<ValueType>& sources, Modelparameter::Modelparameter<ValueType>& model, Wavefields::Wavefields<ValueType>& wavefield, Derivatives::Derivatives<ValueType>& derivatives, IndexType NT, ValueType /*DT*/){
>>>>>>> 2cefb1b9
    
    SCAI_REGION( "timestep" )
    
    /* Get references to required modelparameter */
    lama::DenseVector<ValueType>& inverseDensity=model.getInverseDensity();
    lama::DenseVector<ValueType>& pWaveModulus=model.getPWaveModulus();
    lama::DenseVector<ValueType>& sWaveModulus=model.getSWaveModulus();
    
    /* Get references to required wavefields */
    lama::DenseVector<ValueType>& vX=wavefield.getVX();
    lama::DenseVector<ValueType>& vY=wavefield.getVY();
    lama::DenseVector<ValueType>& vZ=wavefield.getVZ();
    
    lama::DenseVector<ValueType>& Sxx=wavefield.getSxx();
    lama::DenseVector<ValueType>& Syy=wavefield.getSyy();
    lama::DenseVector<ValueType>& Szz=wavefield.getSzz();
    
    lama::DenseVector<ValueType>& Syz=wavefield.getSyz();
    lama::DenseVector<ValueType>& Sxz=wavefield.getSxz();
    lama::DenseVector<ValueType>& Sxy=wavefield.getSxy();
    
    /* Get references to required derivatives matrixes */
    lama::CSRSparseMatrix<ValueType>& Dxf=derivatives.getDxf();
    lama::CSRSparseMatrix<ValueType>& Dzf=derivatives.getDzf();
    lama::CSRSparseMatrix<ValueType>& Dxb=derivatives.getDxb();
    lama::CSRSparseMatrix<ValueType>& Dzb=derivatives.getDzb();
    
    lama::CSRSparseMatrix<ValueType>& DybPressure=derivatives.getDybPressure();
    lama::CSRSparseMatrix<ValueType>& DybVelocity=derivatives.getDybVelocity();
    lama::CSRSparseMatrix<ValueType>& DyfPressure=derivatives.getDyfPressure();
    lama::CSRSparseMatrix<ValueType>& DyfVelocity=derivatives.getDyfVelocity();
    
    /* Init seismograms */
    seismogram.init(receiver, NT, vX.getContextPtr());
    
    common::unique_ptr<lama::Vector> updatePtr( vX.newVector() ); // create new Vector(Pointer) with same configuration as vZ
    lama::Vector& update = *updatePtr; // get Reference of VectorPointer
    
    common::unique_ptr<lama::Vector> update_tempPtr( vX.newVector() ); // create new Vector(Pointer) with same configuration as vZ
    lama::Vector& update_temp = *update_tempPtr; // get Reference of VectorPointer
    
    common::unique_ptr<lama::Vector> vxxPtr( vX.newVector() );
    common::unique_ptr<lama::Vector> vyyPtr( vX.newVector() );
    common::unique_ptr<lama::Vector> vzzPtr( vX.newVector() );
    
    lama::Vector& vxx = *vxxPtr;
    lama::Vector& vyy = *vyyPtr;
    lama::Vector& vzz = *vzzPtr;
    

    
    
    lama::DenseVector<ValueType> psi_vxx(vX.getDistributionPtr());
    lama::DenseVector<ValueType> psi_vyx(vX.getDistributionPtr());
    lama::DenseVector<ValueType> psi_vzx(vX.getDistributionPtr());
    lama::DenseVector<ValueType> psi_vxy(vX.getDistributionPtr());
    lama::DenseVector<ValueType> psi_vyy(vX.getDistributionPtr());
    lama::DenseVector<ValueType> psi_vzy(vX.getDistributionPtr());
    lama::DenseVector<ValueType> psi_vxz(vX.getDistributionPtr());
    lama::DenseVector<ValueType> psi_vyz(vX.getDistributionPtr());
    lama::DenseVector<ValueType> psi_vzz(vX.getDistributionPtr());

    
    lama::DenseVector<ValueType> psi_sxx_x(vX.getDistributionPtr());
    lama::DenseVector<ValueType> psi_sxy_x(vX.getDistributionPtr());
    lama::DenseVector<ValueType> psi_sxz_x(vX.getDistributionPtr());
    lama::DenseVector<ValueType> psi_sxy_y(vX.getDistributionPtr());
    lama::DenseVector<ValueType> psi_syy_y(vX.getDistributionPtr());
    lama::DenseVector<ValueType> psi_syz_y(vX.getDistributionPtr());
    lama::DenseVector<ValueType> psi_sxz_z(vX.getDistributionPtr());
    lama::DenseVector<ValueType> psi_syz_z(vX.getDistributionPtr());
    lama::DenseVector<ValueType> psi_szz_z(vX.getDistributionPtr());

    
    
    if(useFreeSurface){
        FreeSurface.setModelparameter(model);
    }
    
<<<<<<< HEAD
    
    /* --------------------------------------- */
    /*PML init			           */
    /* --------------------------------------- */
    IndexType BoundaryWidth=10;
    IndexType DH=50;
    
    
    IndexType NPower=4;
    ValueType PI=3.14159265359;
    ValueType K_Max_Pml=1;
    ValueType FPml=5.0;
    ValueType RCoef=0.0008;
    ValueType VPml=3500;
    
    ValueType alpha_max_Pml=2.0 * PI * (FPml/2.0);
    
    ValueType d0;
    ValueType PositionNorm;
    
   d0 = - (NPower + 1) * VPml * log(RCoef) / (2.0 * BoundaryWidth*DH);
    

  lama::DenseVector<ValueType> k_x(vX.getDistributionPtr());
  utilskernel::LArray<ValueType>* k_x_LA=&k_x.getLocalValues();
  hmemo::WriteAccess<ValueType> write_k_x(*k_x_LA);
   
  lama::DenseVector<ValueType> b_x(vX.getDistributionPtr());
  utilskernel::LArray<ValueType>* b_x_LA=&b_x.getLocalValues();
  hmemo::WriteAccess<ValueType> write_b_x(*b_x_LA);
   
  lama::DenseVector<ValueType> a_x(vX.getDistributionPtr());
  utilskernel::LArray<ValueType>* a_x_LA=&a_x.getLocalValues();
  hmemo::WriteAccess<ValueType> write_a_x(*a_x_LA);
  
  ValueType k_temp=0.0;
  ValueType b_temp=0.0;
  ValueType a_temp=0.0;
  
  lama::DenseVector<ValueType> k_y(vX.getDistributionPtr());
  utilskernel::LArray<ValueType>* k_y_LA=&k_y.getLocalValues();
  hmemo::WriteAccess<ValueType> write_k_y(*k_y_LA);
   
  lama::DenseVector<ValueType> b_y(vX.getDistributionPtr());
  utilskernel::LArray<ValueType>* b_y_LA=&b_y.getLocalValues();
  hmemo::WriteAccess<ValueType> write_b_y(*b_y_LA);
   
  lama::DenseVector<ValueType> a_y(vX.getDistributionPtr());
  utilskernel::LArray<ValueType>* a_y_LA=&a_y.getLocalValues();
  hmemo::WriteAccess<ValueType> write_a_y(*a_y_LA);
  
   
  lama::DenseVector<ValueType> k_z(vX.getDistributionPtr());
  utilskernel::LArray<ValueType>* k_z_LA=&k_z.getLocalValues();
  hmemo::WriteAccess<ValueType> write_k_z(*k_z_LA);
   
  lama::DenseVector<ValueType> b_z(vX.getDistributionPtr());
  utilskernel::LArray<ValueType>* b_z_LA=&b_z.getLocalValues();
  hmemo::WriteAccess<ValueType> write_b_z(*b_z_LA);
   
  lama::DenseVector<ValueType> a_z(vX.getDistributionPtr());
  utilskernel::LArray<ValueType>* a_z_LA=&a_z.getLocalValues();
  hmemo::WriteAccess<ValueType> write_a_z(*a_z_LA);
  
  
  
    lama::DenseVector<ValueType> k_x_half(vX.getDistributionPtr());
  utilskernel::LArray<ValueType>* k_x_half_LA=&k_x_half.getLocalValues();
  hmemo::WriteAccess<ValueType> write_k_x_half(*k_x_half_LA);
   
  lama::DenseVector<ValueType> b_x_half(vX.getDistributionPtr());
  utilskernel::LArray<ValueType>* b_x_half_LA=&b_x_half.getLocalValues();
  hmemo::WriteAccess<ValueType> write_b_x_half(*b_x_half_LA);
   
  lama::DenseVector<ValueType> a_x_half(vX.getDistributionPtr());
  utilskernel::LArray<ValueType>* a_x_half_LA=&a_x_half.getLocalValues();
  hmemo::WriteAccess<ValueType> write_a_x_half(*a_x_half_LA);
   
  lama::DenseVector<ValueType> k_y_half(vX.getDistributionPtr());
  utilskernel::LArray<ValueType>* k_y_half_LA=&k_y_half.getLocalValues();
  hmemo::WriteAccess<ValueType> write_k_y_half(*k_y_half_LA);
   
  lama::DenseVector<ValueType> b_y_half(vX.getDistributionPtr());
  utilskernel::LArray<ValueType>* b_y_half_LA=&b_y_half.getLocalValues();
  hmemo::WriteAccess<ValueType> write_b_y_half(*b_y_half_LA);
   
  lama::DenseVector<ValueType> a_y_half(vX.getDistributionPtr());
  utilskernel::LArray<ValueType>* a_y_half_LA=&a_y_half.getLocalValues();
  hmemo::WriteAccess<ValueType> write_a_y_half(*a_y_half_LA);
   
  lama::DenseVector<ValueType> k_z_half(vX.getDistributionPtr());
  utilskernel::LArray<ValueType>* k_z_half_LA=&k_z_half.getLocalValues();
  hmemo::WriteAccess<ValueType> write_k_z_half(*k_z_half_LA);
   
  lama::DenseVector<ValueType> b_z_half(vX.getDistributionPtr());
  utilskernel::LArray<ValueType>* b_z_half_LA=&b_z_half.getLocalValues();
  hmemo::WriteAccess<ValueType> write_b_z_half(*b_z_half_LA);
   
  lama::DenseVector<ValueType> a_z_half(vX.getDistributionPtr());
  utilskernel::LArray<ValueType>* a_z_half_LA=&a_z_half.getLocalValues();
  hmemo::WriteAccess<ValueType> write_a_z_half(*a_z_half_LA);
  
 
   
  ValueType alpha_prime=0.0;
  ValueType d=0.0;
  
   
   
   
    hmemo::HArray<IndexType> localIndices;
    dist->getOwnedIndexes(localIndices);
    
    IndexType numLocalIndices=localIndices.size(); // Number of local indices
    
    hmemo::ReadAccess<IndexType> read_localIndices(localIndices); // Get read access to localIndices
    IndexType read_localIndices_temp; // Temporary storage, so we do not have to access the array
   
    Acquisition::Coordinates<ValueType> coordTransform;
    Acquisition::coordinate3D coordinate;
    Acquisition::coordinate3D gdist;
    
    //IndexType distgrid;
    IndexType NX=100, NY=100, NZ=100;
    ValueType DT=2.0e-03;
    

    
       for( IndexType i=0; i<numLocalIndices; i++ ) {
        
        read_localIndices_temp=read_localIndices[i];
        
        coordinate=coordTransform.index2coordinate(read_localIndices_temp, NX, NY, NZ );
        gdist=coordTransform.edgeDistance(coordinate, NX, NY, NZ );
        
	write_k_x[i]=1.0;
	write_b_x[i]=1.0;
	write_a_x[i]=1.0;
	write_k_y[i]=1.0;
	write_b_y[i]=1.0;
	write_a_y[i]=1.0;
	write_k_z[i]=1.0;
	write_b_z[i]=1.0;
	write_a_z[i]=1.0;
	write_k_x_half[i]=1.0;
	write_b_x_half[i]=1.0;
	write_a_x_half[i]=1.0;
	write_k_y_half[i]=1.0;
	write_b_y_half[i]=1.0;
	write_a_y_half[i]=1.0;
	write_k_z_half[i]=1.0;
	write_b_z_half[i]=1.0;
	write_a_z_half[i]=1.0;
	
	
	
	if (gdist.min() < BoundaryWidth)
	{
		if (gdist.x < BoundaryWidth) {
			/* left boundary */
			if (coordinate.x < BoundaryWidth){
			PositionNorm=(BoundaryWidth-gdist.x)/BoundaryWidth;
			d = d0 * pow(PositionNorm,NPower);
			k_temp = 1.0 + (K_Max_Pml - 1.0) * pow(PositionNorm,NPower);
			alpha_prime = alpha_max_Pml * (1.0 - PositionNorm);
			b_temp = exp(- (d / k_temp + alpha_prime) * DT);
			/* avoid division by zero outside the PML */
			if(abs(d) > 1.0e-6){ a_temp = d * (b_temp - 1.0) / (k_temp * (d + k_temp * alpha_prime));}
			else a_temp=0.0;
			write_a_x[i]=a_temp;
			write_b_x[i]= b_temp;
			write_k_x[i]=1/k_temp;

			  if((coordinate.x==9)&&(coordinate.z==0))
			std::cout  << "k:" << k_temp << "  b" << b_temp << "  a" << a_temp << "  d" << d << " alpha " << alpha_prime << "pos " << PositionNorm <<coordinate.x<< gdist.x << std::endl; 
			
			/* right boundary 
			 *starts with half point -> first point shiftet +1 to th right*/
			}else if (gdist.x < BoundaryWidth-1){
			PositionNorm=(BoundaryWidth-gdist.x-1)/BoundaryWidth;
			d = d0 * pow(PositionNorm,NPower);
			k_temp = 1.0 + (K_Max_Pml - 1.0) * pow(PositionNorm,NPower);
			alpha_prime = alpha_max_Pml * (1.0 - PositionNorm);
			b_temp = exp(- (d / k_temp + alpha_prime) * DT);
			/* avoid division by zero outside the PML */
			if(abs(d) > 1.0e-6){ write_a_x[i] = d * (b_temp - 1.0) / (k_temp * (d + k_temp * alpha_prime));}
			else write_a_x[i]=0.0;	
			write_b_x[i]= b_temp;
			write_k_x[i]=1/k_temp;
			
			}
			
			/* half points */
			PositionNorm=(BoundaryWidth-gdist.x-0.5)/BoundaryWidth;
			d = d0 * pow(PositionNorm,NPower);
			k_temp = 1.0 + (K_Max_Pml - 1.0) * pow(PositionNorm,NPower);
			alpha_prime = alpha_max_Pml * (1.0 - PositionNorm);
			b_temp = exp(- (d / k_temp + alpha_prime) * DT);
			/* avoid division by zero outside the PML */
			if(abs(d) > 1.0e-6){ write_a_x_half[i] = d * (b_temp - 1.0) / (k_temp * (d + k_temp * alpha_prime));}
			else write_a_x_half[i]=0.0;
			write_b_x_half[i]= b_temp;
			write_k_x_half[i]=1/k_temp;
		}
		if (gdist.y < BoundaryWidth) {
			/* left boundary */
			if (coordinate.y < BoundaryWidth){
			PositionNorm=(BoundaryWidth-gdist.y)/BoundaryWidth;
			d = d0 * pow(PositionNorm,NPower);
			k_temp = 1.0 + (K_Max_Pml - 1.0) * pow(PositionNorm,NPower);
			alpha_prime = alpha_max_Pml * (1.0 - PositionNorm);
			b_temp = exp(- (d / k_temp + alpha_prime) * DT);
			/* avoid division by zero outside the PML */
			if(abs(d) > 1.0e-6){ write_a_y[i] = d * (b_temp - 1.0) / (k_temp * (d + k_temp * alpha_prime));}
			else write_a_y[i]=0.0;
			write_b_y[i]= b_temp;
			write_k_y[i]=1/k_temp;
			
			/* right boundary 
			 *starts with half point -> first point shiftet +1 to th right*/
			}else if (gdist.y < BoundaryWidth-1){
			PositionNorm=(BoundaryWidth-gdist.y-1)/BoundaryWidth;
			d = d0 * pow(PositionNorm,NPower);
			k_temp = 1.0 + (K_Max_Pml - 1.0) * pow(PositionNorm,NPower);
			alpha_prime = alpha_max_Pml * (1.0 - PositionNorm);
			b_temp = exp(- (d / k_temp + alpha_prime) * DT);
			/* avoid division by zero outside the PML */
			if(abs(d) > 1.0e-6){ write_a_y[i] = d * (b_temp - 1.0) / (k_temp * (d + k_temp * alpha_prime));}
			else write_a_y[i]=0.0;	
			write_b_y[i]= b_temp;
			write_k_y[i]=1/k_temp;
			
			}
			
			/* half points */
			PositionNorm=(BoundaryWidth-gdist.y-0.5)/BoundaryWidth;
			d = d0 * pow(PositionNorm,NPower);
			k_temp = 1.0 + (K_Max_Pml - 1.0) * pow(PositionNorm,NPower);
			alpha_prime = alpha_max_Pml * (1.0 - PositionNorm);
			b_temp = exp(- (d / k_temp + alpha_prime) * DT);
			/* avoid division by zero outside the PML */
			if(abs(d) > 1.0e-6){ write_a_y_half[i] = d * (b_temp - 1.0) / (k_temp * (d + k_temp * alpha_prime));}
			else write_a_y_half[i]=0.0;
			write_b_y_half[i]= b_temp;
			write_k_y_half[i]=1/k_temp;
		}
		if (gdist.z < BoundaryWidth) {
			/* left boundary */
			if (coordinate.z < BoundaryWidth){
			PositionNorm=(BoundaryWidth-gdist.z)/BoundaryWidth;
			d = d0 * pow(PositionNorm,NPower);
			k_temp = 1.0 + (K_Max_Pml - 1.0) * pow(PositionNorm,NPower);
			alpha_prime = alpha_max_Pml * (1.0 - PositionNorm);
			b_temp = exp(- (d / k_temp + alpha_prime) * DT);
			/* avoid division by zero outside the PML */
			if(abs(d) > 1.0e-6){ write_a_z[i] = d * (b_temp - 1.0) / (k_temp * (d + k_temp * alpha_prime));}
			else write_a_z[i]=0.0;
			write_b_z[i]= b_temp;
			write_k_z[i]=1/k_temp;
			
			/* right boundary 
			 *starts with half point -> first point shiftet +1 to th right*/
			}else if (gdist.z < BoundaryWidth-1){
			PositionNorm=(BoundaryWidth-gdist.z-1)/BoundaryWidth;
			d = d0 * pow(PositionNorm,NPower);
			k_temp = 1.0 + (K_Max_Pml - 1.0) * pow(PositionNorm,NPower);
			alpha_prime = alpha_max_Pml * (1.0 - PositionNorm);
			b_temp = exp(- (d / k_temp + alpha_prime) * DT);
			/* avoid division by zero outside the PML */
			if(abs(d) > 1.0e-6){ write_a_z[i] = d * (b_temp - 1.0) / (k_temp * (d + k_temp * alpha_prime));}
			else write_a_z[i]=0.0;	
			write_b_z[i]= b_temp;
			write_k_z[i]=1/k_temp;
			
			}
			
			/* half points */
			PositionNorm=(BoundaryWidth-gdist.z-0.5)/BoundaryWidth;
			d = d0 * pow(PositionNorm,NPower);
			k_temp = 1.0 + (K_Max_Pml - 1.0) * pow(PositionNorm,NPower);
			alpha_prime = alpha_max_Pml * (1.0 - PositionNorm);
			b_temp = exp(- (d / k_temp + alpha_prime) * DT);
			/* avoid division by zero outside the PML */
			if(abs(d) > 1.0e-6){ write_a_z_half[i] = d * (b_temp - 1.0) / (k_temp * (d + k_temp * alpha_prime));}
			else write_a_z_half[i]=0.0;
			write_b_z_half[i]= b_temp;
			write_k_z_half[i]=1/k_temp;
		}
	}
      
        
    }
   write_k_x.release();
   write_k_y.release();
   write_k_z.release();
   write_a_x.release();
   write_a_y.release();
   write_a_z.release();
   write_b_x.release();
   write_b_y.release();
   write_b_z.release();
   write_k_x_half.release();
   write_k_y_half.release();
   write_k_z_half.release();
   write_a_x_half.release();
   write_a_y_half.release();
   write_a_z_half.release();
   write_b_x_half.release();
   write_b_y_half.release();
   write_b_z_half.release();
    
    k_z.setContextPtr ( vX.getContextPtr() );
    
    b_x_half.setContextPtr ( vX.getContextPtr() );
    a_x_half.setContextPtr ( vX.getContextPtr() );
    
    /* --------------------------------------- */
    /*PML init end			           */
    /* --------------------------------------- */
  //  std::cout << "my vector x looks like: " << b_x << std::endl;
=======
    dmemo::CommunicatorPtr comm=inverseDensity.getDistributionPtr()->getCommunicatorPtr();

>>>>>>> 2cefb1b9
    
    /* --------------------------------------- */
    /* Start runtime critical part             */
    /* --------------------------------------- */
    
    HOST_PRINT( comm, "Start time stepping\n" );
    ValueType start_t = common::Walltime::get();
    for ( IndexType t = 0; t < NT; t++ ){
        
        
        if( t % 100 == 0 && t != 0){
            HOST_PRINT( comm, "Calculating time step " << t << " from " << NT << "\n" );
        }
        

 
        
        /* ----------------*/
        /* update velocity */
        /* ----------------*/
        update = Dxf * Sxx;
	psi_sxx_x=psi_sxx_x.scale(b_x_half)+update.scale(a_x_half);
	update = update.scale(k_x_half) + psi_sxx_x;
	
	update_temp = DybVelocity * Sxy;
	psi_sxy_y=psi_sxy_y.scale(b_y)+update_temp.scale(a_y);
	update_temp = update.scale(k_y) + psi_sxy_y;
	update += update_temp;
	
        update_temp = Dzb * Sxz;
	psi_sxz_z=psi_sxz_z.scale(b_z)+update_temp.scale(a_z);
	update_temp = update.scale(k_z) + psi_sxz_z;
	update += update_temp;
	
        vX += update.scale(inverseDensity);
        
        
	update = Dxb * Sxy;
	psi_sxy_x=psi_sxy_x.scale(b_x)+update.scale(a_x);
	update = update.scale(k_x) + psi_sxy_x;
	
        update_temp = DyfVelocity * Syy;
	psi_syy_y=psi_syy_y.scale(b_y_half)+update_temp.scale(a_y_half);
	update_temp = update.scale(k_y_half) + psi_syy_y;
	update += update_temp;
	
        update_temp = Dzb * Syz;
	psi_syz_z=psi_syz_z.scale(b_z)+update_temp.scale(a_z);
	update_temp = update.scale(k_z) + psi_syz_z;
	update += update_temp;
	
	vY += update.scale(inverseDensity);
        
	
        update = Dxb * Sxz;
	psi_sxz_x=psi_sxz_x.scale(b_x)+update.scale(a_x);
	update = update.scale(k_x) + psi_sxz_x;
	
        update_temp = DybVelocity * Syz;
	psi_syz_y=psi_syz_y.scale(b_y)+update_temp.scale(a_y);
	update_temp = update.scale(k_y) + psi_syz_y;
	update += update_temp;
	
        update_temp = Dzf * Szz;
	psi_szz_z=psi_szz_z.scale(b_z_half)+update_temp.scale(a_z_half);
	update_temp = update.scale(k_z_half) + psi_szz_z;
	update += update_temp;
	
        vZ += update.scale(inverseDensity);
        
	
        /* ----------------*/
        /* pressure update */
        /* ----------------*/
        vxx = Dxb * vX;
	psi_vxx=psi_vxx.scale(b_x) + vxx.scale(a_x);
	vxx=vxx.scale(k_x) + psi_vxx;
        vyy = DybPressure * vY;
	psi_vyy=psi_vyy.scale(b_y) + vyy.scale(a_y);
	vyy=vyy.scale(k_y) + psi_vyy;
        vzz = Dzb * vZ;
	psi_vzz=psi_vzz.scale(b_z) + vzz.scale(a_z);
	vzz=vzz.scale(k_z) + psi_vzz;
        
        update = vxx;
	update += vyy;
	update += vzz;
        update.scale(pWaveModulus);
        
        Sxx += update;
        Syy += update;
        Szz += update;
        
        update=vyy+vzz;
        Sxx -= 2.0 * update.scale(sWaveModulus);
        update=vxx+vzz;
        Syy -= 2.0 * update.scale(sWaveModulus);
        update=vxx+vyy;
        Szz -= 2.0 * update.scale(sWaveModulus);
        
	//================================
        update = DyfPressure * vX;
	psi_vxy=psi_vxy.scale(b_y_half) + update.scale(a_y_half);
	update=update.scale(k_y_half) + psi_vxy;
	
        update_temp = Dxf * vY;
	psi_vyx=psi_vyx.scale(b_x_half)+update_temp.scale(a_x_half);
	update_temp = update.scale(k_x_half) + psi_vyx;
	update += update_temp;
	
        Sxy += update.scale(sWaveModulus);
        //====================================
        update = Dzf * vX;
	psi_vxz=psi_vxz.scale(b_z_half) + update.scale(a_z_half);
	update=update.scale(k_z_half) + psi_vxz;
	
        update_temp = Dxf * vZ;
	psi_vzx=psi_vzx.scale(b_x_half)+update_temp.scale(a_x_half);
	update_temp = update.scale(k_x_half) + psi_vzx;
	update += update_temp;
	
        Sxz += update.scale(sWaveModulus);
        //=========================================
        update = Dzf * vY;
	psi_vyz=psi_vyz.scale(b_z_half) + update.scale(a_z_half);
	update=update.scale(k_z_half) + psi_vyz;
	
        update_temp = DyfPressure * vZ;
	psi_vzy=psi_vzy.scale(b_y_half)+update_temp.scale(a_y_half);
	update_temp = update.scale(k_y_half) + psi_vzy;
	update += update_temp;
	
        Syz += update.scale(sWaveModulus);
        
        /* Apply free surface to stress update */
        if(useFreeSurface){
            update=vxx+vzz;
            FreeSurface.apply(update,Sxx,Syy,Szz);
        }
        
        /* Apply the damping boundary */
        if(useDampingBoundary){
            DampingBoundary.apply(Sxx,Syy,Szz,Sxy,Sxz,Syz,vX,vY,vZ);
        }
        
        /* Apply source and save seismogram */
        applySource(sources,wavefield,NT,t);
        gatherSeismograms(wavefield,NT,t);
        
    }
    ValueType end_t = common::Walltime::get();
    HOST_PRINT( comm, "Finished time stepping in " << end_t - start_t << " sec.\n\n" );
    
    /* --------------------------------------- */
    /* Stop runtime critical part             */
    /* --------------------------------------- */
}<|MERGE_RESOLUTION|>--- conflicted
+++ resolved
@@ -15,6 +15,7 @@
 #include "Derivatives/Derivatives.hpp"
 #include "BoundaryCondition/FreeSurface3Delastic.hpp"
 #include "BoundaryCondition/ABS3D.hpp"
+#include "BoundaryCondition/CPML3D.hpp"
 
 namespace KITGPI {
     
@@ -33,11 +34,7 @@
             /* Default destructor */
             ~FD3Delastic(){};
             
-<<<<<<< HEAD
-            void run(Acquisition::Receivers<ValueType>& receiver, Acquisition::Sources<ValueType>& sources, Modelparameter::Modelparameter<ValueType>& model, Wavefields::Wavefields<ValueType>& wavefield, Derivatives::Derivatives<ValueType>& derivatives, IndexType NT, dmemo::CommunicatorPtr comm,dmemo::DistributionPtr dist);
-=======
-            void run(Acquisition::Receivers<ValueType>& receiver, Acquisition::Sources<ValueType>& sources, Modelparameter::Modelparameter<ValueType>& model, Wavefields::Wavefields<ValueType>& wavefield, Derivatives::Derivatives<ValueType>& derivatives, IndexType NT, ValueType DT);
->>>>>>> 2cefb1b9
+            void run(Acquisition::Receivers<ValueType>& receiver, Acquisition::Sources<ValueType>& sources, Modelparameter::Modelparameter<ValueType>& model, Wavefields::Wavefields<ValueType>& wavefield, Derivatives::Derivatives<ValueType>& derivatives, IndexType NT, ValueType /*DT*/);
             
             void prepareBoundaryConditions(Configuration::Configuration<ValueType> config, Derivatives::Derivatives<ValueType>& derivatives,dmemo::DistributionPtr dist, hmemo::ContextPtr ctx);
             
@@ -51,6 +48,9 @@
             
             BoundaryCondition::ABS3D<ValueType> DampingBoundary; //!< Damping boundary condition class
             using ForwardSolver<ValueType>::useDampingBoundary;
+	    
+	    BoundaryCondition::CPML3D<ValueType> ConvPML; //!< Damping boundary condition class
+            using ForwardSolver<ValueType>::useConvPML;
             
             void gatherSeismograms(Wavefields::Wavefields<ValueType>& wavefield,IndexType NT, IndexType t);
             void applySource(Acquisition::Sources<ValueType>& sources, Wavefields::Wavefields<ValueType>& wavefield,IndexType NT, IndexType t);
@@ -78,9 +78,13 @@
     }
     
     /* Prepare Damping Boundary */
-    if(config.getDampingBoundary()){
+    if(config.getDampingBoundary()==1){
         useDampingBoundary=true;
         DampingBoundary.init(dist,ctx,config.getNX(),config.getNY(),config.getNZ(),config.getBoundaryWidth(), config.getDampingCoeff(),useFreeSurface);
+    }
+    if(config.getDampingBoundary()==2){
+	useConvPML=true;
+	ConvPML.init(dist,ctx,config.getNX(),config.getNY(),config.getNZ(),config.getDT(),config.getDH(),config.getBoundaryWidth(),useFreeSurface,config.getPMLVariables());
     }
     
 }
@@ -259,11 +263,7 @@
  \param DT Temporal Sampling intervall in seconds
  */
 template<typename ValueType>
-<<<<<<< HEAD
-void KITGPI::ForwardSolver::FD3Delastic<ValueType>::run(Acquisition::Receivers<ValueType>& receiver, Acquisition::Sources<ValueType>& sources, Modelparameter::Modelparameter<ValueType>& model, Wavefields::Wavefields<ValueType>& wavefield, Derivatives::Derivatives<ValueType>& derivatives, IndexType NT, dmemo::CommunicatorPtr comm,dmemo::DistributionPtr dist){
-=======
 void KITGPI::ForwardSolver::FD3Delastic<ValueType>::run(Acquisition::Receivers<ValueType>& receiver, Acquisition::Sources<ValueType>& sources, Modelparameter::Modelparameter<ValueType>& model, Wavefields::Wavefields<ValueType>& wavefield, Derivatives::Derivatives<ValueType>& derivatives, IndexType NT, ValueType /*DT*/){
->>>>>>> 2cefb1b9
     
     SCAI_REGION( "timestep" )
     
@@ -304,6 +304,9 @@
     
     common::unique_ptr<lama::Vector> update_tempPtr( vX.newVector() ); // create new Vector(Pointer) with same configuration as vZ
     lama::Vector& update_temp = *update_tempPtr; // get Reference of VectorPointer
+    
+        common::unique_ptr<lama::Vector> update_PmlTempPtr( vX.newVector() ); // create new Vector(Pointer) with same configuration as vZ
+    lama::Vector& update_PmlTemp = *update_PmlTempPtr; // get Reference of VectorPointer
     
     common::unique_ptr<lama::Vector> vxxPtr( vX.newVector() );
     common::unique_ptr<lama::Vector> vyyPtr( vX.newVector() );
@@ -343,331 +346,8 @@
         FreeSurface.setModelparameter(model);
     }
     
-<<<<<<< HEAD
-    
-    /* --------------------------------------- */
-    /*PML init			           */
-    /* --------------------------------------- */
-    IndexType BoundaryWidth=10;
-    IndexType DH=50;
-    
-    
-    IndexType NPower=4;
-    ValueType PI=3.14159265359;
-    ValueType K_Max_Pml=1;
-    ValueType FPml=5.0;
-    ValueType RCoef=0.0008;
-    ValueType VPml=3500;
-    
-    ValueType alpha_max_Pml=2.0 * PI * (FPml/2.0);
-    
-    ValueType d0;
-    ValueType PositionNorm;
-    
-   d0 = - (NPower + 1) * VPml * log(RCoef) / (2.0 * BoundaryWidth*DH);
-    
-
-  lama::DenseVector<ValueType> k_x(vX.getDistributionPtr());
-  utilskernel::LArray<ValueType>* k_x_LA=&k_x.getLocalValues();
-  hmemo::WriteAccess<ValueType> write_k_x(*k_x_LA);
-   
-  lama::DenseVector<ValueType> b_x(vX.getDistributionPtr());
-  utilskernel::LArray<ValueType>* b_x_LA=&b_x.getLocalValues();
-  hmemo::WriteAccess<ValueType> write_b_x(*b_x_LA);
-   
-  lama::DenseVector<ValueType> a_x(vX.getDistributionPtr());
-  utilskernel::LArray<ValueType>* a_x_LA=&a_x.getLocalValues();
-  hmemo::WriteAccess<ValueType> write_a_x(*a_x_LA);
-  
-  ValueType k_temp=0.0;
-  ValueType b_temp=0.0;
-  ValueType a_temp=0.0;
-  
-  lama::DenseVector<ValueType> k_y(vX.getDistributionPtr());
-  utilskernel::LArray<ValueType>* k_y_LA=&k_y.getLocalValues();
-  hmemo::WriteAccess<ValueType> write_k_y(*k_y_LA);
-   
-  lama::DenseVector<ValueType> b_y(vX.getDistributionPtr());
-  utilskernel::LArray<ValueType>* b_y_LA=&b_y.getLocalValues();
-  hmemo::WriteAccess<ValueType> write_b_y(*b_y_LA);
-   
-  lama::DenseVector<ValueType> a_y(vX.getDistributionPtr());
-  utilskernel::LArray<ValueType>* a_y_LA=&a_y.getLocalValues();
-  hmemo::WriteAccess<ValueType> write_a_y(*a_y_LA);
-  
-   
-  lama::DenseVector<ValueType> k_z(vX.getDistributionPtr());
-  utilskernel::LArray<ValueType>* k_z_LA=&k_z.getLocalValues();
-  hmemo::WriteAccess<ValueType> write_k_z(*k_z_LA);
-   
-  lama::DenseVector<ValueType> b_z(vX.getDistributionPtr());
-  utilskernel::LArray<ValueType>* b_z_LA=&b_z.getLocalValues();
-  hmemo::WriteAccess<ValueType> write_b_z(*b_z_LA);
-   
-  lama::DenseVector<ValueType> a_z(vX.getDistributionPtr());
-  utilskernel::LArray<ValueType>* a_z_LA=&a_z.getLocalValues();
-  hmemo::WriteAccess<ValueType> write_a_z(*a_z_LA);
-  
-  
-  
-    lama::DenseVector<ValueType> k_x_half(vX.getDistributionPtr());
-  utilskernel::LArray<ValueType>* k_x_half_LA=&k_x_half.getLocalValues();
-  hmemo::WriteAccess<ValueType> write_k_x_half(*k_x_half_LA);
-   
-  lama::DenseVector<ValueType> b_x_half(vX.getDistributionPtr());
-  utilskernel::LArray<ValueType>* b_x_half_LA=&b_x_half.getLocalValues();
-  hmemo::WriteAccess<ValueType> write_b_x_half(*b_x_half_LA);
-   
-  lama::DenseVector<ValueType> a_x_half(vX.getDistributionPtr());
-  utilskernel::LArray<ValueType>* a_x_half_LA=&a_x_half.getLocalValues();
-  hmemo::WriteAccess<ValueType> write_a_x_half(*a_x_half_LA);
-   
-  lama::DenseVector<ValueType> k_y_half(vX.getDistributionPtr());
-  utilskernel::LArray<ValueType>* k_y_half_LA=&k_y_half.getLocalValues();
-  hmemo::WriteAccess<ValueType> write_k_y_half(*k_y_half_LA);
-   
-  lama::DenseVector<ValueType> b_y_half(vX.getDistributionPtr());
-  utilskernel::LArray<ValueType>* b_y_half_LA=&b_y_half.getLocalValues();
-  hmemo::WriteAccess<ValueType> write_b_y_half(*b_y_half_LA);
-   
-  lama::DenseVector<ValueType> a_y_half(vX.getDistributionPtr());
-  utilskernel::LArray<ValueType>* a_y_half_LA=&a_y_half.getLocalValues();
-  hmemo::WriteAccess<ValueType> write_a_y_half(*a_y_half_LA);
-   
-  lama::DenseVector<ValueType> k_z_half(vX.getDistributionPtr());
-  utilskernel::LArray<ValueType>* k_z_half_LA=&k_z_half.getLocalValues();
-  hmemo::WriteAccess<ValueType> write_k_z_half(*k_z_half_LA);
-   
-  lama::DenseVector<ValueType> b_z_half(vX.getDistributionPtr());
-  utilskernel::LArray<ValueType>* b_z_half_LA=&b_z_half.getLocalValues();
-  hmemo::WriteAccess<ValueType> write_b_z_half(*b_z_half_LA);
-   
-  lama::DenseVector<ValueType> a_z_half(vX.getDistributionPtr());
-  utilskernel::LArray<ValueType>* a_z_half_LA=&a_z_half.getLocalValues();
-  hmemo::WriteAccess<ValueType> write_a_z_half(*a_z_half_LA);
-  
- 
-   
-  ValueType alpha_prime=0.0;
-  ValueType d=0.0;
-  
-   
-   
-   
-    hmemo::HArray<IndexType> localIndices;
-    dist->getOwnedIndexes(localIndices);
-    
-    IndexType numLocalIndices=localIndices.size(); // Number of local indices
-    
-    hmemo::ReadAccess<IndexType> read_localIndices(localIndices); // Get read access to localIndices
-    IndexType read_localIndices_temp; // Temporary storage, so we do not have to access the array
-   
-    Acquisition::Coordinates<ValueType> coordTransform;
-    Acquisition::coordinate3D coordinate;
-    Acquisition::coordinate3D gdist;
-    
-    //IndexType distgrid;
-    IndexType NX=100, NY=100, NZ=100;
-    ValueType DT=2.0e-03;
-    
-
-    
-       for( IndexType i=0; i<numLocalIndices; i++ ) {
-        
-        read_localIndices_temp=read_localIndices[i];
-        
-        coordinate=coordTransform.index2coordinate(read_localIndices_temp, NX, NY, NZ );
-        gdist=coordTransform.edgeDistance(coordinate, NX, NY, NZ );
-        
-	write_k_x[i]=1.0;
-	write_b_x[i]=1.0;
-	write_a_x[i]=1.0;
-	write_k_y[i]=1.0;
-	write_b_y[i]=1.0;
-	write_a_y[i]=1.0;
-	write_k_z[i]=1.0;
-	write_b_z[i]=1.0;
-	write_a_z[i]=1.0;
-	write_k_x_half[i]=1.0;
-	write_b_x_half[i]=1.0;
-	write_a_x_half[i]=1.0;
-	write_k_y_half[i]=1.0;
-	write_b_y_half[i]=1.0;
-	write_a_y_half[i]=1.0;
-	write_k_z_half[i]=1.0;
-	write_b_z_half[i]=1.0;
-	write_a_z_half[i]=1.0;
-	
-	
-	
-	if (gdist.min() < BoundaryWidth)
-	{
-		if (gdist.x < BoundaryWidth) {
-			/* left boundary */
-			if (coordinate.x < BoundaryWidth){
-			PositionNorm=(BoundaryWidth-gdist.x)/BoundaryWidth;
-			d = d0 * pow(PositionNorm,NPower);
-			k_temp = 1.0 + (K_Max_Pml - 1.0) * pow(PositionNorm,NPower);
-			alpha_prime = alpha_max_Pml * (1.0 - PositionNorm);
-			b_temp = exp(- (d / k_temp + alpha_prime) * DT);
-			/* avoid division by zero outside the PML */
-			if(abs(d) > 1.0e-6){ a_temp = d * (b_temp - 1.0) / (k_temp * (d + k_temp * alpha_prime));}
-			else a_temp=0.0;
-			write_a_x[i]=a_temp;
-			write_b_x[i]= b_temp;
-			write_k_x[i]=1/k_temp;
-
-			  if((coordinate.x==9)&&(coordinate.z==0))
-			std::cout  << "k:" << k_temp << "  b" << b_temp << "  a" << a_temp << "  d" << d << " alpha " << alpha_prime << "pos " << PositionNorm <<coordinate.x<< gdist.x << std::endl; 
-			
-			/* right boundary 
-			 *starts with half point -> first point shiftet +1 to th right*/
-			}else if (gdist.x < BoundaryWidth-1){
-			PositionNorm=(BoundaryWidth-gdist.x-1)/BoundaryWidth;
-			d = d0 * pow(PositionNorm,NPower);
-			k_temp = 1.0 + (K_Max_Pml - 1.0) * pow(PositionNorm,NPower);
-			alpha_prime = alpha_max_Pml * (1.0 - PositionNorm);
-			b_temp = exp(- (d / k_temp + alpha_prime) * DT);
-			/* avoid division by zero outside the PML */
-			if(abs(d) > 1.0e-6){ write_a_x[i] = d * (b_temp - 1.0) / (k_temp * (d + k_temp * alpha_prime));}
-			else write_a_x[i]=0.0;	
-			write_b_x[i]= b_temp;
-			write_k_x[i]=1/k_temp;
-			
-			}
-			
-			/* half points */
-			PositionNorm=(BoundaryWidth-gdist.x-0.5)/BoundaryWidth;
-			d = d0 * pow(PositionNorm,NPower);
-			k_temp = 1.0 + (K_Max_Pml - 1.0) * pow(PositionNorm,NPower);
-			alpha_prime = alpha_max_Pml * (1.0 - PositionNorm);
-			b_temp = exp(- (d / k_temp + alpha_prime) * DT);
-			/* avoid division by zero outside the PML */
-			if(abs(d) > 1.0e-6){ write_a_x_half[i] = d * (b_temp - 1.0) / (k_temp * (d + k_temp * alpha_prime));}
-			else write_a_x_half[i]=0.0;
-			write_b_x_half[i]= b_temp;
-			write_k_x_half[i]=1/k_temp;
-		}
-		if (gdist.y < BoundaryWidth) {
-			/* left boundary */
-			if (coordinate.y < BoundaryWidth){
-			PositionNorm=(BoundaryWidth-gdist.y)/BoundaryWidth;
-			d = d0 * pow(PositionNorm,NPower);
-			k_temp = 1.0 + (K_Max_Pml - 1.0) * pow(PositionNorm,NPower);
-			alpha_prime = alpha_max_Pml * (1.0 - PositionNorm);
-			b_temp = exp(- (d / k_temp + alpha_prime) * DT);
-			/* avoid division by zero outside the PML */
-			if(abs(d) > 1.0e-6){ write_a_y[i] = d * (b_temp - 1.0) / (k_temp * (d + k_temp * alpha_prime));}
-			else write_a_y[i]=0.0;
-			write_b_y[i]= b_temp;
-			write_k_y[i]=1/k_temp;
-			
-			/* right boundary 
-			 *starts with half point -> first point shiftet +1 to th right*/
-			}else if (gdist.y < BoundaryWidth-1){
-			PositionNorm=(BoundaryWidth-gdist.y-1)/BoundaryWidth;
-			d = d0 * pow(PositionNorm,NPower);
-			k_temp = 1.0 + (K_Max_Pml - 1.0) * pow(PositionNorm,NPower);
-			alpha_prime = alpha_max_Pml * (1.0 - PositionNorm);
-			b_temp = exp(- (d / k_temp + alpha_prime) * DT);
-			/* avoid division by zero outside the PML */
-			if(abs(d) > 1.0e-6){ write_a_y[i] = d * (b_temp - 1.0) / (k_temp * (d + k_temp * alpha_prime));}
-			else write_a_y[i]=0.0;	
-			write_b_y[i]= b_temp;
-			write_k_y[i]=1/k_temp;
-			
-			}
-			
-			/* half points */
-			PositionNorm=(BoundaryWidth-gdist.y-0.5)/BoundaryWidth;
-			d = d0 * pow(PositionNorm,NPower);
-			k_temp = 1.0 + (K_Max_Pml - 1.0) * pow(PositionNorm,NPower);
-			alpha_prime = alpha_max_Pml * (1.0 - PositionNorm);
-			b_temp = exp(- (d / k_temp + alpha_prime) * DT);
-			/* avoid division by zero outside the PML */
-			if(abs(d) > 1.0e-6){ write_a_y_half[i] = d * (b_temp - 1.0) / (k_temp * (d + k_temp * alpha_prime));}
-			else write_a_y_half[i]=0.0;
-			write_b_y_half[i]= b_temp;
-			write_k_y_half[i]=1/k_temp;
-		}
-		if (gdist.z < BoundaryWidth) {
-			/* left boundary */
-			if (coordinate.z < BoundaryWidth){
-			PositionNorm=(BoundaryWidth-gdist.z)/BoundaryWidth;
-			d = d0 * pow(PositionNorm,NPower);
-			k_temp = 1.0 + (K_Max_Pml - 1.0) * pow(PositionNorm,NPower);
-			alpha_prime = alpha_max_Pml * (1.0 - PositionNorm);
-			b_temp = exp(- (d / k_temp + alpha_prime) * DT);
-			/* avoid division by zero outside the PML */
-			if(abs(d) > 1.0e-6){ write_a_z[i] = d * (b_temp - 1.0) / (k_temp * (d + k_temp * alpha_prime));}
-			else write_a_z[i]=0.0;
-			write_b_z[i]= b_temp;
-			write_k_z[i]=1/k_temp;
-			
-			/* right boundary 
-			 *starts with half point -> first point shiftet +1 to th right*/
-			}else if (gdist.z < BoundaryWidth-1){
-			PositionNorm=(BoundaryWidth-gdist.z-1)/BoundaryWidth;
-			d = d0 * pow(PositionNorm,NPower);
-			k_temp = 1.0 + (K_Max_Pml - 1.0) * pow(PositionNorm,NPower);
-			alpha_prime = alpha_max_Pml * (1.0 - PositionNorm);
-			b_temp = exp(- (d / k_temp + alpha_prime) * DT);
-			/* avoid division by zero outside the PML */
-			if(abs(d) > 1.0e-6){ write_a_z[i] = d * (b_temp - 1.0) / (k_temp * (d + k_temp * alpha_prime));}
-			else write_a_z[i]=0.0;	
-			write_b_z[i]= b_temp;
-			write_k_z[i]=1/k_temp;
-			
-			}
-			
-			/* half points */
-			PositionNorm=(BoundaryWidth-gdist.z-0.5)/BoundaryWidth;
-			d = d0 * pow(PositionNorm,NPower);
-			k_temp = 1.0 + (K_Max_Pml - 1.0) * pow(PositionNorm,NPower);
-			alpha_prime = alpha_max_Pml * (1.0 - PositionNorm);
-			b_temp = exp(- (d / k_temp + alpha_prime) * DT);
-			/* avoid division by zero outside the PML */
-			if(abs(d) > 1.0e-6){ write_a_z_half[i] = d * (b_temp - 1.0) / (k_temp * (d + k_temp * alpha_prime));}
-			else write_a_z_half[i]=0.0;
-			write_b_z_half[i]= b_temp;
-			write_k_z_half[i]=1/k_temp;
-		}
-	}
-      
-        
-    }
-   write_k_x.release();
-   write_k_y.release();
-   write_k_z.release();
-   write_a_x.release();
-   write_a_y.release();
-   write_a_z.release();
-   write_b_x.release();
-   write_b_y.release();
-   write_b_z.release();
-   write_k_x_half.release();
-   write_k_y_half.release();
-   write_k_z_half.release();
-   write_a_x_half.release();
-   write_a_y_half.release();
-   write_a_z_half.release();
-   write_b_x_half.release();
-   write_b_y_half.release();
-   write_b_z_half.release();
-    
-    k_z.setContextPtr ( vX.getContextPtr() );
-    
-    b_x_half.setContextPtr ( vX.getContextPtr() );
-    a_x_half.setContextPtr ( vX.getContextPtr() );
-    
-    /* --------------------------------------- */
-    /*PML init end			           */
-    /* --------------------------------------- */
-  //  std::cout << "my vector x looks like: " << b_x << std::endl;
-=======
     dmemo::CommunicatorPtr comm=inverseDensity.getDistributionPtr()->getCommunicatorPtr();
 
->>>>>>> 2cefb1b9
     
     /* --------------------------------------- */
     /* Start runtime critical part             */
@@ -689,51 +369,87 @@
         /* update velocity */
         /* ----------------*/
         update = Dxf * Sxx;
-	psi_sxx_x=psi_sxx_x.scale(b_x_half)+update.scale(a_x_half);
-	update = update.scale(k_x_half) + psi_sxx_x;
+	if(useConvPML){
+	ConvPML.applyHalfX(update,psi_sxx_x);
+// 	update_PmlTemp=update;
+// 	psi_sxx_x=psi_sxx_x.scale(ConvPML.b_x_half)+update_PmlTemp.scale(ConvPML.a_x_half);
+// 	update = update.scale(ConvPML.k_x_half) + psi_sxx_x;
+	}
 	
 	update_temp = DybVelocity * Sxy;
-	psi_sxy_y=psi_sxy_y.scale(b_y)+update_temp.scale(a_y);
-	update_temp = update.scale(k_y) + psi_sxy_y;
+	if(useConvPML){
+	ConvPML.applyY(update_temp,psi_sxy_y);
+// 	update_PmlTemp = update_temp;
+// 	psi_sxy_y=psi_sxy_y.scale(ConvPML.b_y)+update_PmlTemp.scale(ConvPML.a_y);
+// 	update_temp = update_temp.scale(ConvPML.k_y) + psi_sxy_y;
+	}
 	update += update_temp;
 	
         update_temp = Dzb * Sxz;
-	psi_sxz_z=psi_sxz_z.scale(b_z)+update_temp.scale(a_z);
-	update_temp = update.scale(k_z) + psi_sxz_z;
+	if(useConvPML){
+	ConvPML.applyZ(update_temp,psi_sxz_z);
+// 	update_PmlTemp = update_temp;
+// 	psi_sxz_z=psi_sxz_z.scale(ConvPML.b_z)+update_PmlTemp.scale(ConvPML.a_z);
+// 	update_temp = update_temp.scale(ConvPML.k_z) + psi_sxz_z;
+	}
 	update += update_temp;
 	
         vX += update.scale(inverseDensity);
         
         
-	update = Dxb * Sxy;
-	psi_sxy_x=psi_sxy_x.scale(b_x)+update.scale(a_x);
-	update = update.scale(k_x) + psi_sxy_x;
+        update = Dxb * Sxy;
+	if(useConvPML){
+	ConvPML.applyX(update,psi_sxy_x);	
+// 	update_PmlTemp=update;
+// 	psi_sxy_x=psi_sxy_x.scale(ConvPML.b_x)+update_PmlTemp.scale(ConvPML.a_x);
+// 	update = update.scale(ConvPML.k_x) + psi_sxy_x;
+	}
 	
         update_temp = DyfVelocity * Syy;
-	psi_syy_y=psi_syy_y.scale(b_y_half)+update_temp.scale(a_y_half);
-	update_temp = update.scale(k_y_half) + psi_syy_y;
+	if(useConvPML){
+	ConvPML.applyHalfY(update_temp,psi_syy_y);
+// 	update_PmlTemp = update_temp;
+// 	psi_syy_y=psi_syy_y.scale(ConvPML.b_y_half)+update_PmlTemp.scale(ConvPML.a_y_half);
+// 	update_temp = update_temp.scale(ConvPML.k_y_half) + psi_syy_y;
+	}
 	update += update_temp;
 	
         update_temp = Dzb * Syz;
-	psi_syz_z=psi_syz_z.scale(b_z)+update_temp.scale(a_z);
-	update_temp = update.scale(k_z) + psi_syz_z;
-	update += update_temp;
-	
-	vY += update.scale(inverseDensity);
+	if(useConvPML){
+	ConvPML.applyZ(update_temp,psi_syz_z);
+// 	update_PmlTemp = update_temp;
+// 	psi_syz_z=psi_syz_z.scale(ConvPML.b_z)+update_PmlTemp.scale(ConvPML.a_z);
+// 	update_temp = update_temp.scale(ConvPML.k_z) + psi_syz_z;
+	}
+	update += update_temp;
+	
+        vY += update.scale(inverseDensity);
         
 	
         update = Dxb * Sxz;
-	psi_sxz_x=psi_sxz_x.scale(b_x)+update.scale(a_x);
-	update = update.scale(k_x) + psi_sxz_x;
+	if(useConvPML){
+	ConvPML.applyX(update,psi_sxz_x);
+// 	update_PmlTemp=update;
+// 	psi_sxz_x=psi_sxz_x.scale(ConvPML.b_x)+update_PmlTemp.scale(ConvPML.a_x);
+// 	update = update.scale(ConvPML.k_x) + psi_sxz_x;
+	}
 	
         update_temp = DybVelocity * Syz;
-	psi_syz_y=psi_syz_y.scale(b_y)+update_temp.scale(a_y);
-	update_temp = update.scale(k_y) + psi_syz_y;
+	if(useConvPML){
+	ConvPML.applyY(update_temp,psi_syz_y);
+// 	update_PmlTemp = update_temp;
+// 	psi_syz_y=psi_syz_y.scale(ConvPML.b_y)+update_PmlTemp.scale(ConvPML.a_y);
+// 	update_temp = update_temp.scale(ConvPML.k_y) + psi_syz_y;
+	}
 	update += update_temp;
 	
         update_temp = Dzf * Szz;
-	psi_szz_z=psi_szz_z.scale(b_z_half)+update_temp.scale(a_z_half);
-	update_temp = update.scale(k_z_half) + psi_szz_z;
+	if(useConvPML){
+	ConvPML.applyHalfZ(update_temp,psi_syz_z);
+// 	update_PmlTemp = update_temp;
+// 	psi_szz_z=psi_szz_z.scale(ConvPML.b_z_half)+update_PmlTemp.scale(ConvPML.a_z_half);
+// 	update_temp = update_temp.scale(ConvPML.k_z_half) + psi_szz_z;
+	}
 	update += update_temp;
 	
         vZ += update.scale(inverseDensity);
@@ -743,18 +459,32 @@
         /* pressure update */
         /* ----------------*/
         vxx = Dxb * vX;
-	psi_vxx=psi_vxx.scale(b_x) + vxx.scale(a_x);
-	vxx=vxx.scale(k_x) + psi_vxx;
+	if(useConvPML){
+	ConvPML.applyX(vxx,psi_vxx);
+// 	update_PmlTemp=vxx;
+// 	psi_vxx=psi_vxx.scale(ConvPML.b_x) + update_PmlTemp.scale(ConvPML.a_x);
+// 	vxx=vxx.scale(ConvPML.k_x) + psi_vxx;
+	}
+	
         vyy = DybPressure * vY;
-	psi_vyy=psi_vyy.scale(b_y) + vyy.scale(a_y);
-	vyy=vyy.scale(k_y) + psi_vyy;
+	if(useConvPML){
+	ConvPML.applyY(vyy,psi_vyy);	
+// 	update_PmlTemp=vyy;
+// 	psi_vyy=psi_vyy.scale(ConvPML.b_y) + update_PmlTemp.scale(ConvPML.a_y);
+// 	vyy=vyy.scale(ConvPML.k_y) + psi_vyy;
+	}
+	
         vzz = Dzb * vZ;
-	psi_vzz=psi_vzz.scale(b_z) + vzz.scale(a_z);
-	vzz=vzz.scale(k_z) + psi_vzz;
-        
+	if(useConvPML){
+	ConvPML.applyZ(vzz,psi_vzz);	
+// 	update_PmlTemp=vzz;
+// 	psi_vzz=psi_vzz.scale(ConvPML.b_z) + update_PmlTemp.scale(ConvPML.a_z);
+// 	vzz=vzz.scale(ConvPML.k_z) + psi_vzz;
+	}
+	
         update = vxx;
-	update += vyy;
-	update += vzz;
+        update += vyy;
+        update += vzz;
         update.scale(pWaveModulus);
         
         Sxx += update;
@@ -770,34 +500,58 @@
         
 	//================================
         update = DyfPressure * vX;
-	psi_vxy=psi_vxy.scale(b_y_half) + update.scale(a_y_half);
-	update=update.scale(k_y_half) + psi_vxy;
+	if(useConvPML){
+	ConvPML.applyHalfY(update,psi_vxy);
+// 	update_PmlTemp=update;
+// 	psi_vxy=psi_vxy.scale(ConvPML.b_y_half) + update_PmlTemp.scale(ConvPML.a_y_half);
+// 	update=update.scale(ConvPML.k_y_half) + psi_vxy;
+	}
 	
         update_temp = Dxf * vY;
-	psi_vyx=psi_vyx.scale(b_x_half)+update_temp.scale(a_x_half);
-	update_temp = update.scale(k_x_half) + psi_vyx;
+	if(useConvPML){
+	ConvPML.applyHalfX(update_temp,psi_vyx);	
+// 	update_PmlTemp = update_temp;
+// 	psi_vyx=psi_vyx.scale(ConvPML.b_x_half)+update_PmlTemp.scale(ConvPML.a_x_half);
+// 	update_temp = update_temp.scale(ConvPML.k_x_half) + psi_vyx;
+	}
 	update += update_temp;
 	
         Sxy += update.scale(sWaveModulus);
         //====================================
         update = Dzf * vX;
-	psi_vxz=psi_vxz.scale(b_z_half) + update.scale(a_z_half);
-	update=update.scale(k_z_half) + psi_vxz;
+	if(useConvPML){
+	ConvPML.applyHalfZ(update,psi_vxz);	
+// 	update_PmlTemp=update;
+// 	psi_vxz=psi_vxz.scale(ConvPML.b_z_half) + update_PmlTemp.scale(ConvPML.a_z_half);
+// 	update=update.scale(ConvPML.k_z_half) + psi_vxz;
+	}
 	
         update_temp = Dxf * vZ;
-	psi_vzx=psi_vzx.scale(b_x_half)+update_temp.scale(a_x_half);
-	update_temp = update.scale(k_x_half) + psi_vzx;
+	if(useConvPML){
+	ConvPML.applyHalfX(update_temp,psi_vzx);
+// 	update_PmlTemp = update_temp;
+// 	psi_vzx=psi_vzx.scale(ConvPML.b_x_half)+update_PmlTemp.scale(ConvPML.a_x_half);
+// 	update_temp = update_temp.scale(ConvPML.k_x_half) + psi_vzx;
+	}
 	update += update_temp;
 	
         Sxz += update.scale(sWaveModulus);
         //=========================================
         update = Dzf * vY;
-	psi_vyz=psi_vyz.scale(b_z_half) + update.scale(a_z_half);
-	update=update.scale(k_z_half) + psi_vyz;
+	if(useConvPML){
+	ConvPML.applyHalfZ(update,psi_vyz);
+// 	update_PmlTemp=update;
+// 	psi_vyz=psi_vyz.scale(ConvPML.b_z_half) + update_PmlTemp.scale(ConvPML.a_z_half);
+// 	update=update.scale(ConvPML.k_z_half) + psi_vyz;
+	}
 	
         update_temp = DyfPressure * vZ;
-	psi_vzy=psi_vzy.scale(b_y_half)+update_temp.scale(a_y_half);
-	update_temp = update.scale(k_y_half) + psi_vzy;
+	if(useConvPML){
+	ConvPML.applyHalfY(update_temp,psi_vzy);
+// 	update_PmlTemp = update_temp;
+// 	psi_vzy=psi_vzy.scale(ConvPML.b_y_half)+update_PmlTemp.scale(ConvPML.a_y_half);
+// 	update_temp = update_temp.scale(ConvPML.k_y_half) + psi_vzy;
+	}
 	update += update_temp;
 	
         Syz += update.scale(sWaveModulus);
