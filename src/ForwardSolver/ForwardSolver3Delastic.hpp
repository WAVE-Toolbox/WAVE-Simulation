--- conflicted
+++ resolved
@@ -8,7 +8,6 @@
 
 #include "../Acquisition/Receivers.hpp"
 #include "../Acquisition/Sources.hpp"
-
 
 #include "../Modelparameter/Modelparameter.hpp"
 #include "../Wavefields/Wavefields.hpp"
@@ -17,6 +16,7 @@
 #include "BoundaryCondition/ABS3D.hpp"
 #include "BoundaryCondition/CPML3D.hpp"
 #include "SourceReceiverImpl/FDTD3Delastic.hpp"
+
 namespace KITGPI {
     
     namespace ForwardSolver {
@@ -37,8 +37,6 @@
             void run(Acquisition::Receivers<ValueType>& receiver, Acquisition::Sources<ValueType> const& sources, Modelparameter::Modelparameter<ValueType> const& model, Wavefields::Wavefields<ValueType>& wavefield, Derivatives::Derivatives<ValueType>const& derivatives, IndexType NT, ValueType DT) override;
             
             void prepareBoundaryConditions(Configuration::Configuration const& config, Derivatives::Derivatives<ValueType>& derivatives,dmemo::DistributionPtr dist, hmemo::ContextPtr ctx) override;
-            
-            
             
         private:
             
@@ -76,20 +74,15 @@
     }
     
     /* Prepare Damping Boundary */
-<<<<<<< HEAD
-    if(config.getDampingBoundary()==1){
-=======
     if(config.get<IndexType>("DampingBoundary")){
->>>>>>> f9a75482
         useDampingBoundary=true;
         DampingBoundary.init(dist,ctx,config.get<IndexType>("NX"),config.get<IndexType>("NY"),config.get<IndexType>("NZ"),config.get<IndexType>("BoundaryWidth"), config.get<ValueType>("DampingCoeff"),useFreeSurface);
     }
-    if(config.getDampingBoundary()==2){
-	useConvPML=true;
-	ConvPML.init(dist,ctx,config.getNX(),config.getNY(),config.getNZ(),config.getDT(),config.getDH(),config.getBoundaryWidth(),useFreeSurface,config.getPMLVariables());
-    }
-    
-
+    if(config.get<IndexType>("DampingBoundary")==2){
+	useConvPML=true;	ConvPML.init(dist,ctx,config.get<IndexType>("NX"),config.get<IndexType>("NY"),config.get<IndexType>("NZ"),config.get<IndexType>("DT"),config.get<IndexType>("DH"),config.get<IndexType>("BoundaryWidth"),config.get<ValueType>("NPower"),config.get<ValueType>("KMaxCPML"),config.get<ValueType>("CenterFrequencyCPML"),config.get<ValueType>("VMaxCPML"),useFreeSurface);
+    }
+    
+    
 }
 
 
@@ -106,12 +99,8 @@
  \param DT Temporal Sampling intervall in seconds
  */
 template<typename ValueType>
-<<<<<<< HEAD
-void KITGPI::ForwardSolver::FD3Delastic<ValueType>::run(Acquisition::Receivers<ValueType>& receiver, Acquisition::Sources<ValueType> const& sources, Modelparameter::Modelparameter<ValueType>& model, Wavefields::Wavefields<ValueType>& wavefield, Derivatives::Derivatives<ValueType>const& derivatives, IndexType NT, ValueType /*DT*/){   
-=======
 void KITGPI::ForwardSolver::FD3Delastic<ValueType>::run(Acquisition::Receivers<ValueType>& receiver, Acquisition::Sources<ValueType> const& sources, Modelparameter::Modelparameter<ValueType> const& model, Wavefields::Wavefields<ValueType>& wavefield, Derivatives::Derivatives<ValueType>const& derivatives, IndexType NT, ValueType /*DT*/){
     
->>>>>>> f9a75482
     SCAI_REGION( "timestep" )
     
     SCAI_ASSERT_ERROR( NT > 0 , " Number of time steps has to be greater than zero. ");
@@ -173,7 +162,7 @@
     }
     
     dmemo::CommunicatorPtr comm=inverseDensity.getDistributionPtr()->getCommunicatorPtr();
-
+    
     
     /* --------------------------------------- */
     /* Start runtime critical part             */
@@ -192,7 +181,6 @@
         /* update velocity */
         /* ----------------*/
         update = Dxf * Sxx;
-<<<<<<< HEAD
 	if(useConvPML)  {ConvPML.apply_sxx_x(update);}
 	
 	update_temp = DybVelocity * Sxy;
@@ -202,8 +190,7 @@
         update_temp = Dzb * Sxz;
 	if(useConvPML)  { ConvPML.apply_sxz_z(update_temp); }
 	update += update_temp;
-	
-        vX += update.scale(inverseDensity);
+        vX += update.scale(inverseDensityAverageX);
         
         update = Dxb * Sxy;
 	if(useConvPML) { ConvPML.apply_sxy_x(update);}
@@ -216,7 +203,7 @@
 	if(useConvPML) { ConvPML.apply_syz_z(update_temp);}
 	update += update_temp;
 	
-        vY += update.scale(inverseDensity);
+        vY += update.scale(inverseDensityAverageY);
         
         update = Dxb * Sxz;
 	if(useConvPML) { ConvPML.apply_sxz_x(update);}
@@ -229,22 +216,7 @@
 	if(useConvPML) { ConvPML.apply_szz_z(update_temp);}
 	update += update_temp;
 	
-        vZ += update.scale(inverseDensity);
-=======
-        update += DybVelocity * Sxy;
-        update += Dzb * Sxz;
-        vX += update.scale(inverseDensityAverageX);
-        
-        update = Dxb * Sxy;
-        update += DyfVelocity * Syy;
-        update += Dzb * Syz;
-        vY += update.scale(inverseDensityAverageY);
-        
-        update = Dxb * Sxz;
-        update += DybVelocity * Syz;
-        update += Dzf * Szz;
         vZ += update.scale(inverseDensityAverageZ);
->>>>>>> f9a75482
         
         /* ----------------*/
         /* pressure update */
@@ -274,48 +246,27 @@
         update=vxx+vyy;
         Szz -= 2.0 * update.scale(sWaveModulus);
         
-	//================================
         update = DyfPressure * vX;
-<<<<<<< HEAD
 	if(useConvPML) { ConvPML.apply_vxy(update);}
-	
         update_temp = Dxf * vY;
 	if(useConvPML)  {ConvPML.apply_vyx(update_temp);}
 	update += update_temp;
-	
-        Sxy += update.scale(sWaveModulus);
-        //====================================
+        Sxy += update.scale(sWaveModulusAverageXY);
+        
         update = Dzf * vX;
 	if(useConvPML) { ConvPML.apply_vxz(update);}
-=======
-        update += Dxf * vY;
-        Sxy += update.scale(sWaveModulusAverageXY);
-        
-        update = Dzf * vX;
-        update += Dxf * vZ;
-        Sxz += update.scale(sWaveModulusAverageXZ);
->>>>>>> f9a75482
-        
         update_temp = Dxf * vZ;
 	if(useConvPML)  {ConvPML.apply_vzx(update_temp);}
 	update += update_temp;
-	
-        Sxz += update.scale(sWaveModulus);
-        //=========================================
+
+        Sxz += update.scale(sWaveModulusAverageXZ);
+        
         update = Dzf * vY;
-<<<<<<< HEAD
 	if(useConvPML) { ConvPML.apply_vyz(update);}
-        
-	
         update_temp = DyfPressure * vZ;
 	if(useConvPML) { ConvPML.apply_vzy(update_temp);}
 	update += update_temp;
-	
-        Syz += update.scale(sWaveModulus);
-=======
-        update += DyfPressure * vZ;
         Syz += update.scale(sWaveModulusAverageYZ);
->>>>>>> f9a75482
         
         /* Apply free surface to stress update */
         if(useFreeSurface){
