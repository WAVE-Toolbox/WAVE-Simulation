--- conflicted
+++ resolved
@@ -32,15 +32,11 @@
             //! Default destructor
             ~FD2Delastic(){};
 
-<<<<<<< HEAD
-            void run(Acquisition::AcquisitionGeometry<ValueType> &receiver, const Acquisition::AcquisitionGeometry<ValueType> &sources, const Modelparameter::Modelparameter<ValueType> &model, Wavefields::Wavefields<ValueType> &wavefield, const Derivatives::Derivatives<ValueType> &derivatives, scai::IndexType TStart, scai::IndexType TEnd, ValueType DT) override;
-=======
             void run(Acquisition::AcquisitionGeometry<ValueType> &receiver, const Acquisition::AcquisitionGeometry<ValueType> &sources, const Modelparameter::Modelparameter<ValueType> &model, Wavefields::Wavefields<ValueType> &wavefield, const Derivatives::Derivatives<ValueType> &derivatives, scai::IndexType t) override;
 
             void resetCPML() override;
 
             void prepareForModelling(Modelparameter::Modelparameter<ValueType> const &model, ValueType /*DT*/) override;
->>>>>>> 4a304c67
 
             void prepareBoundaryConditions(Configuration::Configuration const &config, Derivatives::Derivatives<ValueType> &derivatives, scai::dmemo::DistributionPtr dist, scai::hmemo::ContextPtr ctx) override;
 
