
#pragma once

#include <scai/lama.hpp>
#include <scai/lama/DenseVector.hpp>

#include <iostream>

#include "../Acquisition/Receivers.hpp"
#include "../Acquisition/Sources.hpp"
#include "../Acquisition/Seismogram.hpp"

#include "../Modelparameter/Modelparameter.hpp"
#include "../Wavefields/Wavefields.hpp"
#include "Derivatives/Derivatives.hpp"
#include "BoundaryCondition/FreeSurface2Delastic.hpp"
#include "BoundaryCondition/ABS2D.hpp"
#include "SourceReceiverImpl/FDTD2Delastic.hpp"

namespace KITGPI {
    
    namespace ForwardSolver {
        
        //! \brief 3-D elastic forward solver
        template<typename ValueType>
        class FD2Delastic : public ForwardSolver<ValueType>
        {
            
        public:
            
            /* Default constructor */
            FD2Delastic(){};
            
            /* Default destructor */
            ~FD2Delastic(){};
            
<<<<<<< HEAD
            void run(Acquisition::Receivers<ValueType>& receiver, Acquisition::Sources<ValueType> const& sources, Modelparameter::Modelparameter<ValueType>& model, Wavefields::Wavefields<ValueType>& wavefield, Derivatives::Derivatives<ValueType>const& derivatives, IndexType NT, ValueType DT) override;
=======
            void run(Acquisition::Receivers<ValueType> const& receiver, Acquisition::Sources<ValueType> const& sources, Modelparameter::Modelparameter<ValueType> const& model, Wavefields::Wavefields<ValueType>& wavefield, Derivatives::Derivatives<ValueType>const& derivatives, IndexType NT, ValueType DT) override;
>>>>>>> ae7fb96f
            
            void prepareBoundaryConditions(Configuration::Configuration<ValueType> const& config, Derivatives::Derivatives<ValueType>& derivatives,dmemo::DistributionPtr dist, hmemo::ContextPtr ctx) override;
            
        private:
            
            /* Boundary Conditions */
            BoundaryCondition::FreeSurface2Delastic<ValueType> FreeSurface; //!< Free Surface boundary condition class
            using ForwardSolver<ValueType>::useFreeSurface;
            
            BoundaryCondition::ABS2D<ValueType> DampingBoundary; //!< Damping boundary condition class
            using ForwardSolver<ValueType>::useDampingBoundary;
            
        };
    } /* end namespace ForwardSolver */
} /* end namespace KITGPI */


/*! \brief Initialitation of the boundary conditions
 *
 *
 \param config Configuration
 \param derivatives Derivatives matrices
 \param dist Distribution of the wave fields
 \param ctx Context
 */
template<typename ValueType>
void KITGPI::ForwardSolver::FD2Delastic<ValueType>::prepareBoundaryConditions(Configuration::Configuration<ValueType> const& config, Derivatives::Derivatives<ValueType>& derivatives,dmemo::DistributionPtr dist, hmemo::ContextPtr ctx){
    
    /* Prepare Free Surface */
    if(config.getFreeSurface()){
        useFreeSurface=true;
        FreeSurface.init(dist,derivatives,config.getNX(),config.getNY(),config.getNZ(),config.getDT(),config.getDH());
    }
    
    /* Prepare Damping Boundary */
    if(config.getDampingBoundary()){
        useDampingBoundary=true;
        DampingBoundary.init(dist,ctx,config.getNX(),config.getNY(),config.getNZ(),config.getBoundaryWidth(), config.getDampingCoeff(),useFreeSurface);
    }
    
}

/*! \brief Running the 3-D elastic foward solver
 *
 * Start the 3-D forward solver as defined by the given parameters
 *
 \param receiver Configuration of the receivers
 \param sources Configuration of the sources
 \param model Configuration of the modelparameter
 \param wavefield Wavefields for the modelling
 \param derivatives Derivations matrices to calculate the spatial derivatives
 \param NT Total number of time steps
 \param DT Temporal Sampling intervall in seconds
 */
template<typename ValueType>
<<<<<<< HEAD
void KITGPI::ForwardSolver::FD2Delastic<ValueType>::run(Acquisition::Receivers<ValueType>& receiver, Acquisition::Sources<ValueType> const& sources, Modelparameter::Modelparameter<ValueType>& model, Wavefields::Wavefields<ValueType>& wavefield, Derivatives::Derivatives<ValueType>const& derivatives, IndexType NT, ValueType /*DT*/){
=======
void KITGPI::ForwardSolver::FD2Delastic<ValueType>::run(Acquisition::Receivers<ValueType> const& receiver, Acquisition::Sources<ValueType> const& sources, Modelparameter::Modelparameter<ValueType> const& model, Wavefields::Wavefields<ValueType>& wavefield, Derivatives::Derivatives<ValueType>const& derivatives, IndexType NT, ValueType /*DT*/){
>>>>>>> ae7fb96f
    
    SCAI_REGION( "timestep" )
    
    SCAI_ASSERT_ERROR( NT > 0 , " Number of time steps has to be greater than zero. ");
    
    /* Get references to required modelparameter */
    lama::DenseVector<ValueType>const& inverseDensity=model.getInverseDensity();
    lama::DenseVector<ValueType>const& pWaveModulus=model.getPWaveModulus();
    lama::DenseVector<ValueType>const& sWaveModulus=model.getSWaveModulus();
    lama::DenseVector<ValueType>const& inverseDensityAverageX=model.getInverseDensityAverageX();
    lama::DenseVector<ValueType>const& inverseDensityAverageY=model.getInverseDensityAverageY();
    lama::DenseVector<ValueType>const& sWaveModulusAverageXY=model.getSWaveModulusAverageXY();
    
    /* Get references to required wavefields */
    lama::DenseVector<ValueType>& vX=wavefield.getVX();
    lama::DenseVector<ValueType>& vY=wavefield.getVY();
    
    lama::DenseVector<ValueType>& Sxx=wavefield.getSxx();
    lama::DenseVector<ValueType>& Syy=wavefield.getSyy();
    
    lama::DenseVector<ValueType>& Sxy=wavefield.getSxy();
    
    /* Get references to required derivatives matrixes */
    lama::CSRSparseMatrix<ValueType>const& Dxf=derivatives.getDxf();
    lama::CSRSparseMatrix<ValueType>const& Dxb=derivatives.getDxb();
    
    lama::CSRSparseMatrix<ValueType>const& DybPressure=derivatives.getDybPressure();
    lama::CSRSparseMatrix<ValueType>const& DybVelocity=derivatives.getDybVelocity();
    lama::CSRSparseMatrix<ValueType>const& DyfPressure=derivatives.getDyfPressure();
    lama::CSRSparseMatrix<ValueType>const& DyfVelocity=derivatives.getDyfVelocity();
    
    SourceReceiverImpl::FDTD2Delastic<ValueType> SourceReceiver(sources,receiver,wavefield);
    
    common::unique_ptr<lama::Vector> updatePtr( vX.newVector() ); // create new Vector(Pointer) with same configuration as vZ
    lama::Vector& update = *updatePtr; // get Reference of VectorPointer
    
    common::unique_ptr<lama::Vector> vxxPtr( vX.newVector() );
    common::unique_ptr<lama::Vector> vyyPtr( vX.newVector() );
    
    lama::Vector& vxx = *vxxPtr;
    lama::Vector& vyy = *vyyPtr;
    
    if(useFreeSurface){
        FreeSurface.setModelparameter(model);
    }
    
    dmemo::CommunicatorPtr comm=inverseDensity.getDistributionPtr()->getCommunicatorPtr();

    
    /* --------------------------------------- */
    /* Start runtime critical part             */
    /* --------------------------------------- */
    
    HOST_PRINT( comm, "Start time stepping\n" );
    ValueType start_t = common::Walltime::get();
    for ( IndexType t = 0; t < NT; t++ ){
        
        
        if( t % 100 == 0 && t != 0){
            HOST_PRINT( comm, "Calculating time step " << t << " from " << NT << "\n" );
        }
        
        /* ----------------*/
        /* update velocity */
        /* ----------------*/
        update = Dxf * Sxx;
        update += DybVelocity * Sxy;
        vX += update.scale(inverseDensityAverageX);
        
        update = Dxb * Sxy;
        update += DyfVelocity * Syy;
        vY += update.scale(inverseDensityAverageY);
        
        
        /* ----------------*/
        /* pressure update */
        /* ----------------*/
        vxx = Dxb * vX;
        vyy = DybPressure * vY;
        
        update = vxx;
        update += vyy;
        update.scale(pWaveModulus);
        
        Sxx += update;
        Syy += update;
        
        Sxx -= 2.0 * vyy.scale(sWaveModulus);
        Syy -= 2.0 * vxx.scale(sWaveModulus);
        
        update = DyfPressure * vX;
        update += Dxf * vY;
        Sxy += update.scale(sWaveModulusAverageXY);
        
        
        /* Apply free surface to stress update */
        if(useFreeSurface){
            FreeSurface.apply(vxx,Sxx,Syy);
        }
        
        /* Apply the damping boundary */
        if(useDampingBoundary){
            DampingBoundary.apply(Sxx,Syy,Sxy,vX,vY);
        }
        
        /* Apply source and save seismogram */
        SourceReceiver.applySource(t);
        SourceReceiver.gatherSeismogram(t);
        
    }
    ValueType end_t = common::Walltime::get();
    HOST_PRINT( comm, "Finished time stepping in " << end_t - start_t << " sec.\n\n" );
    
    /* --------------------------------------- */
    /* Stop runtime critical part             */
    /* --------------------------------------- */
}<|MERGE_RESOLUTION|>--- conflicted
+++ resolved
@@ -34,11 +34,7 @@
             /* Default destructor */
             ~FD2Delastic(){};
             
-<<<<<<< HEAD
-            void run(Acquisition::Receivers<ValueType>& receiver, Acquisition::Sources<ValueType> const& sources, Modelparameter::Modelparameter<ValueType>& model, Wavefields::Wavefields<ValueType>& wavefield, Derivatives::Derivatives<ValueType>const& derivatives, IndexType NT, ValueType DT) override;
-=======
-            void run(Acquisition::Receivers<ValueType> const& receiver, Acquisition::Sources<ValueType> const& sources, Modelparameter::Modelparameter<ValueType> const& model, Wavefields::Wavefields<ValueType>& wavefield, Derivatives::Derivatives<ValueType>const& derivatives, IndexType NT, ValueType DT) override;
->>>>>>> ae7fb96f
+            void run(Acquisition::Receivers<ValueType>& receiver, Acquisition::Sources<ValueType> const& sources, Modelparameter::Modelparameter<ValueType> const& model, Wavefields::Wavefields<ValueType>& wavefield, Derivatives::Derivatives<ValueType>const& derivatives, IndexType NT, ValueType DT) override;
             
             void prepareBoundaryConditions(Configuration::Configuration<ValueType> const& config, Derivatives::Derivatives<ValueType>& derivatives,dmemo::DistributionPtr dist, hmemo::ContextPtr ctx) override;
             
@@ -94,11 +90,7 @@
  \param DT Temporal Sampling intervall in seconds
  */
 template<typename ValueType>
-<<<<<<< HEAD
-void KITGPI::ForwardSolver::FD2Delastic<ValueType>::run(Acquisition::Receivers<ValueType>& receiver, Acquisition::Sources<ValueType> const& sources, Modelparameter::Modelparameter<ValueType>& model, Wavefields::Wavefields<ValueType>& wavefield, Derivatives::Derivatives<ValueType>const& derivatives, IndexType NT, ValueType /*DT*/){
-=======
-void KITGPI::ForwardSolver::FD2Delastic<ValueType>::run(Acquisition::Receivers<ValueType> const& receiver, Acquisition::Sources<ValueType> const& sources, Modelparameter::Modelparameter<ValueType> const& model, Wavefields::Wavefields<ValueType>& wavefield, Derivatives::Derivatives<ValueType>const& derivatives, IndexType NT, ValueType /*DT*/){
->>>>>>> ae7fb96f
+void KITGPI::ForwardSolver::FD2Delastic<ValueType>::run(Acquisition::Receivers<ValueType>& receiver, Acquisition::Sources<ValueType> const& sources, Modelparameter::Modelparameter<ValueType> const& model, Wavefields::Wavefields<ValueType>& wavefield, Derivatives::Derivatives<ValueType>const& derivatives, IndexType NT, ValueType /*DT*/){
     
     SCAI_REGION( "timestep" )
     
