
#pragma once

#include <scai/dmemo.hpp>
#include <scai/hmemo.hpp>
#include <scai/lama.hpp>

#include <iostream>

#include "ForwardSolver.hpp"

#include "BoundaryCondition/ABS2D.hpp"
#include "BoundaryCondition/CPML2D.hpp"
#include "BoundaryCondition/FreeSurface2Delastic.hpp"
#include "SourceReceiverImpl/FDTD2Delastic.hpp"

namespace KITGPI
{

    namespace ForwardSolver
    {

        //! \brief 2-D elastic forward solver
        template <typename ValueType>
        class FD2Delastic : public ForwardSolver<ValueType>
        {

          public:
            //! Default constructor
            FD2Delastic(){};

            //! Default destructor
            ~FD2Delastic(){};

<<<<<<< HEAD
            void run(Acquisition::AcquisitionGeometry<ValueType> &receiver, const Acquisition::AcquisitionGeometry<ValueType> &sources, const Modelparameter::Modelparameter<ValueType> &model, Wavefields::Wavefields<ValueType> &wavefield, const Derivatives::Derivatives<ValueType> &derivatives, IndexType TStart, IndexType TEnd) override;
=======
            void run(Acquisition::AcquisitionGeometry<ValueType> &receiver, const Acquisition::AcquisitionGeometry<ValueType> &sources, const Modelparameter::Modelparameter<ValueType> &model, Wavefields::Wavefields<ValueType> &wavefield, const Derivatives::Derivatives<ValueType> &derivatives, scai::IndexType TStart, scai::IndexType TEnd, ValueType) override;
>>>>>>> ff96a09d

            void prepareBoundaryConditions(Configuration::Configuration const &config, Derivatives::Derivatives<ValueType> &derivatives, scai::dmemo::DistributionPtr dist, scai::hmemo::ContextPtr ctx) override;
	    
	    void initForwardSolver(Configuration::Configuration const &config, Derivatives::Derivatives<ValueType> &derivatives, Wavefields::Wavefields<ValueType> &wavefield, Modelparameter::Modelparameter<ValueType> const &model, scai::hmemo::ContextPtr ctx, ValueType /*DT*/) override;
	    
          private:
            /* Boundary Conditions */
            BoundaryCondition::FreeSurface2Delastic<ValueType> FreeSurface; //!< Free Surface boundary condition class
            using ForwardSolver<ValueType>::useFreeSurface;

            BoundaryCondition::ABS2D<ValueType> DampingBoundary; //!< Damping boundary condition class
            using ForwardSolver<ValueType>::useDampingBoundary;

            BoundaryCondition::CPML2D<ValueType> ConvPML; //!< Damping boundary condition class
            using ForwardSolver<ValueType>::useConvPML;
	    
	    /* Auxiliary Vectors */
	    scai::common::unique_ptr<scai::lama::Vector> updatePtr;
	    scai::common::unique_ptr<scai::lama::Vector> update_tempPtr;
	    scai::common::unique_ptr<scai::lama::Vector> vxxPtr;
	    scai::common::unique_ptr<scai::lama::Vector> vyyPtr;	
        };
    } /* end namespace ForwardSolver */
} /* end namespace KITGPI */<|MERGE_RESOLUTION|>--- conflicted
+++ resolved
@@ -32,11 +32,7 @@
             //! Default destructor
             ~FD2Delastic(){};
 
-<<<<<<< HEAD
-            void run(Acquisition::AcquisitionGeometry<ValueType> &receiver, const Acquisition::AcquisitionGeometry<ValueType> &sources, const Modelparameter::Modelparameter<ValueType> &model, Wavefields::Wavefields<ValueType> &wavefield, const Derivatives::Derivatives<ValueType> &derivatives, IndexType TStart, IndexType TEnd) override;
-=======
             void run(Acquisition::AcquisitionGeometry<ValueType> &receiver, const Acquisition::AcquisitionGeometry<ValueType> &sources, const Modelparameter::Modelparameter<ValueType> &model, Wavefields::Wavefields<ValueType> &wavefield, const Derivatives::Derivatives<ValueType> &derivatives, scai::IndexType TStart, scai::IndexType TEnd, ValueType) override;
->>>>>>> ff96a09d
 
             void prepareBoundaryConditions(Configuration::Configuration const &config, Derivatives::Derivatives<ValueType> &derivatives, scai::dmemo::DistributionPtr dist, scai::hmemo::ContextPtr ctx) override;
 	    
@@ -54,10 +50,10 @@
             using ForwardSolver<ValueType>::useConvPML;
 	    
 	    /* Auxiliary Vectors */
-	    scai::common::unique_ptr<scai::lama::Vector> updatePtr;
-	    scai::common::unique_ptr<scai::lama::Vector> update_tempPtr;
-	    scai::common::unique_ptr<scai::lama::Vector> vxxPtr;
-	    scai::common::unique_ptr<scai::lama::Vector> vyyPtr;	
+	    std::unique_ptr<scai::lama::Vector<ValueType>> updatePtr;
+	    std::unique_ptr<scai::lama::Vector<ValueType>> update_tempPtr;
+	    std::unique_ptr<scai::lama::Vector<ValueType>> vxxPtr;
+	    std::unique_ptr<scai::lama::Vector<ValueType>> vyyPtr;	
         };
     } /* end namespace ForwardSolver */
 } /* end namespace KITGPI */