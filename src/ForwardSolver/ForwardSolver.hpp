
#pragma once

#include "../Acquisition/Receivers.hpp"
#include "../Acquisition/Sources.hpp"

#include "../Modelparameter/Modelparameter.hpp"
#include "../Wavefields/Wavefields.hpp"
#include "Derivatives/Derivatives.hpp"
#include "../Common/HostPrint.hpp"

namespace KITGPI {
    
    //! \brief ForwardSolver namespace
    namespace ForwardSolver {
        
        //! \brief Abstract class for forward solver
        template<typename ValueType>
        class ForwardSolver
        {
        public:
            
            //! Default constructor
            ForwardSolver():useFreeSurface(false),useDampingBoundary(false){};
            
            //! Default destructor
            ~ForwardSolver(){};
            
            /*! \brief Running the foward solver
             *
             * Start the forward solver as defined by the given parameters
             *
             \param receiver Configuration of the receivers
             \param sources Configuration of the sources
             \param model Configuration of the modelparameter
             \param wavefield Wavefields for the modelling
             \param derivatives Derivations matrices to calculate the spatial derivatives
             \param NT Total number of time steps
             \param DT Temporal Sampling intervall in seconds
             */
<<<<<<< HEAD
            virtual void run(Acquisition::Receivers<ValueType>& receiver, Acquisition::Sources<ValueType> const& sources, Modelparameter::Modelparameter<ValueType>& model, Wavefields::Wavefields<ValueType>& wavefield, Derivatives::Derivatives<ValueType>const& derivatives, IndexType NT, ValueType DT)=0;
=======
            virtual void run(Acquisition::Receivers<ValueType> const& receiver, Acquisition::Sources<ValueType> const& sources, Modelparameter::Modelparameter<ValueType> const& model, Wavefields::Wavefields<ValueType>& wavefield, Derivatives::Derivatives<ValueType>const& derivatives, IndexType NT, ValueType DT)=0;
            
            /*! \brief Saving seismograms during time stepping
             *
             * THIS METHOD IS CALLED DURING TIME STEPPING
             * DO NOT WASTE RUNTIME HERE
             *
             \param wavefield Wavefields
             \param NT Total number of time steps
             \param t Current time step
             */
            virtual void gatherSeismograms(Wavefields::Wavefields<ValueType>& wavefield,IndexType NT, IndexType t)=0;
            
            /*! \brief Appling the sources to the wavefield
             *
             * THIS METHOD IS CALLED DURING TIME STEPPING
             * DO NOT WASTE RUNTIME HERE
             *
             \param sources Sources to apply
             \param wavefield Wavefields
             \param NT Total number of time steps
             \param t Current time step
             */
            virtual void applySource(Acquisition::Sources<ValueType> const& sources, Wavefields::Wavefields<ValueType>& wavefield,IndexType NT, IndexType t)=0;
>>>>>>> ae7fb96f
            
            /*! \brief Initialitation of the boundary conditions
             *
             *
             \param config Configuration
             \param derivatives Derivatives matrices
             \param dist Distribution of the wave fields
             \param ctx Context
             */
            virtual void prepareBoundaryConditions(Configuration::Configuration<ValueType> const& config, Derivatives::Derivatives<ValueType>& derivatives,dmemo::DistributionPtr dist, hmemo::ContextPtr ctx)=0;
                        
        protected:
            
            bool useFreeSurface; //!< Bool if free surface is in use
            bool useDampingBoundary; //!< Bool if damping boundary is in use

            
        };
    } /* end namespace ForwardSolver */
} /* end namespace KITGPI */<|MERGE_RESOLUTION|>--- conflicted
+++ resolved
@@ -38,34 +38,7 @@
              \param NT Total number of time steps
              \param DT Temporal Sampling intervall in seconds
              */
-<<<<<<< HEAD
-            virtual void run(Acquisition::Receivers<ValueType>& receiver, Acquisition::Sources<ValueType> const& sources, Modelparameter::Modelparameter<ValueType>& model, Wavefields::Wavefields<ValueType>& wavefield, Derivatives::Derivatives<ValueType>const& derivatives, IndexType NT, ValueType DT)=0;
-=======
-            virtual void run(Acquisition::Receivers<ValueType> const& receiver, Acquisition::Sources<ValueType> const& sources, Modelparameter::Modelparameter<ValueType> const& model, Wavefields::Wavefields<ValueType>& wavefield, Derivatives::Derivatives<ValueType>const& derivatives, IndexType NT, ValueType DT)=0;
-            
-            /*! \brief Saving seismograms during time stepping
-             *
-             * THIS METHOD IS CALLED DURING TIME STEPPING
-             * DO NOT WASTE RUNTIME HERE
-             *
-             \param wavefield Wavefields
-             \param NT Total number of time steps
-             \param t Current time step
-             */
-            virtual void gatherSeismograms(Wavefields::Wavefields<ValueType>& wavefield,IndexType NT, IndexType t)=0;
-            
-            /*! \brief Appling the sources to the wavefield
-             *
-             * THIS METHOD IS CALLED DURING TIME STEPPING
-             * DO NOT WASTE RUNTIME HERE
-             *
-             \param sources Sources to apply
-             \param wavefield Wavefields
-             \param NT Total number of time steps
-             \param t Current time step
-             */
-            virtual void applySource(Acquisition::Sources<ValueType> const& sources, Wavefields::Wavefields<ValueType>& wavefield,IndexType NT, IndexType t)=0;
->>>>>>> ae7fb96f
+            virtual void run(Acquisition::Receivers<ValueType>& receiver, Acquisition::Sources<ValueType> const& sources, Modelparameter::Modelparameter<ValueType> const& model, Wavefields::Wavefields<ValueType>& wavefield, Derivatives::Derivatives<ValueType>const& derivatives, IndexType NT, ValueType DT)=0;
             
             /*! \brief Initialitation of the boundary conditions
              *
