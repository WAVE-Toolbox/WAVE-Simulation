#include "ForwardSolver2Dvisco.hpp"
using namespace scai;

/*! \brief Initialitation of the ForwardSolver
 *
 *
 \param config Configuration
 \param derivatives Derivatives matrices
 \param wavefield Wavefields for the modelling
 \param ctx Context
 */
template <typename ValueType>
void KITGPI::ForwardSolver::FD2Dvisco<ValueType>::initForwardSolver(Configuration::Configuration const &config, Derivatives::Derivatives<ValueType> &derivatives, Wavefields::Wavefields<ValueType> &wavefield, const Modelparameter::Modelparameter<ValueType> &model, scai::hmemo::ContextPtr ctx, ValueType DT)
{
    /* Check if distributions of wavefields and models are the same */
    SCAI_ASSERT_ERROR(wavefield.getRefVX().getDistributionPtr() == model.getDensity().getDistributionPtr(), "Distributions of wavefields and models are not the same");

    /* Get distribibution */
    dmemo::DistributionPtr dist;
    lama::Vector<ValueType> &vX = wavefield.getRefVX();
    dist = vX.getDistributionPtr();

    /* Initialisation of Boundary Conditions */
    if (config.get<IndexType>("FreeSurface") || config.get<IndexType>("DampingBoundary")) {
        this->prepareBoundaryConditions(config, derivatives, dist, ctx);
    }

    /* aalocation of auxiliary vectors*/
    update.allocate(dist);
    update_temp.allocate(dist);
    vxx.allocate(dist);
    vyy.allocate(dist);
    update2.allocate(dist);
    onePlusLtauP.allocate(dist);
    onePlusLtauS.allocate(dist);

    update.setContextPtr(ctx);
    update_temp.setContextPtr(ctx);
    vxx.setContextPtr(ctx);
    vyy.setContextPtr(ctx);
    update2.setContextPtr(ctx);
    onePlusLtauP.setContextPtr(ctx);
    onePlusLtauS.setContextPtr(ctx);

    numRelaxationMechanisms = model.getNumRelaxationMechanisms();
    relaxationTime = 1.0 / (2.0 * M_PI * model.getRelaxationFrequency());
    inverseRelaxationTime = 1.0 / relaxationTime;
    viscoCoeff1 = (1.0 - DT / (2.0 * relaxationTime));
    viscoCoeff2 = 1.0 / (1.0 + DT / (2.0 * relaxationTime));
    DThalf = DT / 2.0;
}

/*! \brief resets PML (use after each modelling!)
 *
 *
 */
template <typename ValueType>
void KITGPI::ForwardSolver::FD2Dvisco<ValueType>::resetCPML()
{
    if (useConvPML) {
        ConvPML.resetCPML();
    }
}

/*! \brief Preparations before each modelling
 *
 *
 \param model model parameter object

 */
template <typename ValueType>
void KITGPI::ForwardSolver::FD2Dvisco<ValueType>::prepareForModelling(Modelparameter::Modelparameter<ValueType> const &model, ValueType DT)
{
    /* Get reference to required model vectors */
    lama::Vector<ValueType> const &tauS = model.getTauS();
    lama::Vector<ValueType> const &tauP = model.getTauP();

    onePlusLtauP = 1.0;
    onePlusLtauP += numRelaxationMechanisms * tauP;

    onePlusLtauS = 1.0;
    onePlusLtauS += numRelaxationMechanisms * tauS;

    if (useFreeSurface) {
        FreeSurface.setModelparameter(model, onePlusLtauP, onePlusLtauS, DT);
    }
}

/*! \brief Initialitation of the boundary conditions
 *
 *
 \param config Configuration
 \param derivatives Derivatives matrices
 \param dist Distribution of the wave fields
 \param ctx Context
 */
template <typename ValueType>
void KITGPI::ForwardSolver::FD2Dvisco<ValueType>::prepareBoundaryConditions(Configuration::Configuration const &config, Derivatives::Derivatives<ValueType> &derivatives, scai::dmemo::DistributionPtr dist, scai::hmemo::ContextPtr ctx)
{

    /* Prepare Free Surface */
    if (config.get<IndexType>("FreeSurface")) {
        useFreeSurface = true;
        FreeSurface.init(dist, derivatives, config.get<IndexType>("NX"), config.get<IndexType>("NY"), config.get<IndexType>("NZ"), config.get<ValueType>("DT"), config.get<ValueType>("DH"));
    }

    /* Prepare Damping Boundary */
    if (config.get<IndexType>("DampingBoundary") == 1) {
        if (config.get<IndexType>("DampingBoundaryType") == 1) {
            useDampingBoundary = true;
            DampingBoundary.init(dist, ctx, config.get<IndexType>("NX"), config.get<IndexType>("NY"), config.get<IndexType>("NZ"), config.get<IndexType>("BoundaryWidth"), config.get<ValueType>("DampingCoeff"), useFreeSurface);
        }
        if (config.get<IndexType>("DampingBoundaryType") == 2) {
            useConvPML = true;
            ConvPML.init(dist, ctx, config.get<IndexType>("NX"), config.get<IndexType>("NY"), config.get<IndexType>("NZ"), config.get<ValueType>("DT"), config.get<IndexType>("DH"), config.get<IndexType>("BoundaryWidth"), config.get<ValueType>("NPower"), config.get<ValueType>("KMaxCPML"), config.get<ValueType>("CenterFrequencyCPML"), config.get<ValueType>("VMaxCPML"), useFreeSurface);
        }
    }
}

/*! \brief Running the 2-D visco-elastic foward solver
 *
 * Start the 2-D forward solver as defined by the given parameters
 *
 \param receiver Configuration of the receivers
 \param sources Configuration of the sources
 \param model Configuration of the modelparameter
 \param wavefield Wavefields for the modelling
 \param derivatives Derivations matrices to calculate the spatial derivatives
 \param tStart Counter start in for loop over time steps
 \param tEnd Counter end  in for loop over time steps
 \param DT Temporal Sampling intervall in seconds
 */
template <typename ValueType>
void KITGPI::ForwardSolver::FD2Dvisco<ValueType>::run(Acquisition::AcquisitionGeometry<ValueType> &receiver, Acquisition::AcquisitionGeometry<ValueType> const &sources, Modelparameter::Modelparameter<ValueType> const &model, Wavefields::Wavefields<ValueType> &wavefield, Derivatives::Derivatives<ValueType> const &derivatives, IndexType t)
{

    SCAI_REGION("timestep");

    /* Get references to required modelparameter */
    lama::Vector<ValueType> const &pWaveModulus = model.getPWaveModulus();
    lama::Vector<ValueType> const &sWaveModulus = model.getSWaveModulus();
    lama::Vector<ValueType> const &inverseDensityAverageX = model.getInverseDensityAverageX();
    lama::Vector<ValueType> const &inverseDensityAverageY = model.getInverseDensityAverageY();
    lama::Vector<ValueType> const &sWaveModulusAverageXY = model.getSWaveModulusAverageXY();
    lama::Vector<ValueType> const &tauSAverageXY = model.getTauSAverageXY();

    /* Get references to required wavefields */
    lama::Vector<ValueType> &vX = wavefield.getRefVX();
    lama::Vector<ValueType> &vY = wavefield.getRefVY();

    lama::Vector<ValueType> &Sxx = wavefield.getRefSxx();
    lama::Vector<ValueType> &Syy = wavefield.getRefSyy();
    lama::Vector<ValueType> &Sxy = wavefield.getRefSxy();

    lama::Vector<ValueType> &Rxx = wavefield.getRefRxx();
    lama::Vector<ValueType> &Ryy = wavefield.getRefRyy();
    lama::Vector<ValueType> &Rxy = wavefield.getRefRxy();

    /* Get references to required derivatives matrixes */
    lama::Matrix<ValueType> const &Dxf = derivatives.getDxf();
    lama::Matrix<ValueType> const &Dxb = derivatives.getDxb();

    lama::Matrix<ValueType> const &Dyb = derivatives.getDyb();
    lama::Matrix<ValueType> const &DybFreeSurface = derivatives.getDybFreeSurface();
    lama::Matrix<ValueType> const &Dyf = derivatives.getDyf();
    lama::Matrix<ValueType> const &DyfFreeSurface = derivatives.getDyfFreeSurface();

    SourceReceiverImpl::FDTD2Delastic<ValueType> SourceReceiver(sources, receiver, wavefield);

    /* Get reference to required model vectors */
    lama::Vector<ValueType> const &tauS = model.getTauS();
    lama::Vector<ValueType> const &tauP = model.getTauP();

    /* ----------------*/
    /* update velocity */
    /* ----------------*/
    update = Dxf * Sxx;
    if (useConvPML) {
        ConvPML.apply_sxx_x(update);
    }

<<<<<<< HEAD
    if (useFreeSurface == 1) {
        FreeSurface.setModelparameter(model, onePlusLtauP, onePlusLtauS, DT);
=======
    if (useFreeSurface) {
        /* Apply image method */
        update_temp = DybFreeSurface * Sxy;
    } else {
        update_temp = Dyb * Sxy;
>>>>>>> 4a304c67
    }
    if (useConvPML) {
        ConvPML.apply_sxy_y(update_temp);
    }
    update += update_temp;
    update *= inverseDensityAverageX;
    vX += update;

<<<<<<< HEAD
    dmemo::CommunicatorPtr comm = inverseDensity.getDistributionPtr()->getCommunicatorPtr();

    /* --------------------------------------- */
    /* Start runtime critical part             */
    /* --------------------------------------- */

    for (IndexType t = tStart; t < tEnd; t++) {

        if (t % 100 == 0 && t != 0) {
            HOST_PRINT(comm, "Calculating time step " << t << "\n");
        }

        /* ----------------*/
        /* update velocity */
        /* ----------------*/
        update = Dxf * Sxx;
        if (useConvPML) {
            ConvPML.apply_sxx_x(update);
        }

        if (useFreeSurface == 1) {
            /* Apply image method */
            update_temp = DybFreeSurface * Sxy;
        } else {
            update_temp = Dyb * Sxy;
        }
        if (useConvPML) {
            ConvPML.apply_sxy_y(update_temp);
        }
        update += update_temp;
        update *= inverseDensityAverageX;
        vX += update;

        update = Dxb * Sxy;
        if (useConvPML) {
            ConvPML.apply_sxy_x(update);
        }

        if (useFreeSurface == 1) {
            /* Apply image method */
            update_temp = DyfFreeSurface * Syy;
        } else {
            update_temp = Dyf * Syy;
        }
        if (useConvPML) {
            ConvPML.apply_syy_y(update_temp);
        }
        update += update_temp;
=======
    update = Dxb * Sxy;
    if (useConvPML) {
        ConvPML.apply_sxy_x(update);
    }
>>>>>>> 4a304c67

    if (useFreeSurface) {
        /* Apply image method */
        update_temp = DyfFreeSurface * Syy;
    } else {
        update_temp = Dyf * Syy;
    }
    if (useConvPML) {
        ConvPML.apply_syy_y(update_temp);
    }
    update += update_temp;

    update *= inverseDensityAverageY;
    vY += update;

    /* ----------------*/
    /* pressure update */
    /* ----------------*/

    vxx = Dxb * vX;
    vyy = Dyb * vY;
    if (useConvPML) {
        ConvPML.apply_vxx(vxx);
        ConvPML.apply_vyy(vyy);
    }

    update = vxx;
    update += vyy;
    update *= pWaveModulus;

    update2 = inverseRelaxationTime * update;
    update2 *= tauP;

    Sxx += DThalf * Rxx;
    Rxx *= viscoCoeff1;
    Rxx -= update2;

    Syy += DThalf * Ryy;
    Ryy *= viscoCoeff1;
    Ryy -= update2;

    update *= onePlusLtauP;
    Sxx += update;
    Syy += update;

    /* Update Sxx and Rxx */
    update = vyy;
    update *= sWaveModulus;
    update *= 2.0;

    update2 = inverseRelaxationTime * update;

    update2 *= tauS;
    Rxx += update2;
    update *= onePlusLtauS;
    Sxx -= update;

    Rxx *= viscoCoeff2;
    Sxx += DThalf * Rxx;

    /* Update Syy and Ryy */
    update = vxx;
    update *= sWaveModulus;
    update *= 2.0;

    update2 = inverseRelaxationTime * update;
    update2 *= tauS;
    Ryy += update2;
    update *= onePlusLtauS;
    Syy -= update;

    Ryy *= viscoCoeff2;
    Syy += DThalf * Ryy;

    /* Update Sxy and Rxy*/
    Sxy += DThalf * Rxy;
    Rxy *= viscoCoeff1;

    update = Dyf * vX;
    if (useConvPML) {
        ConvPML.apply_vxy(update);
    }

    update_temp = Dxf * vY;
    if (useConvPML) {
        ConvPML.apply_vyx(update_temp);
    }
    update += update_temp;

    update *= sWaveModulusAverageXY;

    update2 = inverseRelaxationTime * update;
    update2 *= tauSAverageXY;
    Rxy -= update2;
    update *= onePlusLtauS;
    Sxy += update;

<<<<<<< HEAD
        /* Apply free surface to stress update */
        if (useFreeSurface == 1) {
            FreeSurface.exchangeHorizontalUpdate(vxx, vyy, Sxx, Rxx, DThalf);
            FreeSurface.setMemoryVariableToZero(Ryy);
        }
=======
    Rxy *= viscoCoeff2;
    Sxy += DThalf * Rxy;
>>>>>>> 4a304c67

    /* Apply free surface to stress update */
    if (useFreeSurface) {
        FreeSurface.exchangeHorizontalUpdate(vxx, vyy, Sxx, Rxx, DThalf);
        FreeSurface.setMemoryVariableToZero(Ryy);
    }

    /* Apply the damping boundary */
    if (useDampingBoundary) {
        DampingBoundary.apply(Sxx, Syy, Sxy, vX, vY);
    }

    /* Apply source and save seismogram */
    SourceReceiver.applySource(t);
    SourceReceiver.gatherSeismogram(t);
}

template class KITGPI::ForwardSolver::FD2Dvisco<float>;
template class KITGPI::ForwardSolver::FD2Dvisco<double>;<|MERGE_RESOLUTION|>--- conflicted
+++ resolved
@@ -81,7 +81,7 @@
     onePlusLtauS = 1.0;
     onePlusLtauS += numRelaxationMechanisms * tauS;
 
-    if (useFreeSurface) {
+    if (useFreeSurface==1) {
         FreeSurface.setModelparameter(model, onePlusLtauP, onePlusLtauS, DT);
     }
 }
@@ -98,9 +98,10 @@
 void KITGPI::ForwardSolver::FD2Dvisco<ValueType>::prepareBoundaryConditions(Configuration::Configuration const &config, Derivatives::Derivatives<ValueType> &derivatives, scai::dmemo::DistributionPtr dist, scai::hmemo::ContextPtr ctx)
 {
 
+    useFreeSurface = config.get<IndexType>("FreeSurface");
+
     /* Prepare Free Surface */
-    if (config.get<IndexType>("FreeSurface")) {
-        useFreeSurface = true;
+    if (useFreeSurface==1) {
         FreeSurface.init(dist, derivatives, config.get<IndexType>("NX"), config.get<IndexType>("NY"), config.get<IndexType>("NZ"), config.get<ValueType>("DT"), config.get<ValueType>("DH"));
     }
 
@@ -171,45 +172,6 @@
     lama::Vector<ValueType> const &tauS = model.getTauS();
     lama::Vector<ValueType> const &tauP = model.getTauP();
 
-    /* ----------------*/
-    /* update velocity */
-    /* ----------------*/
-    update = Dxf * Sxx;
-    if (useConvPML) {
-        ConvPML.apply_sxx_x(update);
-    }
-
-<<<<<<< HEAD
-    if (useFreeSurface == 1) {
-        FreeSurface.setModelparameter(model, onePlusLtauP, onePlusLtauS, DT);
-=======
-    if (useFreeSurface) {
-        /* Apply image method */
-        update_temp = DybFreeSurface * Sxy;
-    } else {
-        update_temp = Dyb * Sxy;
->>>>>>> 4a304c67
-    }
-    if (useConvPML) {
-        ConvPML.apply_sxy_y(update_temp);
-    }
-    update += update_temp;
-    update *= inverseDensityAverageX;
-    vX += update;
-
-<<<<<<< HEAD
-    dmemo::CommunicatorPtr comm = inverseDensity.getDistributionPtr()->getCommunicatorPtr();
-
-    /* --------------------------------------- */
-    /* Start runtime critical part             */
-    /* --------------------------------------- */
-
-    for (IndexType t = tStart; t < tEnd; t++) {
-
-        if (t % 100 == 0 && t != 0) {
-            HOST_PRINT(comm, "Calculating time step " << t << "\n");
-        }
-
         /* ----------------*/
         /* update velocity */
         /* ----------------*/
@@ -246,134 +208,109 @@
             ConvPML.apply_syy_y(update_temp);
         }
         update += update_temp;
-=======
-    update = Dxb * Sxy;
-    if (useConvPML) {
-        ConvPML.apply_sxy_x(update);
-    }
->>>>>>> 4a304c67
-
-    if (useFreeSurface) {
-        /* Apply image method */
-        update_temp = DyfFreeSurface * Syy;
-    } else {
-        update_temp = Dyf * Syy;
-    }
-    if (useConvPML) {
-        ConvPML.apply_syy_y(update_temp);
-    }
-    update += update_temp;
-
-    update *= inverseDensityAverageY;
-    vY += update;
-
-    /* ----------------*/
-    /* pressure update */
-    /* ----------------*/
-
-    vxx = Dxb * vX;
-    vyy = Dyb * vY;
-    if (useConvPML) {
-        ConvPML.apply_vxx(vxx);
-        ConvPML.apply_vyy(vyy);
-    }
-
-    update = vxx;
-    update += vyy;
-    update *= pWaveModulus;
-
-    update2 = inverseRelaxationTime * update;
-    update2 *= tauP;
-
-    Sxx += DThalf * Rxx;
-    Rxx *= viscoCoeff1;
-    Rxx -= update2;
-
-    Syy += DThalf * Ryy;
-    Ryy *= viscoCoeff1;
-    Ryy -= update2;
-
-    update *= onePlusLtauP;
-    Sxx += update;
-    Syy += update;
-
-    /* Update Sxx and Rxx */
-    update = vyy;
-    update *= sWaveModulus;
-    update *= 2.0;
-
-    update2 = inverseRelaxationTime * update;
-
-    update2 *= tauS;
-    Rxx += update2;
-    update *= onePlusLtauS;
-    Sxx -= update;
-
-    Rxx *= viscoCoeff2;
-    Sxx += DThalf * Rxx;
-
-    /* Update Syy and Ryy */
-    update = vxx;
-    update *= sWaveModulus;
-    update *= 2.0;
-
-    update2 = inverseRelaxationTime * update;
-    update2 *= tauS;
-    Ryy += update2;
-    update *= onePlusLtauS;
-    Syy -= update;
-
-    Ryy *= viscoCoeff2;
-    Syy += DThalf * Ryy;
-
-    /* Update Sxy and Rxy*/
-    Sxy += DThalf * Rxy;
-    Rxy *= viscoCoeff1;
-
-    update = Dyf * vX;
-    if (useConvPML) {
-        ConvPML.apply_vxy(update);
-    }
-
-    update_temp = Dxf * vY;
-    if (useConvPML) {
-        ConvPML.apply_vyx(update_temp);
-    }
-    update += update_temp;
-
-    update *= sWaveModulusAverageXY;
-
-    update2 = inverseRelaxationTime * update;
-    update2 *= tauSAverageXY;
-    Rxy -= update2;
-    update *= onePlusLtauS;
-    Sxy += update;
-
-<<<<<<< HEAD
+
+        update *= inverseDensityAverageY;
+        vY += update;
+
+        /* ----------------*/
+        /* pressure update */
+        /* ----------------*/
+
+        vxx = Dxb * vX;
+        vyy = Dyb * vY;
+        if (useConvPML) {
+            ConvPML.apply_vxx(vxx);
+            ConvPML.apply_vyy(vyy);
+        }
+
+        update = vxx;
+        update += vyy;
+        update *= pWaveModulus;
+
+        update2 = inverseRelaxationTime * update;
+        update2 *= tauP;
+
+        Sxx += DThalf * Rxx;
+        Rxx *= viscoCoeff1;
+        Rxx -= update2;
+
+        Syy += DThalf * Ryy;
+        Ryy *= viscoCoeff1;
+        Ryy -= update2;
+
+        update *= onePlusLtauP;
+        Sxx += update;
+        Syy += update;
+
+        /* Update Sxx and Rxx */
+        update = vyy;
+        update *= sWaveModulus;
+        update *= 2.0;
+
+        update2 = inverseRelaxationTime * update;
+
+        update2 *= tauS;
+        Rxx += update2;
+        update *= onePlusLtauS;
+        Sxx -= update;
+
+        Rxx *= viscoCoeff2;
+        Sxx += DThalf * Rxx;
+
+        /* Update Syy and Ryy */
+        update = vxx;
+        update *= sWaveModulus;
+        update *= 2.0;
+
+        update2 = inverseRelaxationTime * update;
+        update2 *= tauS;
+        Ryy += update2;
+        update *= onePlusLtauS;
+        Syy -= update;
+
+        Ryy *= viscoCoeff2;
+        Syy += DThalf * Ryy;
+
+        /* Update Sxy and Rxy*/
+        Sxy += DThalf * Rxy;
+        Rxy *= viscoCoeff1;
+
+        update = Dyf * vX;
+        if (useConvPML) {
+            ConvPML.apply_vxy(update);
+        }
+
+        update_temp = Dxf * vY;
+        if (useConvPML) {
+            ConvPML.apply_vyx(update_temp);
+        }
+        update += update_temp;
+
+        update *= sWaveModulusAverageXY;
+
+        update2 = inverseRelaxationTime * update;
+        update2 *= tauSAverageXY;
+        Rxy -= update2;
+        update *= onePlusLtauS;
+        Sxy += update;
+
+        Rxy *= viscoCoeff2;
+        Sxy += DThalf * Rxy;
+
         /* Apply free surface to stress update */
-        if (useFreeSurface == 1) {
+        if (useFreeSurface) {
             FreeSurface.exchangeHorizontalUpdate(vxx, vyy, Sxx, Rxx, DThalf);
             FreeSurface.setMemoryVariableToZero(Ryy);
         }
-=======
-    Rxy *= viscoCoeff2;
-    Sxy += DThalf * Rxy;
->>>>>>> 4a304c67
-
-    /* Apply free surface to stress update */
-    if (useFreeSurface) {
-        FreeSurface.exchangeHorizontalUpdate(vxx, vyy, Sxx, Rxx, DThalf);
-        FreeSurface.setMemoryVariableToZero(Ryy);
-    }
-
-    /* Apply the damping boundary */
-    if (useDampingBoundary) {
-        DampingBoundary.apply(Sxx, Syy, Sxy, vX, vY);
-    }
-
-    /* Apply source and save seismogram */
-    SourceReceiver.applySource(t);
-    SourceReceiver.gatherSeismogram(t);
+
+        /* Apply the damping boundary */
+        if (useDampingBoundary) {
+            DampingBoundary.apply(Sxx, Syy, Sxy, vX, vY);
+        }
+
+        /* Apply source and save seismogram */
+        SourceReceiver.applySource(t);
+        SourceReceiver.gatherSeismogram(t);
 }
 
 template class KITGPI::ForwardSolver::FD2Dvisco<float>;
