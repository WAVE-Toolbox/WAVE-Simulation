--- conflicted
+++ resolved
@@ -49,7 +49,7 @@
     
     /* Get distribibution of the wavefields */
     dmemo::DistributionPtr dist;
-    lama::Vector &vX = wavefield.getRefVX();
+    lama::Vector<ValueType> &vX = wavefield.getRefVX();
     dist=vX.getDistributionPtr();
     
     /* Initialisation of Boundary Conditions */
@@ -58,9 +58,9 @@
     }
     
     /* Initialisation of auxiliary vectors*/
-    common::unique_ptr<lama::Vector> tmp1(vX.newVector());  	// create new Vector(Pointer) with same configuration as vX (goes out of scope at functions end)
+    std::unique_ptr<lama::Vector<ValueType>> tmp1(vX.newVector());  	// create new Vector(Pointer) with same configuration as vX (goes out of scope at functions end)
     updatePtr=std::move(tmp1); 					// assign tmp1 to updatePtr
-    common::unique_ptr<lama::Vector> tmp2(vX.newVector()); 
+    std::unique_ptr<lama::Vector<ValueType>> tmp2(vX.newVector()); 
     update_tempPtr=std::move(tmp2); 	
 }
 
@@ -78,7 +78,7 @@
  \param DT Temporal Sampling intervall in seconds
  */
 template <typename ValueType>
-void KITGPI::ForwardSolver::FD2Dacoustic<ValueType>::run(Acquisition::AcquisitionGeometry<ValueType> &receiver, Acquisition::AcquisitionGeometry<ValueType> const &sources, Modelparameter::Modelparameter<ValueType> const &model, Wavefields::Wavefields<ValueType> &wavefield, Derivatives::Derivatives<ValueType> const &derivatives, IndexType tStart, IndexType tEnd)
+void KITGPI::ForwardSolver::FD2Dacoustic<ValueType>::run(Acquisition::AcquisitionGeometry<ValueType> &receiver, Acquisition::AcquisitionGeometry<ValueType> const &sources, Modelparameter::Modelparameter<ValueType> const &model, Wavefields::Wavefields<ValueType> &wavefield, Derivatives::Derivatives<ValueType> const &derivatives, IndexType tStart, IndexType tEnd, ValueType)
 {
 
     SCAI_REGION("timestep")
@@ -97,34 +97,19 @@
     lama::Vector<ValueType> &p = wavefield.getRefP();
 
     /* Get references to required derivatives matrixes */
-<<<<<<< HEAD
-    lama::Matrix const &Dxf = derivatives.getDxf();
-    lama::Matrix const &Dxb = derivatives.getDxb();
-    lama::Matrix const &Dyb = derivatives.getDyb();
-    lama::Matrix const &Dyf = derivatives.getDyfVelocity();
-    
-    /* Get reference to auxiliary vector */
-    scai::lama::Vector &update=*updatePtr;
-    scai::lama::Vector &update_temp=*update_tempPtr;
-    
-    SourceReceiverImpl::FDTD2Dacoustic<ValueType> SourceReceiver(sources, receiver, wavefield);
-
-=======
     lama::Matrix<ValueType> const &Dxf = derivatives.getDxf();
     lama::Matrix<ValueType> const &Dxb = derivatives.getDxb();
     lama::Matrix<ValueType> const &Dyb = derivatives.getDyb();
     lama::Matrix<ValueType> const &Dyf = derivatives.getDyf();
     lama::Matrix<ValueType> const &DyfFreeSurface = derivatives.getDyfFreeSurface();
 
+    /* Get reference to auxiliary vector */
+    scai::lama::Vector<ValueType> &update=*updatePtr;
+    scai::lama::Vector<ValueType> &update_temp=*update_tempPtr;
+    
     SourceReceiverImpl::FDTD2Dacoustic<ValueType> SourceReceiver(sources, receiver, wavefield);
 
-    std::unique_ptr<lama::Vector<ValueType>> updatePtr(vX.newVector()); // create new Vector(Pointer) with same configuration as vZ
-    lama::Vector<ValueType> &update = *updatePtr;                       // get Reference of VectorPointer
 
-    std::unique_ptr<lama::Vector<ValueType>> update_tempPtr(vX.newVector()); // create new Vector(Pointer) with same configuration as vZ
-    lama::Vector<ValueType> &update_temp = *update_tempPtr;                  // get Reference of VectorPointer
-
->>>>>>> ff96a09d
     dmemo::CommunicatorPtr comm = inverseDensity.getDistributionPtr()->getCommunicatorPtr();
 
     /* --------------------------------------- */
