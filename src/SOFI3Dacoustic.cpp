#include <scai/lama.hpp>

#include <scai/common/Walltime.hpp>
#include <scai/common/Settings.hpp>

#include <iostream>

#define _USE_MATH_DEFINES
#include <cmath>

#include "Configuration/Configuration.hpp"

#include "Modelparameter/Acoustic.hpp"
#include "Wavefields/Wavefields3Dacoustic.hpp"

#include "Acquisition/Sources.hpp"
#include "Acquisition/Receivers.hpp"

#include "ForwardSolver/ForwardSolver.hpp"

#include "ForwardSolver/ForwardSolver3Dacoustic.hpp"

#include "ForwardSolver/Derivatives/FDTD3D.hpp"

#include "Common/HostPrint.hpp"

#include "Partitioning/PartitioningCubes.hpp"

using namespace scai;
using namespace KITGPI;

int main( int argc, char* argv[] )
{
    typedef double ValueType;
    double start_t, end_t; /* For timing */
    
    if(argc!=2){
        std::cout<< "\n\nNo configuration file given!\n\n" << std::endl;
        return(2);
    }
    
    /* --------------------------------------- */
    /* Read configuration from file            */
    /* --------------------------------------- */
    Configuration::Configuration<ValueType> config(argv[1]);
    
    /* --------------------------------------- */
    /* Context and Distribution                */
    /* --------------------------------------- */
    /* inter node communicator */
    dmemo::CommunicatorPtr comm = dmemo::Communicator::getCommunicatorPtr(); // default communicator, set by environment variable SCAI_COMMUNICATOR
    common::Settings::setRank( comm->getNodeRank() );
    /* execution context */
    hmemo::ContextPtr ctx = hmemo::Context::getContextPtr(); // default context, set by environment variable SCAI_CONTEXT
    /* inter node distribution */
    // block distribution: i-st processor gets lines [i * N/num_processes] to [(i+1) * N/num_processes - 1] of the matrix
    IndexType getN = config.getIndex("NZ") * config.getIndex("NX") * config.getIndex("NY");
    dmemo::DistributionPtr dist( new dmemo::BlockDistribution( getN, comm ) );
    
    if( config.getIndex("UseCubePartitioning")){
        Partitioning::PartitioningCubes<ValueType> partitioning(config,comm);
        dist=partitioning.getDist();
    }
    
    HOST_PRINT( comm, "\nSOFI3D acoustic - LAMA Version\n\n" );
    if( comm->getRank() == MASTER )
    {
        config.print();
    }
    
    /* --------------------------------------- */
    /* Calculate derivative matrizes           */
    /* --------------------------------------- */
    start_t = common::Walltime::get();
    ForwardSolver::Derivatives::FDTD3D<ValueType> derivatives( dist, ctx, config, comm );
    end_t = common::Walltime::get();
    HOST_PRINT( comm, "Finished initializing matrices in " << end_t - start_t << " sec.\n\n" );
    
    /* --------------------------------------- */
    /* Wavefields                              */
    /* --------------------------------------- */
    Wavefields::FD3Dacoustic<ValueType> wavefields(ctx,dist);
    
    /* --------------------------------------- */
    /* Acquisition geometry                    */
    /* --------------------------------------- */
    Acquisition::Receivers<ValueType> receivers(config,ctx,dist);
    Acquisition::Sources<ValueType> sources(config,ctx,dist);
    
    /* --------------------------------------- */
    /* Modelparameter                          */
    /* --------------------------------------- */
    Modelparameter::Acoustic<ValueType> model(config,ctx,dist);
    
    /* --------------------------------------- */
    /* Forward solver                          */
    /* --------------------------------------- */
    
    ForwardSolver::FD3Dacoustic<ValueType> solver;
    
    solver.prepareBoundaryConditions(config,derivatives,dist,ctx);
    
<<<<<<< HEAD
    IndexType getNT = static_cast<IndexType>( ( config.getValue("T") / config.getValue("DT") ) + 0.5 );
    solver.run( receivers, sources, model, wavefields, derivatives, getNT, config.getValue("DT"));
    
    receivers.getSeismogramHandler().writeToFileRaw(config.getString("SeismogramFilename"));
    
=======
    solver.run(receivers, sources, model, wavefields, derivatives, config.getNT(),config.getDT());
    
    receivers.getSeismogramHandler().write(config);

>>>>>>> be62def6
    return 0;
}

<|MERGE_RESOLUTION|>--- conflicted
+++ resolved
@@ -100,18 +100,11 @@
     
     solver.prepareBoundaryConditions(config,derivatives,dist,ctx);
     
-<<<<<<< HEAD
     IndexType getNT = static_cast<IndexType>( ( config.getValue("T") / config.getValue("DT") ) + 0.5 );
-    solver.run( receivers, sources, model, wavefields, derivatives, getNT, config.getValue("DT"));
-    
-    receivers.getSeismogramHandler().writeToFileRaw(config.getString("SeismogramFilename"));
-    
-=======
-    solver.run(receivers, sources, model, wavefields, derivatives, config.getNT(),config.getDT());
+    solver.run(receivers, sources, model, wavefields, derivatives, getNT, config.getValue("DT"));
     
     receivers.getSeismogramHandler().write(config);
 
->>>>>>> be62def6
     return 0;
 }
 
