--- conflicted
+++ resolved
@@ -21,11 +21,7 @@
 
 CXX      := g++
 CPPFLAGS := -DSCAI_ASSERT_LEVEL_DEBUG -DSCAI_LOG_LEVEL_DEBUG -DSCAI_TRACE_OFF
-<<<<<<< HEAD
 CXXFLAGS := -O2 -std=c++11 -fopenmp -Wall
-=======
-CXXFLAGS := -O2 -std=c++11 -fopenmp -Wall -Wextra -Werror 
->>>>>>> 759296b4
 
 ################################################################################
 # Usually, there is no need to change anything below this line
@@ -82,12 +78,7 @@
 
 ifndef GTEST_DIR
   ifeq ($(gtest),)   
-<<<<<<< HEAD
     $(warning GTEST: no local installation and no GTEST_DIR environment variable found;)
-=======
-  #  GTEST_DIR := $(strip $(GTEST_DIR_DEFAULT))
-    $(warning GTEST: no local installation and no GTEST_DIR environment variable found; now set to $(GTEST_DIR))
->>>>>>> 759296b4
   endif
 endif
 
@@ -141,7 +132,6 @@
 wave.liballhpp      := $(wildcard $(addsuffix */*.hpp,$(wave.srcsubdirs))) $(wildcard $(addsuffix *.hpp,$(wave.srcsubdirs)))
 wave.liballinc      := $(subst $(wave.srcdir)/,$(wave.incdir)/,$(wave.liballhpp))
 wave.incdirs        := $(sort $(dir $(subst $(wave.srcdir)/,,$(wave.liballhpp))))
-
 
 ifeq ($(wave.incdirs),)
   wave.incdirs  := . # to avoid error in dummy mkdir command
@@ -186,7 +176,6 @@
 	@echo "   itest     :: build integration tests"
 	@echo "   model     :: creates models from source in src/Tools/CreateModel"
 	@echo "   copyhpp   :: copy headers from source directories to $(wave.incdir)"
-
 	@echo "   clean     :: remove object files"
 	@echo "   distclean :: clean up entire build directory"
 	@echo "   vinfo     :: print version information stored in executable"
