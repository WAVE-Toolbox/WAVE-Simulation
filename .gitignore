
# Created by https://www.gitignore.io/api/c++,latex,macos,linux,emacs,vim

### C++ ###
# Prerequisites
*.d

# Compiled Object files
*.slo
*.lo
*.o
*.obj

# Precompiled Headers
*.gch
*.pch

# Compiled Dynamic libraries
*.so
*.dylib
*.dll

# Fortran module files
*.mod
*.smod

# Compiled Static libraries
*.lai
*.la
*.a
*.lib

# Executables
*.exe
*.out
*.app


### LaTeX ###
## Core latex/pdflatex auxiliary files:
*.aux
*.lof
*.log
*.lot
*.fls
*.out
*.toc
*.fmt
*.fot
*.cb
*.cb2

## Intermediate documents:
*.dvi
*-converted-to.*
# these rules might exclude image files for figures etc.
# *.ps
# *.eps
# *.pdf

## Generated if empty string is given at "Please type another file name for output:"
.pdf

## Bibliography auxiliary files (bibtex/biblatex/biber):
*.bbl
*.bcf
*.blg
*-blx.aux
*-blx.bib
*.brf
*.run.xml

## Build tool auxiliary files:
*.fdb_latexmk
*.synctex
*.synctex(busy)
*.synctex.gz
*.synctex.gz(busy)
*.pdfsync

## Auxiliary and intermediate files from other packages:
# algorithms
*.alg
*.loa

# achemso
acs-*.bib

# amsthm
*.thm

# beamer
*.nav
*.snm
*.vrb

# cprotect
*.cpt

# fixme
*.lox

#(r)(e)ledmac/(r)(e)ledpar
*.end
*.?end
*.[1-9]
*.[1-9][0-9]
*.[1-9][0-9][0-9]
*.[1-9]R
*.[1-9][0-9]R
*.[1-9][0-9][0-9]R
*.eledsec[1-9]
*.eledsec[1-9]R
*.eledsec[1-9][0-9]
*.eledsec[1-9][0-9]R
*.eledsec[1-9][0-9][0-9]
*.eledsec[1-9][0-9][0-9]R

# glossaries
*.acn
*.acr
*.glg
*.glo
*.gls
*.glsdefs

# gnuplottex
*-gnuplottex-*

# gregoriotex
*.gaux
*.gtex

# hyperref
*.brf

# knitr
*-concordance.tex
# TODO Comment the next line if you want to keep your tikz graphics files
*.tikz
*-tikzDictionary

# listings
*.lol

# makeidx
*.idx
*.ilg
*.ind
*.ist

# minitoc
*.maf
*.mlf
*.mlt
*.mtc
*.mtc[0-9]
*.mtc[1-9][0-9]

# minted
_minted*
*.pyg

# morewrites
*.mw

# mylatexformat
*.fmt

# nomencl
*.nlo

# sagetex
*.sagetex.sage
*.sagetex.py
*.sagetex.scmd

# scrwfile
*.wrt

# sympy
*.sout
*.sympy
sympy-plots-for-*.tex/

# pdfcomment
*.upa
*.upb

# pythontex
*.pytxcode
pythontex-files-*/

# thmtools
*.loe

# TikZ & PGF
*.dpth
*.md5
*.auxlock

# todonotes
*.tdo

# easy-todo
*.lod

# xindy
*.xdy

# xypic precompiled matrices
*.xyc

# endfloat
*.ttt
*.fff

# Latexian
TSWLatexianTemp*

## Editors:
# WinEdt
*.bak
*.sav

# Texpad
.texpadtmp

# Kile
*.backup

# KBibTeX
*~[0-9]*

# auto folder when using emacs and auctex 
/auto/*


### macOS ###
*.DS_Store
.AppleDouble
.LSOverride

# Icon must end with two \r
Icon


# Thumbnails
._*

# Files that might appear in the root of a volume
.DocumentRevisions-V100
.fseventsd
.Spotlight-V100
.TemporaryItems
.Trashes
.VolumeIcon.icns
.com.apple.timemachine.donotpresent

# Directories potentially created on remote AFP share
.AppleDB
.AppleDesktop
Network Trash Folder
Temporary Items
.apdisk


### Linux ###
*~

# temporary files which can be created if a process still has a handle open of a deleted file
.fuse_hidden*

# KDE directory preferences
.directory

# Linux trash folder which might appear on any partition or disk
.Trash-*


### Emacs ###
# -*- mode: gitignore; -*-
*~
\#*\#
/.emacs.desktop
/.emacs.desktop.lock
*.elc
auto-save-list
tramp
.\#*

# Org-mode
.org-id-locations
*_archive

# flymake-mode
*_flymake.*

# eshell files
/eshell/history
/eshell/lastdir

# elpa packages
/elpa/

# reftex files
*.rel

# AUCTeX auto folder
/auto/

# cask packages
.cask/
dist/

# Flycheck
flycheck_*.el

# server auth directory
/server/

# projectiles files
.projectile

### Vim ###
# swap
[._]*.s[a-w][a-z]
[._]s[a-w][a-z]
# session
Session.vim
# temporary
.netrwhist
*~
# auto-generated tag files
tags


# Created by https://www.gitignore.io/api/eclipse

### Eclipse ###

.metadata
bin/
tmp/
*.tmp
*.bak
*.swp
*~.nib
local.properties
.settings/
.loadpath
.recommenders

# Eclipse Core
.project

# External tool builders
.externalToolBuilders/

# Locally stored "Eclipse launch configurations"
*.launch

# PyDev specific (Python IDE for Eclipse)
*.pydevproject

# CDT-specific (C/C++ Development Tooling)
.cproject

# JDT-specific (Eclipse Java Development Tools)
.classpath

# Java annotation processor (APT)
.factorypath

# PDT-specific (PHP Development Tools)
.buildpath

# sbteclipse plugin
.target

# Tern plugin
.tern-project

# TeXlipse plugin
.texlipse

# STS (Spring Tool Suite)
.springBeans

# Code Recommenders
.recommenders/


# Created by https://www.gitignore.io/api/python

### Python ###
# Byte-compiled / optimized / DLL files
__pycache__/
*.py[cod]
*$py.class

# C extensions
*.so

# Distribution / packaging
.Python
env/
build/
develop-eggs/
dist/
downloads/
eggs/
.eggs/
lib/
lib64/
parts/
sdist/
var/
*.egg-info/
.installed.cfg
*.egg

# PyInstaller
#  Usually these files are written by a python script from a template
#  before PyInstaller builds the exe, so as to inject date/other infos into it.
*.manifest
*.spec

# Installer logs
pip-log.txt
pip-delete-this-directory.txt

# Unit test / coverage reports
htmlcov/
.tox/
.coverage
.coverage.*
.cache
nosetests.xml
coverage.xml
*,cover
.hypothesis/

# Translations
*.mo
*.pot

# Django stuff:
*.log
local_settings.py

# Flask stuff:
instance/
.webassets-cache

# Scrapy stuff:
.scrapy

# Sphinx documentation
docs/_build/

# PyBuilder
target/

# IPython Notebook
.ipynb_checkpoints

# pyenv
.python-version

# celery beat schedule file
celerybeat-schedule

# dotenv
.env

# virtualenv
.venv/
venv/
ENV/

# Spyder project settings
.spyderproject

# Rope project settings
.ropeproject

# Seismic Unix
*.su

<<<<<<< HEAD
# Kdevelop
*.kdev4
=======
# Code Coverage
*.gcda
*.gcno
>>>>>>> 2ff4f799
<|MERGE_RESOLUTION|>--- conflicted
+++ resolved
@@ -488,11 +488,9 @@
 # Seismic Unix
 *.su
 
-<<<<<<< HEAD
 # Kdevelop
 *.kdev4
-=======
+
 # Code Coverage
 *.gcda
-*.gcno
->>>>>>> 2ff4f799
+*.gcno